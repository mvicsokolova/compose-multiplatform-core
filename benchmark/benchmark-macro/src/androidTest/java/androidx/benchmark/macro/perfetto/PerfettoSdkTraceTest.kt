--- conflicted
+++ resolved
@@ -20,6 +20,7 @@
 import androidx.benchmark.junit4.PerfettoTraceRule
 import androidx.benchmark.perfetto.ExperimentalPerfettoCaptureApi
 import androidx.benchmark.perfetto.PerfettoHelper
+import androidx.benchmark.perfetto.PerfettoTraceProcessor
 import androidx.test.filters.LargeTest
 import androidx.test.filters.SdkSuppress
 import androidx.tracing.trace
@@ -56,10 +57,6 @@
             if (enableAppTagTracing) yield(StringSource.appTagTraceStrings)
             if (enableUserspaceTracing) yield(StringSource.userspaceTraceStrings)
         }.flatMap { it }.toList()
-<<<<<<< HEAD
-        val actualSlices = PerfettoTraceProcessor.runServer(trace.path) {
-            StringSource.allTraceStrings.flatMap { querySlices(it).map { s -> s.name } }
-=======
         val actualSlices = PerfettoTraceProcessor.runSingleSessionServer(trace.path) {
             StringSource.allTraceStrings.flatMap {
                 querySlices(
@@ -67,7 +64,6 @@
                     packageName = null
                 ).map { s -> s.name }
             }
->>>>>>> fdff00cc
         }
         assertThat(actualSlices).containsExactlyElementsIn(expectedSlices)
     }
