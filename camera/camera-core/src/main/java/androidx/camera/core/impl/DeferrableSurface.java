/*
 * Copyright 2019 The Android Open Source Project
 *
 * Licensed under the Apache License, Version 2.0 (the "License");
 * you may not use this file except in compliance with the License.
 * You may obtain a copy of the License at
 *
 *      http://www.apache.org/licenses/LICENSE-2.0
 *
 * Unless required by applicable law or agreed to in writing, software
 * distributed under the License is distributed on an "AS IS" BASIS,
 * WITHOUT WARRANTIES OR CONDITIONS OF ANY KIND, either express or implied.
 * See the License for the specific language governing permissions and
 * limitations under the License.
 */

package androidx.camera.core.impl;

import android.graphics.ImageFormat;
import android.util.Log;
import android.util.Size;
import android.view.Surface;

import androidx.annotation.GuardedBy;
import androidx.annotation.NonNull;
import androidx.annotation.Nullable;
import androidx.annotation.RequiresApi;
import androidx.annotation.RestrictTo;
import androidx.annotation.RestrictTo.Scope;
import androidx.annotation.VisibleForTesting;
import androidx.camera.core.Logger;
import androidx.camera.core.impl.utils.executor.CameraXExecutors;
import androidx.camera.core.impl.utils.futures.Futures;
import androidx.camera.core.processing.SurfaceEdge;
import androidx.concurrent.futures.CallbackToFutureAdapter;

import com.google.common.util.concurrent.ListenableFuture;

import java.util.concurrent.atomic.AtomicInteger;

/**
 * A class for creating and tracking use of a {@link Surface} in an asynchronous manner.
 *
 * <p>Once the deferrable surface has been closed via {@link #close()} and is no longer in
 * use ({@link #decrementUseCount()} has been called equal to the number of times to
 * {@link #incrementUseCount()}), then the surface is considered terminated.
 *
 * <p>Resources managed by this class can be safely cleaned up upon completion of the
 * {@link ListenableFuture} returned by {@link #getTerminationFuture()}.
 */
@RequiresApi(21) // TODO(b/200306659): Remove and replace with annotation on package-info.java
public abstract class DeferrableSurface {

    /**
     * The exception that is returned by the ListenableFuture of {@link #getSurface()} if the
     * deferrable surface is unable to produce a {@link Surface}.
     */
    public static final class SurfaceUnavailableException extends Exception {
        public SurfaceUnavailableException(@NonNull String message) {
            super(message);
        }
    }

    /**
     * The exception that is returned by the ListenableFuture of {@link #getSurface()} if the
     * {@link Surface} backing the DeferrableSurface has already been closed.
<<<<<<< HEAD
     *
     * @hide
=======
>>>>>>> fdff00cc
     */
    @RestrictTo(Scope.LIBRARY_GROUP)
    public static final class SurfaceClosedException extends Exception {
        DeferrableSurface mDeferrableSurface;

        public SurfaceClosedException(@NonNull String s, @NonNull DeferrableSurface surface) {
            super(s);
            mDeferrableSurface = surface;
        }

        /**
         * Returns the {@link DeferrableSurface} that generated the exception.
         *
         * <p>The deferrable surface will already be closed.
         */
        @NonNull
        public DeferrableSurface getDeferrableSurface() {
            return mDeferrableSurface;
        }
    }

    // The size of the surface is not defined.
    public static final Size SIZE_UNDEFINED = new Size(0, 0);

    private static final String TAG = "DeferrableSurface";
    private static final boolean DEBUG = Logger.isDebugEnabled(TAG);

    // Debug only, used to track total count of surfaces in use.
    private static final AtomicInteger USED_COUNT = new AtomicInteger(0);
    // Debug only, used to track total count of surfaces, including those not in use. Will be
    // decremented once surface is cleaned.
    private static final AtomicInteger TOTAL_COUNT = new AtomicInteger(0);

    // Lock used for accessing states.
    private final Object mLock = new Object();

    // The use count.
    @GuardedBy("mLock")
    private int mUseCount = 0;

    @GuardedBy("mLock")
    private boolean mClosed = false;

    @GuardedBy("mLock")
    private CallbackToFutureAdapter.Completer<Void> mTerminationCompleter;
    private final ListenableFuture<Void> mTerminationFuture;

    @GuardedBy("mLock")
    private CallbackToFutureAdapter.Completer<Void> mCloseCompleter;
    private final ListenableFuture<Void> mCloseFuture;

    @NonNull
    private final Size mPrescribedSize;
    private final int mPrescribedStreamFormat;
    @Nullable
    Class<?> mContainerClass;

    /**
     * Creates a new DeferrableSurface which has no use count.
     */
    public DeferrableSurface() {
        this(SIZE_UNDEFINED, ImageFormat.UNKNOWN);
    }

    /**
     * Creates a new DeferrableSurface which has no use count.
     *
     * @param size   the {@link Size} of the surface
     * @param format the stream configuration format that the provided Surface will be used on.
     */
    public DeferrableSurface(@NonNull Size size, int format) {
        mPrescribedSize = size;
        mPrescribedStreamFormat = format;
        mTerminationFuture = CallbackToFutureAdapter.getFuture(completer -> {
            synchronized (mLock) {
                mTerminationCompleter = completer;
            }
            return "DeferrableSurface-termination(" + DeferrableSurface.this + ")";
        });

        mCloseFuture = CallbackToFutureAdapter.getFuture(completer -> {
            synchronized (mLock) {
                mCloseCompleter = completer;
            }
            return "DeferrableSurface-close(" + DeferrableSurface.this + ")";
        });

        if (Logger.isDebugEnabled(TAG)) {
            printGlobalDebugCounts("Surface created", TOTAL_COUNT.incrementAndGet(),
                    USED_COUNT.get());

            String creationStackTrace = Log.getStackTraceString(new Exception());
            mTerminationFuture.addListener(() -> {
                try {
                    mTerminationFuture.get();
                    printGlobalDebugCounts("Surface terminated", TOTAL_COUNT.decrementAndGet(),
                            USED_COUNT.get());
                } catch (Exception e) {
                    Logger.e(TAG, "Unexpected surface termination for " + DeferrableSurface.this
                            + "\nStack Trace:\n" + creationStackTrace);
                    synchronized (mLock) {
                        throw new IllegalArgumentException(String.format(
                                "DeferrableSurface %s [closed: %b, use_count: %s] terminated with"
                                        + " unexpected exception.",
                                DeferrableSurface.this, mClosed, mUseCount), e);
                    }
                }
            }, CameraXExecutors.directExecutor());
        }
    }

    private void printGlobalDebugCounts(@NonNull String prefix, int totalCount, int useCount) {
        //  If debug logging was not enabled at static initialization time but is now enabled,
        //  sUsedCount and sTotalCount may be inaccurate.
        if (!DEBUG && Logger.isDebugEnabled(TAG)) {
            Logger.d(TAG,
                    "DeferrableSurface usage statistics may be inaccurate since debug logging was"
                            + " not enabled at static initialization time. App restart may be "
                            + "required to enable accurate usage statistics.");
        }
        Logger.d(TAG, prefix + "[total_surfaces=" + totalCount + ", used_surfaces=" + useCount
                + "](" + this + "}");
    }

    /**
     * Returns a {@link Surface} that is wrapped in a {@link ListenableFuture}.
     *
     * @return Will return a {@link ListenableFuture} with an exception if the DeferrableSurface
     * is already closed.
     */
    @NonNull
    public final ListenableFuture<Surface> getSurface() {
        synchronized (mLock) {
            if (mClosed) {
                return Futures.immediateFailedFuture(
                        new SurfaceClosedException("DeferrableSurface already closed.", this));
            }
            return provideSurface();
        }
    }

    /**
     * Returns a {@link Surface} that is wrapped in a {@link ListenableFuture} when the
     * DeferrableSurface has not yet been closed.
     */
    @NonNull
    protected abstract ListenableFuture<Surface> provideSurface();

    /**
     * Returns a future which completes when the deferrable surface is terminated.
     *
     * <p>A deferrable surface is considered terminated once it has been closed by
     * {@link #close()} and it is marked as no longer in use via {@link #decrementUseCount()}.
     *
     * <p>Once a deferrable surface has been terminated, it is safe to release all resources
     * which may have been created for the surface.
     *
     * @return A future signalling the deferrable surface has terminated. Cancellation of this
     * future is a no-op.
     */
    @NonNull
    public ListenableFuture<Void> getTerminationFuture() {
        return Futures.nonCancellationPropagating(mTerminationFuture);
    }

    /**
     * Increments the use count of the surface.
     *
     * <p>If the surface has been closed and was not previously in use, this will fail and throw a
     * {@link SurfaceClosedException} and the use count will not be incremented.
     *
     * @throws SurfaceClosedException if the surface has been closed.
     */
    public void incrementUseCount() throws SurfaceClosedException {
        synchronized (mLock) {
            if (mUseCount == 0 && mClosed) {
                throw new SurfaceClosedException("Cannot begin use on a closed surface.", this);
            }
            mUseCount++;

            if (Logger.isDebugEnabled(TAG)) {
                if (mUseCount == 1) {
                    printGlobalDebugCounts("New surface in use", TOTAL_COUNT.get(),
                            USED_COUNT.incrementAndGet());
                }
                Logger.d(TAG, "use count+1, useCount=" + mUseCount + " " + this);
            }
        }
    }

    /**
     * Close the surface.
     *
     * <p>After closing, {@link #getSurface()} and {@link #incrementUseCount()} will return a
     * {@link SurfaceClosedException}.
     *
     * <p>If the surface is not being used, then this will also complete the future returned by
     * {@link #getTerminationFuture()}. If the surface is in use, then the future not be completed
     * until {@link #decrementUseCount()} has bee called the appropriate number of times.
     *
     * <p>This method is idempotent. Subsequent calls after the first invocation will have no
     * effect.
     */
    public void close() {
        // If this gets set, then the surface will terminate
        CallbackToFutureAdapter.Completer<Void> terminationCompleter = null;
        synchronized (mLock) {
            if (!mClosed) {
                mClosed = true;
                mCloseCompleter.set(null);

                if (mUseCount == 0) {
                    terminationCompleter = mTerminationCompleter;
                    mTerminationCompleter = null;
                }

                if (Logger.isDebugEnabled(TAG)) {
                    Logger.d(TAG,
                            "surface closed,  useCount=" + mUseCount + " closed=true " + this);
                }
            }
        }

        if (terminationCompleter != null) {
            terminationCompleter.set(null);
        }
    }

    /**
     * Returns a future which completes when the deferrable surface is closed.
     *
     * <p>This is for propagating the closure to a upstream DeferrableSurface. For example,
     * if StreamSharing is enabled, when Preview's DeferrableSurface is closed, the parent will
     * listen to this future and close the connected {@link SurfaceEdge#getDeferrableSurface()}.
     *
     * @return A future signalling the deferrable surface is closed. Cancellation of this
     * future is a no-op.
     */
    @NonNull
    public ListenableFuture<Void> getCloseFuture() {
        return Futures.nonCancellationPropagating(mCloseFuture);
    }

    /**
     * Decrements the use count.
     *
     * <p>If this causes the use count to go to zero and the surface has been closed, this will
     * complete the future returned by {@link #getTerminationFuture()}.
     */
    public void decrementUseCount() {
        // If this gets set, then the surface will terminate
        CallbackToFutureAdapter.Completer<Void> terminationCompleter = null;
        synchronized (mLock) {
            if (mUseCount == 0) {
                throw new IllegalStateException("Decrementing use count occurs more times than "
                        + "incrementing");
            }

            mUseCount--;
            if (mUseCount == 0 && mClosed) {
                terminationCompleter = mTerminationCompleter;
                mTerminationCompleter = null;
            }

            if (Logger.isDebugEnabled(TAG)) {
                Logger.d(TAG, "use count-1,  useCount=" + mUseCount + " closed=" + mClosed
                        + " " + this);

                if (mUseCount == 0) {
                    printGlobalDebugCounts("Surface no longer in use", TOTAL_COUNT.get(),
                            USED_COUNT.decrementAndGet());
                }
            }
        }

        if (terminationCompleter != null) {
            terminationCompleter.set(null);
        }
    }

    /**
     * @return the {@link Size} of the surface
     */
    @NonNull
    public Size getPrescribedSize() {
        return mPrescribedSize;
    }

    /**
     * @return the stream configuration format that the provided Surface will be used on.
     */
    public int getPrescribedStreamFormat() {
        return mPrescribedStreamFormat;
    }

<<<<<<< HEAD
    /** @hide */
    @RestrictTo(Scope.TESTS)
=======
    @VisibleForTesting
>>>>>>> fdff00cc
    public int getUseCount() {
        synchronized (mLock) {
            return mUseCount;
        }
    }

    /**
     * Checks if the {@link DeferrableSurface} is closed
     */
    public boolean isClosed() {
        synchronized (mLock) {
            return mClosed;
        }
    }

    /**
     * Returns the {@link Class} that contains this {@link DeferrableSurface} to provide more
     * context about it.
     */
    @Nullable
    public Class<?> getContainerClass() {
        return mContainerClass;
    }

    /**
     * Set the {@link Class} that contains this {@link DeferrableSurface} to provide more
     * context about it.
     */
    public void setContainerClass(@NonNull Class<?> containerClass) {
        mContainerClass = containerClass;
    }
}<|MERGE_RESOLUTION|>--- conflicted
+++ resolved
@@ -64,11 +64,6 @@
     /**
      * The exception that is returned by the ListenableFuture of {@link #getSurface()} if the
      * {@link Surface} backing the DeferrableSurface has already been closed.
-<<<<<<< HEAD
-     *
-     * @hide
-=======
->>>>>>> fdff00cc
      */
     @RestrictTo(Scope.LIBRARY_GROUP)
     public static final class SurfaceClosedException extends Exception {
@@ -364,12 +359,7 @@
         return mPrescribedStreamFormat;
     }
 
-<<<<<<< HEAD
-    /** @hide */
-    @RestrictTo(Scope.TESTS)
-=======
     @VisibleForTesting
->>>>>>> fdff00cc
     public int getUseCount() {
         synchronized (mLock) {
             return mUseCount;
