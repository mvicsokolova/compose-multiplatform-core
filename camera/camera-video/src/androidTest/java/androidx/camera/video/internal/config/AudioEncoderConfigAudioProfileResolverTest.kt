/*
 * Copyright 2021 The Android Open Source Project
 *
 * Licensed under the Apache License, Version 2.0 (the "License");
 * you may not use this file except in compliance with the License.
 * You may obtain a copy of the License at
 *
 *      http://www.apache.org/licenses/LICENSE-2.0
 *
 * Unless required by applicable law or agreed to in writing, software
 * distributed under the License is distributed on an "AS IS" BASIS,
 * WITHOUT WARRANTIES OR CONDITIONS OF ANY KIND, either express or implied.
 * See the License for the specific language governing permissions and
 * limitations under the License.
 */

package androidx.camera.video.internal.config

import android.content.Context
import android.util.Range
import androidx.camera.camera2.Camera2Config
import androidx.camera.camera2.pipe.integration.CameraPipeConfig
import androidx.camera.core.CameraSelector
import androidx.camera.core.CameraXConfig
import androidx.camera.core.DynamicRange.SDR
import androidx.camera.core.impl.Timebase
import androidx.camera.core.internal.CameraUseCaseAdapter
import androidx.camera.testing.impl.CameraPipeConfigTestRule
import androidx.camera.testing.impl.CameraUtil
import androidx.camera.testing.impl.CameraXUtil
import androidx.camera.video.AudioSpec
import androidx.camera.video.Quality
<<<<<<< HEAD
=======
import androidx.camera.video.Recorder
>>>>>>> fdff00cc
import androidx.camera.video.VideoCapabilities
import androidx.test.core.app.ApplicationProvider
import androidx.test.filters.SdkSuppress
import androidx.test.filters.SmallTest
import com.google.common.truth.Truth.assertThat
import java.util.concurrent.TimeUnit
import kotlinx.coroutines.Dispatchers
import kotlinx.coroutines.runBlocking
import org.junit.After
import org.junit.Assume
import org.junit.Before
import org.junit.Rule
import org.junit.Test
import org.junit.runner.RunWith
import org.junit.runners.Parameterized

/**
 * Test used to verify AudioEncoderConfigAudioProfileResolver works as expected.
 *
 * Only standard dynamic range is checked, since video and audio should be independent.
 */
@RunWith(Parameterized::class)
@SmallTest
@SdkSuppress(minSdkVersion = 21)
class AudioEncoderConfigAudioProfileResolverTest(
    private val implName: String,
    private val cameraConfig: CameraXConfig
) {

    companion object {
        @JvmStatic
        @Parameterized.Parameters(name = "{0}")
        fun data() = listOf(
            arrayOf(Camera2Config::class.simpleName, Camera2Config.defaultConfig()),
            arrayOf(CameraPipeConfig::class.simpleName, CameraPipeConfig.defaultConfig())
        )
    }

    @get:Rule
    val cameraPipeConfigTestRule = CameraPipeConfigTestRule(
        active = implName == CameraPipeConfig::class.simpleName,
    )

    private val context: Context = ApplicationProvider.getApplicationContext()
    private val cameraSelector = CameraSelector.DEFAULT_BACK_CAMERA
    private val defaultAudioSpec = AudioSpec.builder().build()
    private val timebase = Timebase.UPTIME

    private lateinit var cameraUseCaseAdapter: CameraUseCaseAdapter
    private lateinit var videoCapabilities: VideoCapabilities

    @Before
    fun setUp() {
        Assume.assumeTrue(CameraUtil.hasCameraWithLensFacing(CameraSelector.LENS_FACING_BACK))

        CameraXUtil.initialize(
            context,
            cameraConfig
        ).get()

        val cameraInfo = CameraUtil.createCameraUseCaseAdapter(context, cameraSelector).cameraInfo
<<<<<<< HEAD
        videoCapabilities = VideoCapabilities.from(cameraInfo)
        Assume.assumeTrue(videoCapabilities.supportedQualities.isNotEmpty())
=======
        videoCapabilities = Recorder.getVideoCapabilities(cameraInfo)
        Assume.assumeTrue(videoCapabilities.getSupportedQualities(SDR).isNotEmpty())
>>>>>>> fdff00cc
    }

    @After
    fun tearDown() {
        if (this::cameraUseCaseAdapter.isInitialized) {
            runBlocking(Dispatchers.Main) {
                cameraUseCaseAdapter.removeUseCases(cameraUseCaseAdapter.useCases)
            }
        }

        CameraXUtil.shutdown().get(10, TimeUnit.SECONDS)
    }

    @Test
    fun defaultAudioSpecAndAudioSourceProducesValidSettings() {
        val supportedProfiles = videoCapabilities.getSupportedQualities(SDR).map {
            videoCapabilities.getProfiles(it, SDR)!!
        }

        for (encoderProfiles in supportedProfiles) {
            val audioProfile = encoderProfiles.defaultAudioProfile ?: continue

            val audioSettings =
                AudioSettingsAudioProfileResolver(defaultAudioSpec, audioProfile).get()
            val config = AudioEncoderConfigAudioProfileResolver(
                audioProfile.mediaType,
                audioProfile.profile,
                timebase,
                defaultAudioSpec,
                audioSettings,
                audioProfile
            ).get()

            assertThat(config.mimeType).isEqualTo(audioProfile.mediaType)
            assertThat(config.bitrate).isEqualTo(audioProfile.bitrate)
            assertThat(config.sampleRate).isEqualTo(audioProfile.sampleRate)
            assertThat(config.channelCount).isEqualTo(audioProfile.channels)
        }
    }

    @Test
    fun increasedChannelCountIncreasesBitrate() {
        val encoderProfiles = videoCapabilities.getProfiles(Quality.HIGHEST, SDR)!!
        val profile = encoderProfiles.defaultAudioProfile
        Assume.assumeTrue(profile != null)

        // Get default channel count
        val defaultAudioSettings =
            AudioSettingsAudioProfileResolver(
                defaultAudioSpec,
                profile!!
            ).get()
        val defaultConfig =
            AudioEncoderConfigAudioProfileResolver(
                profile.mediaType,
                profile.profile,
                timebase,
                defaultAudioSpec,
                defaultAudioSettings,
                profile
            ).get()
        val defaultChannelCount = defaultConfig.channelCount

        val higherChannelCountAudioSettings =
            defaultAudioSettings.toBuilder().setChannelCount(defaultChannelCount * 2).build()

        val higherChannelCountConfig = AudioEncoderConfigAudioProfileResolver(
            profile.mediaType,
            profile.profile,
            timebase,
            defaultAudioSpec,
            higherChannelCountAudioSettings,
            profile
        ).get()

        assertThat(higherChannelCountConfig.bitrate).isGreaterThan(defaultConfig.bitrate)
    }

    @Test
    fun increasedSampleRateIncreasesBitrate() {
        val encoderProfiles = videoCapabilities.getProfiles(Quality.HIGHEST, SDR)!!
        val profile = encoderProfiles.defaultAudioProfile
        Assume.assumeTrue(profile != null)

        // Get default sample rate
        val defaultAudioSettings =
            AudioSettingsAudioProfileResolver(
                defaultAudioSpec,
                profile!!
            ).get()
        val defaultConfig =
            AudioEncoderConfigAudioProfileResolver(
                profile.mediaType,
                profile.profile,
                timebase,
                defaultAudioSpec,
                defaultAudioSettings,
                profile
            ).get()
        val defaultSampleRate = defaultConfig.sampleRate

        val higherSampleRateAudioSettings =
            defaultAudioSettings.toBuilder().setChannelCount(defaultSampleRate * 2).build()

        val higherSampleRateConfig = AudioEncoderConfigAudioProfileResolver(
            profile.mediaType,
            profile.profile,
            timebase,
            defaultAudioSpec,
            higherSampleRateAudioSettings,
            profile
        ).get()

        assertThat(higherSampleRateConfig.bitrate).isGreaterThan(defaultConfig.bitrate)
    }

    @Test
    fun bitrateRangeInVideoSpecClampsBitrate() {
        val encoderProfiles = videoCapabilities.getProfiles(Quality.HIGHEST, SDR)!!
        val profile = encoderProfiles.defaultAudioProfile
        Assume.assumeTrue(profile != null)

        val defaultAudioSettings =
            AudioSettingsAudioProfileResolver(
                defaultAudioSpec,
                profile!!
            ).get()

        val defaultBitrate = profile.bitrate

        // Create audio spec with limit 20% higher than default.
        val higherBitrate = (defaultBitrate * 1.2).toInt()
        val higherAudioSpec =
            AudioSpec.builder().setBitrate(Range(higherBitrate, Int.MAX_VALUE)).build()

        // Create audio spec with limit 20% lower than default.
        val lowerBitrate = (defaultBitrate * 0.8).toInt()
        val lowerAudioSpec = AudioSpec.builder().setBitrate(Range(0, lowerBitrate)).build()

        assertThat(
            AudioEncoderConfigAudioProfileResolver(
                profile.mediaType,
                profile.profile,
                timebase,
                higherAudioSpec,
                defaultAudioSettings,
                profile
            ).get().bitrate
        ).isEqualTo(higherBitrate)

        assertThat(
            AudioEncoderConfigAudioProfileResolver(
                profile.mediaType,
                profile.profile,
                timebase,
                lowerAudioSpec,
                defaultAudioSettings,
                profile
            ).get().bitrate
        ).isEqualTo(lowerBitrate)
    }
}<|MERGE_RESOLUTION|>--- conflicted
+++ resolved
@@ -30,10 +30,7 @@
 import androidx.camera.testing.impl.CameraXUtil
 import androidx.camera.video.AudioSpec
 import androidx.camera.video.Quality
-<<<<<<< HEAD
-=======
 import androidx.camera.video.Recorder
->>>>>>> fdff00cc
 import androidx.camera.video.VideoCapabilities
 import androidx.test.core.app.ApplicationProvider
 import androidx.test.filters.SdkSuppress
@@ -95,13 +92,8 @@
         ).get()
 
         val cameraInfo = CameraUtil.createCameraUseCaseAdapter(context, cameraSelector).cameraInfo
-<<<<<<< HEAD
-        videoCapabilities = VideoCapabilities.from(cameraInfo)
-        Assume.assumeTrue(videoCapabilities.supportedQualities.isNotEmpty())
-=======
         videoCapabilities = Recorder.getVideoCapabilities(cameraInfo)
         Assume.assumeTrue(videoCapabilities.getSupportedQualities(SDR).isNotEmpty())
->>>>>>> fdff00cc
     }
 
     @After
