--- conflicted
+++ resolved
@@ -31,10 +31,7 @@
 import androidx.camera.testing.impl.CameraUtil
 import androidx.camera.testing.impl.CameraXUtil
 import androidx.camera.video.Quality
-<<<<<<< HEAD
-=======
 import androidx.camera.video.Recorder
->>>>>>> fdff00cc
 import androidx.camera.video.VideoCapabilities
 import androidx.camera.video.VideoSpec
 import androidx.camera.video.internal.encoder.VideoEncoderDataSpace
@@ -93,16 +90,11 @@
         ).get()
 
         val cameraInfo = CameraUtil.createCameraUseCaseAdapter(context, cameraSelector).cameraInfo
-<<<<<<< HEAD
-        videoCapabilities = VideoCapabilities.from(cameraInfo)
-        Assume.assumeTrue(videoCapabilities.supportedQualities.isNotEmpty())
-=======
         videoCapabilities = Recorder.getVideoCapabilities(cameraInfo)
         dynamicRanges = videoCapabilities.supportedDynamicRanges
         dynamicRanges.forEach {
             Assume.assumeTrue(videoCapabilities.getSupportedQualities(it).isNotEmpty())
         }
->>>>>>> fdff00cc
     }
 
     @After
