--- conflicted
+++ resolved
@@ -35,16 +35,10 @@
 import android.content.Context
 import android.os.Build
 import androidx.camera.camera2.Camera2Config
-<<<<<<< HEAD
-import androidx.camera.testing.CameraUtil
-import androidx.camera.testing.CameraXUtil
-import androidx.camera.testing.fakes.FakeLifecycleOwner
-=======
 import androidx.camera.core.CameraSelector
 import androidx.camera.testing.impl.CameraUtil
 import androidx.camera.testing.impl.CameraXUtil
 import androidx.camera.testing.impl.fakes.FakeLifecycleOwner
->>>>>>> fdff00cc
 import androidx.lifecycle.ViewModelProvider
 import androidx.lifecycle.ViewModelStore
 import androidx.lifecycle.ViewModelStoreOwner
@@ -128,6 +122,8 @@
 
     @Test
     fun initialRecorder_canMakeRecorderReady(): Unit = runBlocking {
+        Assume.assumeTrue(CameraUtil.hasCameraWithLensFacing(CameraSelector.LENS_FACING_FRONT))
+
         viewModel.initialRecorder(context, lifecycleOwner)
 
         assertThat(viewModel.isRecorderReady).isTrue()
@@ -174,6 +170,8 @@
 
     @Test
     fun startAndStopRecording_canWorkCorrectlyAfterRecorderReady(): Unit = runBlocking {
+        Assume.assumeTrue(CameraUtil.hasCameraWithLensFacing(CameraSelector.LENS_FACING_FRONT))
+
         // Arrange.
         viewModel.initialRecorder(context, lifecycleOwner)
 
