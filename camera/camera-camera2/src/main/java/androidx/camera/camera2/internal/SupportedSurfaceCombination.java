--- conflicted
+++ resolved
@@ -17,53 +17,32 @@
 package androidx.camera.camera2.internal;
 
 import static android.content.pm.PackageManager.FEATURE_CAMERA_CONCURRENT;
-
-import static androidx.camera.camera2.internal.SupportedOutputSizesCollector.flipSizeByRotation;
-import static androidx.camera.camera2.internal.SupportedOutputSizesCollector.getResolutionListGroupingAspectRatioKeys;
-import static androidx.camera.camera2.internal.SupportedOutputSizesCollector.getTargetSizeByResolutionSelector;
-import static androidx.camera.camera2.internal.SupportedOutputSizesCollector.groupSizesByAspectRatio;
-import static androidx.camera.camera2.internal.SupportedOutputSizesCollector.isSensorLandscapeResolution;
-import static androidx.camera.camera2.internal.SupportedOutputSizesCollector.removeSupportedSizesByMiniBoundingSize;
-import static androidx.camera.core.impl.utils.AspectRatioUtil.ASPECT_RATIO_16_9;
-import static androidx.camera.core.impl.utils.AspectRatioUtil.ASPECT_RATIO_3_4;
-import static androidx.camera.core.impl.utils.AspectRatioUtil.ASPECT_RATIO_4_3;
-import static androidx.camera.core.impl.utils.AspectRatioUtil.ASPECT_RATIO_9_16;
-import static androidx.camera.core.impl.utils.AspectRatioUtil.hasMatchingAspectRatio;
+import static android.hardware.camera2.CameraCharacteristics.CONTROL_AE_AVAILABLE_TARGET_FPS_RANGES;
+
 import static androidx.camera.core.internal.utils.SizeUtil.RESOLUTION_1080P;
 import static androidx.camera.core.internal.utils.SizeUtil.RESOLUTION_480P;
 import static androidx.camera.core.internal.utils.SizeUtil.RESOLUTION_VGA;
-import static androidx.camera.core.internal.utils.SizeUtil.RESOLUTION_ZERO;
-import static androidx.camera.core.internal.utils.SizeUtil.getArea;
 
 import android.content.Context;
-<<<<<<< HEAD
-import android.graphics.ImageFormat;
-import android.graphics.Rect;
-=======
 import android.content.pm.PackageManager;
 import android.graphics.ImageFormat;
->>>>>>> fdff00cc
 import android.graphics.SurfaceTexture;
 import android.hardware.camera2.CameraCharacteristics;
+import android.hardware.camera2.CameraDevice;
 import android.hardware.camera2.params.StreamConfigurationMap;
 import android.media.CamcorderProfile;
 import android.media.MediaRecorder;
-<<<<<<< HEAD
-=======
 import android.os.Build;
->>>>>>> fdff00cc
 import android.util.Pair;
 import android.util.Range;
 import android.util.Rational;
 import android.util.Size;
-import android.view.Surface;
-
+
+import androidx.annotation.DoNotInline;
+import androidx.annotation.IntDef;
 import androidx.annotation.NonNull;
 import androidx.annotation.Nullable;
-<<<<<<< HEAD
-=======
 import androidx.annotation.OptIn;
->>>>>>> fdff00cc
 import androidx.annotation.RequiresApi;
 import androidx.annotation.VisibleForTesting;
 import androidx.camera.camera2.internal.compat.CameraAccessExceptionCompat;
@@ -73,17 +52,12 @@
 import androidx.camera.camera2.internal.compat.workaround.ExtraSupportedSurfaceCombinationsContainer;
 import androidx.camera.camera2.internal.compat.workaround.ResolutionCorrector;
 import androidx.camera.camera2.internal.compat.workaround.TargetAspectRatio;
-<<<<<<< HEAD
-import androidx.camera.core.AspectRatio;
-=======
 import androidx.camera.camera2.interop.ExperimentalCamera2Interop;
->>>>>>> fdff00cc
 import androidx.camera.core.CameraUnavailableException;
-import androidx.camera.core.Logger;
-import androidx.camera.core.ResolutionSelector;
+import androidx.camera.core.DynamicRange;
 import androidx.camera.core.impl.AttachedSurfaceInfo;
+import androidx.camera.core.impl.CameraMode;
 import androidx.camera.core.impl.ImageFormatConstants;
-import androidx.camera.core.impl.ImageOutputConfig;
 import androidx.camera.core.impl.StreamSpec;
 import androidx.camera.core.impl.SurfaceCombination;
 import androidx.camera.core.impl.SurfaceConfig;
@@ -91,8 +65,13 @@
 import androidx.camera.core.impl.UseCaseConfig;
 import androidx.camera.core.impl.utils.AspectRatioUtil;
 import androidx.camera.core.impl.utils.CompareSizesByArea;
+import androidx.camera.core.internal.utils.SizeUtil;
 import androidx.core.util.Preconditions;
 
+import com.google.auto.value.AutoValue;
+
+import java.lang.annotation.Retention;
+import java.lang.annotation.RetentionPolicy;
 import java.util.ArrayList;
 import java.util.Arrays;
 import java.util.Collections;
@@ -103,7 +82,7 @@
 /**
  * Camera device supported surface configuration combinations
  *
- * <p>{@link android.hardware.camera2.CameraDevice#createCaptureSession} defines the default
+ * <p>{@link CameraDevice#createCaptureSession} defines the default
  * guaranteed stream combinations for different hardware level devices. It defines what combination
  * of surface configuration type and size pairs can be supported for different hardware level camera
  * devices. This structure is used to store a list of surface combinations that are guaranteed to
@@ -114,53 +93,39 @@
 final class SupportedSurfaceCombination {
     private static final String TAG = "SupportedSurfaceCombination";
     private final List<SurfaceCombination> mSurfaceCombinations = new ArrayList<>();
+    private final List<SurfaceCombination> mUltraHighSurfaceCombinations = new ArrayList<>();
     private final List<SurfaceCombination> mConcurrentSurfaceCombinations = new ArrayList<>();
-<<<<<<< HEAD
-    private final Map<Integer, Size> mMaxSizeCache = new HashMap<>();
-=======
     private final List<SurfaceCombination> mPreviewStabilizationSurfaceCombinations =
             new ArrayList<>();
     private final Map<FeatureSettings, List<SurfaceCombination>>
             mFeatureSettingsToSupportedCombinationsMap = new HashMap<>();
     private final List<SurfaceCombination> mSurfaceCombinations10Bit = new ArrayList<>();
     private final List<SurfaceCombination> mSurfaceCombinationsStreamUseCase = new ArrayList<>();
->>>>>>> fdff00cc
     private final String mCameraId;
     private final CamcorderProfileHelper mCamcorderProfileHelper;
     private final CameraCharacteristicsCompat mCharacteristics;
     private final ExtraSupportedSurfaceCombinationsContainer
             mExtraSupportedSurfaceCombinationsContainer;
     private final int mHardwareLevel;
-    private final boolean mIsSensorLandscapeResolution;
     private boolean mIsRawSupported = false;
     private boolean mIsBurstCaptureSupported = false;
-<<<<<<< HEAD
-=======
     private boolean mIsConcurrentCameraModeSupported = false;
     private boolean mIsStreamUseCaseSupported = false;
     private boolean mIsUltraHighResolutionSensorSupported = false;
     private boolean mIsPreviewStabilizationSupported = false;
->>>>>>> fdff00cc
     @VisibleForTesting
     SurfaceSizeDefinition mSurfaceSizeDefinition;
-    private final Map<Integer, Size[]> mOutputSizesCache = new HashMap<>();
+    List<Integer> mSurfaceSizeDefinitionFormats = new ArrayList<>();
     @NonNull
     private final DisplayInfoManager mDisplayInfoManager;
 
     private final TargetAspectRatio mTargetAspectRatio = new TargetAspectRatio();
     private final ResolutionCorrector mResolutionCorrector = new ResolutionCorrector();
-<<<<<<< HEAD
-    private final Size mActiveArraySize;
-    private final int mSensorOrientation;
-    private final int mLensFacing;
-    private final SupportedOutputSizesCollector mSupportedOutputSizesCollector;
-=======
     private final DynamicRangeResolver mDynamicRangeResolver;
 
     @IntDef({DynamicRange.BIT_DEPTH_8_BIT, DynamicRange.BIT_DEPTH_10_BIT})
     @Retention(RetentionPolicy.SOURCE)
     @interface RequiredMaxBitDepth {}
->>>>>>> fdff00cc
 
     SupportedSurfaceCombination(@NonNull Context context, @NonNull String cameraId,
             @NonNull CameraManagerCompat cameraManagerCompat,
@@ -178,7 +143,6 @@
                     CameraCharacteristics.INFO_SUPPORTED_HARDWARE_LEVEL);
             mHardwareLevel = keyValue != null ? keyValue
                     : CameraCharacteristics.INFO_SUPPORTED_HARDWARE_LEVEL_LEGACY;
-            mIsSensorLandscapeResolution = isSensorLandscapeResolution(mCharacteristics);
         } catch (CameraAccessExceptionCompat e) {
             throw CameraUnavailableExceptionHelper.createFrom(e);
         }
@@ -193,14 +157,6 @@
                 } else if (capability
                         == CameraCharacteristics.REQUEST_AVAILABLE_CAPABILITIES_BURST_CAPTURE) {
                     mIsBurstCaptureSupported = true;
-<<<<<<< HEAD
-                }
-            }
-        }
-
-        Rect rect = mCharacteristics.get(CameraCharacteristics.SENSOR_INFO_ACTIVE_ARRAY_SIZE);
-        mActiveArraySize = rect != null ? new Size(rect.width(), rect.height()) : null;
-=======
                 } else if (Build.VERSION.SDK_INT >= Build.VERSION_CODES.S && capability
                         == CameraCharacteristics
                         .REQUEST_AVAILABLE_CAPABILITIES_ULTRA_HIGH_RESOLUTION_SENSOR) {
@@ -211,17 +167,16 @@
 
         mDynamicRangeResolver = new DynamicRangeResolver(mCharacteristics);
         generateSupportedCombinationList();
->>>>>>> fdff00cc
-
-        mSensorOrientation = mCharacteristics.get(CameraCharacteristics.SENSOR_ORIENTATION);
-        mLensFacing = mCharacteristics.get(CameraCharacteristics.LENS_FACING);
-
-        generateSupportedCombinationList();
-        if (context.getPackageManager().hasSystemFeature(FEATURE_CAMERA_CONCURRENT)) {
+
+        if (mIsUltraHighResolutionSensorSupported) {
+            generateUltraHighSupportedCombinationList();
+        }
+
+        mIsConcurrentCameraModeSupported =
+                context.getPackageManager().hasSystemFeature(FEATURE_CAMERA_CONCURRENT);
+        if (mIsConcurrentCameraModeSupported) {
             generateConcurrentSupportedCombinationList();
         }
-<<<<<<< HEAD
-=======
 
         if (mDynamicRangeResolver.is10BitDynamicRangeSupported()) {
             generate10BitSupportedCombinationList();
@@ -238,12 +193,8 @@
             generatePreviewStabilizationSupportedCombinationList();
         }
 
->>>>>>> fdff00cc
         generateSurfaceSizeDefinition();
         checkCustomization();
-
-        mSupportedOutputSizesCollector = new SupportedOutputSizesCollector(mCameraId,
-                mCharacteristics, mDisplayInfoManager);
     }
 
     String getCameraId() {
@@ -262,26 +213,20 @@
      * Check whether the input surface configuration list is under the capability of any combination
      * of this object.
      *
-     * @param isConcurrentCameraModeOn true if concurrent camera mode is on, otherwise false.
+     * @param featureSettings  the settings for the camera's features/capabilities.
      * @param surfaceConfigList the surface configuration list to be compared
+     *
      * @return the check result that whether it could be supported
      */
     boolean checkSupported(
-            boolean isConcurrentCameraModeOn,
+            @NonNull FeatureSettings featureSettings,
             List<SurfaceConfig> surfaceConfigList) {
         boolean isSupported = false;
 
-<<<<<<< HEAD
-        List<SurfaceCombination> targetSurfaceCombinations = isConcurrentCameraModeOn
-                ? mConcurrentSurfaceCombinations : mSurfaceCombinations;
-        for (SurfaceCombination surfaceCombination : targetSurfaceCombinations) {
-            isSupported = surfaceCombination.isSupported(surfaceConfigList);
-=======
         for (SurfaceCombination surfaceCombination : getSurfaceCombinationsByFeatureSettings(
                 featureSettings)) {
             isSupported = surfaceCombination.getOrderedSupportedSurfaceConfigList(surfaceConfigList)
                     != null;
->>>>>>> fdff00cc
 
             if (isSupported) {
                 break;
@@ -310,8 +255,6 @@
     }
 
     /**
-<<<<<<< HEAD
-=======
      * Returns the supported surface combinations according to the specified feature
      * settings.
      */
@@ -351,26 +294,22 @@
     }
 
     /**
->>>>>>> fdff00cc
      * Transform to a SurfaceConfig object with image format and size info
      *
-     * @param isConcurrentCameraModeOn true if concurrent camera mode is on, otherwise false.
+     * @param cameraMode  the working camera mode.
      * @param imageFormat the image format info for the surface configuration object
      * @param size        the size info for the surface configuration object
      * @return new {@link SurfaceConfig} object
      */
     SurfaceConfig transformSurfaceConfig(
-            boolean isConcurrentCameraModeOn,
+            @CameraMode.Mode int cameraMode,
             int imageFormat,
             Size size) {
-        Size maxOutputSizeForConcurrentMode = isConcurrentCameraModeOn
-                ? getMaxOutputSizeByFormat(imageFormat) : null;
         return SurfaceConfig.transformSurfaceConfig(
-                isConcurrentCameraModeOn,
+                cameraMode,
                 imageFormat,
                 size,
-                mSurfaceSizeDefinition,
-                maxOutputSizeForConcurrentMode);
+                getUpdatedSurfaceSizeDefinitionByFormat(imageFormat));
     }
 
     static int getMaxFramerate(CameraCharacteristicsCompat characteristics, int imageFormat,
@@ -390,6 +329,164 @@
     }
 
     /**
+     *
+     * @param range
+     * @return the length of the range
+     */
+    private static int getRangeLength(Range<Integer> range) {
+        return (range.getUpper() - range.getLower()) + 1;
+    }
+
+    /**
+     * @return the distance between the nearest limits of two non-intersecting ranges
+     */
+    private static int getRangeDistance(Range<Integer> firstRange, Range<Integer> secondRange) {
+        Preconditions.checkState(
+                !firstRange.contains(secondRange.getUpper())
+                        && !firstRange.contains(secondRange.getLower()),
+                "Ranges must not intersect");
+        if (firstRange.getLower() > secondRange.getUpper()) {
+            return firstRange.getLower() - secondRange.getUpper();
+        } else {
+            return secondRange.getLower() - firstRange.getUpper();
+        }
+    }
+
+    /**
+     * @param targetFps the target frame rate range used while comparing to device-supported ranges
+     * @param storedRange the device-supported range that is currently saved and intersects with
+     *                    targetFps
+     * @param newRange a new potential device-supported range that intersects with targetFps
+     * @return the device-supported range that better matches the target fps
+     */
+    private static Range<Integer> compareIntersectingRanges(Range<Integer> targetFps,
+            Range<Integer> storedRange, Range<Integer> newRange) {
+        // TODO(b/272075984): some ranges may may have a larger intersection but may also have an
+        //  excessively large portion that is non-intersecting. Will want to do further
+        //  investigation to find a more optimized way to decide when a potential range has too
+        //  much non-intersecting value and discard it
+
+        double storedIntersectionsize = getRangeLength(storedRange.intersect(targetFps));
+        double newIntersectionSize = getRangeLength(newRange.intersect(targetFps));
+
+        double newRangeRatio = newIntersectionSize / getRangeLength(newRange);
+        double storedRangeRatio = storedIntersectionsize / getRangeLength(storedRange);
+
+        if (newIntersectionSize > storedIntersectionsize) {
+            // if new, the new range must have at least 50% of its range intersecting, OR has a
+            // larger percentage of intersection than the previous stored range
+            if (newRangeRatio >= .5 || newRangeRatio >= storedRangeRatio) {
+                return newRange;
+            }
+        } else if (newIntersectionSize == storedIntersectionsize) {
+            // if intersecting ranges have same length... pick the one that has the higher
+            // intersection ratio
+            if (newRangeRatio > storedRangeRatio) {
+                return newRange;
+            } else if (newRangeRatio == storedRangeRatio
+                    && newRange.getLower() > storedRange.getLower()) {
+                // if equal intersection size AND ratios pick the higher range
+                return newRange;
+            }
+
+        } else if (storedRangeRatio < .5
+                && newRangeRatio > storedRangeRatio) {
+            // if the new one has a smaller range... only change if existing has an intersection
+            // ratio < 50% and the new one has an intersection ratio > than the existing one
+            return newRange;
+        }
+        return storedRange;
+    }
+
+    /**
+     * Finds a frame rate range supported by the device that is closest to the target framerate
+     *
+     * @param targetFrameRate the Target Frame Rate resolved from all current existing surfaces
+     *                        and incoming new use cases
+     * @return a frame rate range supported by the device that is closest to targetFrameRate
+     */
+
+    @NonNull
+    private Range<Integer> getClosestSupportedDeviceFrameRate(Range<Integer> targetFrameRate,
+            int maxFps) {
+        if (targetFrameRate == null) {
+            return StreamSpec.FRAME_RATE_RANGE_UNSPECIFIED;
+        }
+
+        // get all fps ranges supported by device
+        Range<Integer>[] availableFpsRanges =
+                mCharacteristics.get(CONTROL_AE_AVAILABLE_TARGET_FPS_RANGES);
+
+        if (availableFpsRanges == null) {
+            return StreamSpec.FRAME_RATE_RANGE_UNSPECIFIED;
+        }
+        // if  whole target framerate range > maxFps of configuration, the target for this
+        // calculation will be [max,max].
+
+        // if the range is partially larger than  maxFps, the target for this calculation will be
+        // [target.lower, max] for the sake of this calculation
+        targetFrameRate = new Range<>(
+                Math.min(targetFrameRate.getLower(), maxFps),
+                Math.min(targetFrameRate.getUpper(), maxFps)
+        );
+
+        Range<Integer> bestRange = StreamSpec.FRAME_RATE_RANGE_UNSPECIFIED;
+        int currentIntersectSize = 0;
+
+
+        for (Range<Integer> potentialRange : availableFpsRanges) {
+            // ignore ranges completely larger than configuration's maximum fps
+            if (maxFps >= potentialRange.getLower()) {
+                if (bestRange.equals(StreamSpec.FRAME_RATE_RANGE_UNSPECIFIED)) {
+                    bestRange = potentialRange;
+                }
+                // take if range is a perfect match
+                if (potentialRange.equals(targetFrameRate)) {
+                    bestRange = potentialRange;
+                    break;
+                }
+
+                try {
+                    // bias towards a range that intersects on the upper end
+                    Range<Integer> newIntersection = potentialRange.intersect(targetFrameRate);
+                    int newIntersectSize = getRangeLength(newIntersection);
+                    // if this range intersects our target + no other range was already
+                    if (currentIntersectSize == 0) {
+                        bestRange = potentialRange;
+                        currentIntersectSize = newIntersectSize;
+                    } else if (newIntersectSize >= currentIntersectSize) {
+                        // if the currently stored range + new range both intersect, check to see
+                        // which one should be picked over the other
+                        bestRange = compareIntersectingRanges(targetFrameRate, bestRange,
+                                potentialRange);
+                        currentIntersectSize = getRangeLength(targetFrameRate.intersect(bestRange));
+                    }
+                } catch (IllegalArgumentException e) {
+                    // if no intersection is present, pick the range that is closer to our target
+                    if (currentIntersectSize == 0) {
+                        if (getRangeDistance(potentialRange, targetFrameRate)
+                                < getRangeDistance(bestRange, targetFrameRate)) {
+                            bestRange = potentialRange;
+                        } else if (getRangeDistance(potentialRange, targetFrameRate)
+                                == getRangeDistance(bestRange, targetFrameRate)) {
+                            if (potentialRange.getLower() > bestRange.getUpper()) {
+                                // if they both have the same distance, pick the higher range
+                                bestRange = potentialRange;
+                            } else if (getRangeLength(potentialRange) < getRangeLength(bestRange)) {
+                                // if one isn't higher than the other, pick the range with the
+                                // shorter length
+                                bestRange = potentialRange;
+                            }
+                        }
+                    }
+                }
+            }
+
+        }
+        return bestRange;
+    }
+
+    /**
      * @param newTargetFramerate    an incoming framerate range
      * @param storedTargetFramerate a stored framerate range to be modified
      * @return adjusted target frame rate
@@ -430,22 +527,6 @@
     /**
      * Finds the suggested stream specifications of the newly added UseCaseConfig.
      *
-<<<<<<< HEAD
-     * @param isConcurrentCameraModeOn true if concurrent camera mode is on, otherwise false.
-     * @param attachedSurfaces  the existing surfaces.
-     * @param newUseCaseConfigs newly added UseCaseConfig.
-     * @return the suggested stream specifications, which is a mapping from UseCaseConfig to the
-     * suggested stream specification.
-     * @throws IllegalArgumentException if the suggested solution for newUseCaseConfigs cannot be
-     *                                  found. This may be due to no available output size or no
-     *                                  available surface combination.
-     */
-    @NonNull
-    Map<UseCaseConfig<?>, StreamSpec> getSuggestedStreamSpecifications(
-            boolean isConcurrentCameraModeOn,
-            @NonNull List<AttachedSurfaceInfo> attachedSurfaces,
-            @NonNull List<UseCaseConfig<?>> newUseCaseConfigs) {
-=======
      * @param cameraMode                        the working camera mode.
      * @param attachedSurfaces                  the existing surfaces.
      * @param newUseCaseConfigsSupportedSizeMap newly added UseCaseConfig to supported output
@@ -468,27 +549,9 @@
             @NonNull List<AttachedSurfaceInfo> attachedSurfaces,
             @NonNull Map<UseCaseConfig<?>, List<Size>> newUseCaseConfigsSupportedSizeMap,
             boolean isPreviewStabilizationOn) {
->>>>>>> fdff00cc
         // Refresh Preview Size based on current display configurations.
         refreshPreviewSize();
 
-<<<<<<< HEAD
-        // Use the small size (640x480) for new use cases to check whether there is any possible
-        // supported combination first
-        for (UseCaseConfig<?> useCaseConfig : newUseCaseConfigs) {
-            Size maxOutputSizeForConcurrentMode = isConcurrentCameraModeOn
-                    ? getMaxOutputSizeByFormat(useCaseConfig.getInputFormat()) : null;
-            surfaceConfigs.add(
-                    SurfaceConfig.transformSurfaceConfig(
-                            isConcurrentCameraModeOn,
-                            useCaseConfig.getInputFormat(),
-                            new Size(640, 480),
-                            mSurfaceSizeDefinition,
-                            maxOutputSizeForConcurrentMode));
-        }
-
-        if (!checkSupported(isConcurrentCameraModeOn, surfaceConfigs)) {
-=======
         List<UseCaseConfig<?>> newUseCaseConfigs = new ArrayList<>(
                 newUseCaseConfigsSupportedSizeMap.keySet());
 
@@ -505,7 +568,6 @@
                 attachedSurfaces, newUseCaseConfigsSupportedSizeMap);
 
         if (!isSurfaceCombinationSupported) {
->>>>>>> fdff00cc
             throw new IllegalArgumentException(
                     "No supported surface combination is found for camera device - Id : "
                             + mCameraId + ".  May be attempting to bind too many use cases. "
@@ -531,14 +593,10 @@
 
         // Collect supported output sizes for all use cases
         for (Integer index : useCasesPriorityOrder) {
-<<<<<<< HEAD
-            List<Size> supportedOutputSizes = getSupportedOutputSizes(newUseCaseConfigs.get(index));
-=======
             UseCaseConfig<?> useCaseConfig = newUseCaseConfigs.get(index);
             List<Size> supportedOutputSizes = newUseCaseConfigsSupportedSizeMap.get(useCaseConfig);
             supportedOutputSizes = applyResolutionSelectionOrderRelatedWorkarounds(
                     supportedOutputSizes, useCaseConfig.getInputFormat());
->>>>>>> fdff00cc
             supportedOutputSizesList.add(supportedOutputSizes);
         }
 
@@ -551,7 +609,7 @@
         for (Integer index : useCasesPriorityOrder) {
             targetFramerateForConfig =
                     getUpdatedTargetFramerate(
-                            newUseCaseConfigs.get(index).getTargetFramerate(null),
+                            newUseCaseConfigs.get(index).getTargetFrameRate(null),
                             targetFramerateForConfig);
         }
 
@@ -633,37 +691,6 @@
             List<SurfaceConfig> surfaceConfigList = resultPair.first;
             int currentConfigFramerateCeiling = resultPair.second;
             boolean isConfigFrameRateAcceptable = true;
-<<<<<<< HEAD
-
-            for (AttachedSurfaceInfo attachedSurfaceInfo : attachedSurfaces) {
-                surfaceConfigList.add(attachedSurfaceInfo.getSurfaceConfig());
-            }
-
-            // Attach SurfaceConfig of new use cases
-            for (int i = 0; i < possibleSizeList.size(); i++) {
-                Size size = possibleSizeList.get(i);
-                UseCaseConfig<?> newUseCase =
-                        newUseCaseConfigs.get(useCasesPriorityOrder.get(i));
-                // add new use case/size config to list of surfaces
-                Size maxOutputSizeForConcurrentMode = isConcurrentCameraModeOn
-                        ? getMaxOutputSizeByFormat(newUseCase.getInputFormat()) : null;
-                surfaceConfigList.add(
-                        SurfaceConfig.transformSurfaceConfig(
-                                isConcurrentCameraModeOn,
-                                newUseCase.getInputFormat(),
-                                size,
-                                mSurfaceSizeDefinition,
-                                maxOutputSizeForConcurrentMode));
-
-                // get the maximum fps of the new surface and update the maximum fps of the
-                // proposed configuration
-                currentConfigFramerateCeiling = getUpdatedMaximumFps(
-                        currentConfigFramerateCeiling,
-                        newUseCase.getInputFormat(),
-                        size);
-            }
-=======
->>>>>>> fdff00cc
             if (targetFramerateForConfig != null) {
                 if (existingSurfaceFrameRateCeiling > currentConfigFramerateCeiling
                         && currentConfigFramerateCeiling < targetFramerateForConfig.getLower()) {
@@ -679,11 +706,7 @@
             // if we found one earlier.
 
             // only change the saved config if you get another that has a better max fps
-<<<<<<< HEAD
-            if (checkSupported(isConcurrentCameraModeOn, surfaceConfigList)) {
-=======
             if (!supportedSizesFound && checkSupported(featureSettings, surfaceConfigList)) {
->>>>>>> fdff00cc
                 // if the config is supported by the device but doesn't meet the target framerate,
                 // save the config
                 if (savedConfigMaxFps == Integer.MAX_VALUE) {
@@ -734,14 +757,6 @@
 
         // Map the saved supported SurfaceConfig combination
         if (savedSizes != null) {
-<<<<<<< HEAD
-            suggestedStreamSpecMap = new HashMap<>();
-            for (UseCaseConfig<?> useCaseConfig : newUseCaseConfigs) {
-                suggestedStreamSpecMap.put(
-                        useCaseConfig,
-                        StreamSpec.builder(savedSizes.get(useCasesPriorityOrder.indexOf(
-                                newUseCaseConfigs.indexOf(useCaseConfig)))).build());
-=======
             Range<Integer> targetFramerateForDevice = null;
             if (targetFramerateForConfig != null) {
                 targetFramerateForDevice =
@@ -761,7 +776,6 @@
                     streamSpecBuilder.setExpectedFrameRateRange(targetFramerateForDevice);
                 }
                 suggestedStreamSpecMap.put(useCaseConfig, streamSpecBuilder.build());
->>>>>>> fdff00cc
             }
         } else {
             throw new IllegalArgumentException(
@@ -802,73 +816,6 @@
     }
 
     /**
-<<<<<<< HEAD
-     * Returns the target aspect ratio value corrected by quirks.
-     *
-     * The final aspect ratio is determined by the following order:
-     * 1. The aspect ratio returned by {@link TargetAspectRatio} if it is
-     * {@link TargetAspectRatio#RATIO_4_3}, {@link TargetAspectRatio#RATIO_16_9} or
-     * {@link TargetAspectRatio#RATIO_MAX_JPEG}.
-     * 2. The use case's original aspect ratio if {@link TargetAspectRatio} returns
-     * {@link TargetAspectRatio#RATIO_ORIGINAL} and the use case has target aspect ratio setting.
-     * 3. The aspect ratio of use case's target size setting if {@link TargetAspectRatio} returns
-     * {@link TargetAspectRatio#RATIO_ORIGINAL} and the use case has no target aspect ratio but has
-     * target size setting.
-     *
-     * @param imageOutputConfig       the image output config of the use case.
-     * @param resolutionCandidateList the resolution candidate list which will be used to
-     *                                determine the aspect ratio by target size when target
-     *                                aspect ratio setting is not set.
-     */
-    private Rational getTargetAspectRatio(@NonNull ImageOutputConfig imageOutputConfig,
-            @NonNull List<Size> resolutionCandidateList) {
-        Rational outputRatio = null;
-        // Gets the corrected aspect ratio due to device constraints or null if no correction is
-        // needed.
-        @TargetAspectRatio.Ratio int targetAspectRatio =
-                new TargetAspectRatio().get(mCameraId, mCharacteristics);
-        switch (targetAspectRatio) {
-            case TargetAspectRatio.RATIO_4_3:
-                outputRatio = mIsSensorLandscapeResolution ? ASPECT_RATIO_4_3 : ASPECT_RATIO_3_4;
-                break;
-            case TargetAspectRatio.RATIO_16_9:
-                outputRatio = mIsSensorLandscapeResolution ? ASPECT_RATIO_16_9 : ASPECT_RATIO_9_16;
-                break;
-            case TargetAspectRatio.RATIO_MAX_JPEG:
-                Size maxJpegSize = fetchMaxSize(ImageFormat.JPEG);
-                outputRatio = new Rational(maxJpegSize.getWidth(), maxJpegSize.getHeight());
-                break;
-            case TargetAspectRatio.RATIO_ORIGINAL:
-                if (imageOutputConfig.hasTargetAspectRatio()) {
-                    @AspectRatio.Ratio int aspectRatio = imageOutputConfig.getTargetAspectRatio();
-                    switch (aspectRatio) {
-                        case AspectRatio.RATIO_4_3:
-                            outputRatio = mIsSensorLandscapeResolution ? ASPECT_RATIO_4_3
-                                    : ASPECT_RATIO_3_4;
-                            break;
-                        case AspectRatio.RATIO_16_9:
-                            outputRatio = mIsSensorLandscapeResolution ? ASPECT_RATIO_16_9
-                                    : ASPECT_RATIO_9_16;
-                            break;
-                        case AspectRatio.RATIO_DEFAULT:
-                            break;
-                        default:
-                            Logger.e(TAG, "Undefined target aspect ratio: " + aspectRatio);
-                    }
-                } else {
-                    // The legacy resolution API will use the aspect ratio of the target size to
-                    // be the fallback target aspect ratio value when the use case has no target
-                    // aspect ratio setting.
-                    Size targetSize = getTargetSize(imageOutputConfig);
-                    if (targetSize != null) {
-                        outputRatio = getAspectRatioGroupKeyOfTargetSize(targetSize,
-                                resolutionCandidateList);
-                    }
-                }
-                break;
-            default:
-                // Unhandled event.
-=======
      * Creates the feature settings from the related info.
      *
      * @param cameraMode               the working camera mode.
@@ -1056,19 +1003,9 @@
             if (dynamicRange.getBitDepth() == DynamicRange.BIT_DEPTH_10_BIT) {
                 return DynamicRange.BIT_DEPTH_10_BIT;
             }
->>>>>>> fdff00cc
-        }
-        return outputRatio;
-    }
-
-    private Size fetchMaxSize(int imageFormat) {
-        Size size = mMaxSizeCache.get(imageFormat);
-        if (size != null) {
-            return size;
-        }
-        Size maxSize = getMaxOutputSizeByFormat(imageFormat);
-        mMaxSizeCache.put(imageFormat, maxSize);
-        return maxSize;
+        }
+
+        return DynamicRange.BIT_DEPTH_8_BIT;
     }
 
     private List<Integer> getUseCasesPriorityOrder(List<UseCaseConfig<?>> newUseCaseConfigs) {
@@ -1103,180 +1040,6 @@
         }
 
         return priorityOrder;
-    }
-
-    @NonNull
-    @VisibleForTesting
-    List<Size> getSupportedOutputSizes(@NonNull UseCaseConfig<?> config) {
-        int imageFormat = config.getInputFormat();
-        ImageOutputConfig imageOutputConfig = (ImageOutputConfig) config;
-
-        List<Size> customOrderedResolutions = imageOutputConfig.getCustomOrderedResolutions(null);
-        if (customOrderedResolutions != null) {
-            return customOrderedResolutions;
-        }
-        ResolutionSelector resolutionSelector = imageOutputConfig.getResolutionSelector(null);
-        if (resolutionSelector != null) {
-            Size miniBoundingSize = imageOutputConfig.getDefaultResolution(null);
-
-            if (resolutionSelector.getPreferredResolution() != null) {
-                miniBoundingSize = getTargetSizeByResolutionSelector(resolutionSelector,
-                        mDisplayInfoManager.getMaxSizeDisplay().getRotation(), mSensorOrientation,
-                        mLensFacing);
-            }
-
-            return mSupportedOutputSizesCollector.getSupportedOutputSizes(resolutionSelector,
-                    imageFormat, miniBoundingSize, config.isHigResolutionDisabled(false),
-                    getCustomizedSupportSizesFromConfig(imageFormat, imageOutputConfig));
-        }
-
-        Size[] outputSizes = getCustomizedSupportSizesFromConfig(imageFormat, imageOutputConfig);
-        if (outputSizes == null) {
-            outputSizes = getAllOutputSizesByFormat(imageFormat);
-        }
-
-        // Sort the result sizes. The Comparator result must be reversed to have a descending
-        // order result.
-        Arrays.sort(outputSizes, new CompareSizesByArea(true));
-
-        List<Size> outputSizeCandidates = new ArrayList<>();
-        Size maxSize = imageOutputConfig.getMaxResolution(null);
-        Size maxOutputSizeByFormat = getMaxOutputSizeByFormat(imageFormat);
-
-        // Set maxSize as the max resolution setting or the max supported output size for the
-        // image format, whichever is smaller.
-        if (maxSize == null || getArea(maxOutputSizeByFormat) < getArea(maxSize)) {
-            maxSize = maxOutputSizeByFormat;
-        }
-
-        // Sort the output sizes. The Comparator result must be reversed to have a descending order
-        // result.
-        Arrays.sort(outputSizes, new CompareSizesByArea(true));
-
-        Size targetSize = getTargetSize(imageOutputConfig);
-        Size minSize = RESOLUTION_VGA;
-        int defaultSizeArea = getArea(RESOLUTION_VGA);
-        int maxSizeArea = getArea(maxSize);
-        // When maxSize is smaller than 640x480, set minSize as 0x0. It means the min size bound
-        // will be ignored. Otherwise, set the minimal size according to min(DEFAULT_SIZE,
-        // TARGET_RESOLUTION).
-        if (maxSizeArea < defaultSizeArea) {
-            minSize = RESOLUTION_ZERO;
-        } else if (targetSize != null && getArea(targetSize) < defaultSizeArea) {
-            minSize = targetSize;
-        }
-
-        // Filter out the ones that exceed the maximum size and the minimum size. The output
-        // sizes candidates list won't have duplicated items.
-        for (Size outputSize : outputSizes) {
-            if (getArea(outputSize) <= getArea(maxSize) && getArea(outputSize) >= getArea(minSize)
-                    && !outputSizeCandidates.contains(outputSize)) {
-                outputSizeCandidates.add(outputSize);
-            }
-        }
-
-        if (outputSizeCandidates.isEmpty()) {
-            throw new IllegalArgumentException(
-                    "Can not get supported output size under supported maximum for the format: "
-                            + imageFormat);
-        }
-
-        Rational aspectRatio = getTargetAspectRatio(imageOutputConfig, outputSizeCandidates);
-
-        // Check the default resolution if the target resolution is not set
-        targetSize = targetSize == null ? imageOutputConfig.getDefaultResolution(null) : targetSize;
-
-        List<Size> supportedResolutions = new ArrayList<>();
-        Map<Rational, List<Size>> aspectRatioSizeListMap = new HashMap<>();
-
-        if (aspectRatio == null) {
-            // If no target aspect ratio is set, all sizes can be added to the result list
-            // directly. No need to sort again since the source list has been sorted previously.
-            supportedResolutions.addAll(outputSizeCandidates);
-
-            // If the target resolution is set, use it to remove unnecessary larger sizes.
-            if (targetSize != null) {
-                removeSupportedSizesByMiniBoundingSize(supportedResolutions, targetSize);
-            }
-        } else {
-            // Rearrange the supported size to put the ones with the same aspect ratio in the front
-            // of the list and put others in the end from large to small. Some low end devices may
-            // not able to get an supported resolution that match the preferred aspect ratio.
-
-            // Group output sizes by aspect ratio.
-            aspectRatioSizeListMap = groupSizesByAspectRatio(outputSizeCandidates);
-
-            // If the target resolution is set, use it to remove unnecessary larger sizes.
-            if (targetSize != null) {
-                // Remove unnecessary larger sizes from each aspect ratio size list
-                for (Rational key : aspectRatioSizeListMap.keySet()) {
-                    removeSupportedSizesByMiniBoundingSize(aspectRatioSizeListMap.get(key),
-                            targetSize);
-                }
-            }
-
-            // Sort the aspect ratio key set by the target aspect ratio.
-            List<Rational> aspectRatios = new ArrayList<>(aspectRatioSizeListMap.keySet());
-            Rational fullFovRatio = mActiveArraySize != null ? new Rational(
-                    mActiveArraySize.getWidth(), mActiveArraySize.getHeight()) : null;
-            Collections.sort(aspectRatios,
-                    new AspectRatioUtil.CompareAspectRatiosByMappingAreaInFullFovAspectRatioSpace(
-                            aspectRatio, fullFovRatio));
-
-            // Put available sizes into final result list by aspect ratio distance to target ratio.
-            for (Rational rational : aspectRatios) {
-                for (Size size : aspectRatioSizeListMap.get(rational)) {
-                    // A size may exist in multiple groups in mod16 condition. Keep only one in
-                    // the final list.
-                    if (!supportedResolutions.contains(size)) {
-                        supportedResolutions.add(size);
-                    }
-                }
-            }
-        }
-
-        supportedResolutions = mResolutionCorrector.insertOrPrioritize(
-                SurfaceConfig.getConfigType(config.getInputFormat()),
-                supportedResolutions);
-
-        return supportedResolutions;
-    }
-
-    @Nullable
-    private Size getTargetSize(@NonNull ImageOutputConfig imageOutputConfig) {
-        int targetRotation = imageOutputConfig.getTargetRotation(Surface.ROTATION_0);
-        // Calibrate targetSize by the target rotation value.
-        Size targetSize = imageOutputConfig.getTargetResolution(null);
-        targetSize = flipSizeByRotation(targetSize, targetRotation, mLensFacing,
-                mSensorOrientation);
-        return targetSize;
-    }
-
-    /**
-     * Returns the aspect ratio group key of the target size when grouping the input resolution
-     * candidate list.
-     *
-     * The resolution candidate list will be grouped with mod 16 consideration. Therefore, we
-     * also need to consider the mod 16 factor to find which aspect ratio of group the target size
-     * might be put in. So that sizes of the group will be selected to use in the highest priority.
-     */
-    @Nullable
-    private Rational getAspectRatioGroupKeyOfTargetSize(@Nullable Size targetSize,
-            @NonNull List<Size> resolutionCandidateList) {
-        if (targetSize == null) {
-            return null;
-        }
-
-        List<Rational> aspectRatios = getResolutionListGroupingAspectRatioKeys(
-                resolutionCandidateList);
-
-        for (Rational aspectRatio: aspectRatios) {
-            if (hasMatchingAspectRatio(targetSize, aspectRatio)) {
-                return aspectRatio;
-            }
-        }
-
-        return new Rational(targetSize.getWidth(), targetSize.getHeight());
     }
 
     private List<List<Size>> getAllPossibleSizeArrangements(
@@ -1332,61 +1095,16 @@
         return allPossibleSizeArrangements;
     }
 
-    @Nullable
-    private Size[] getCustomizedSupportSizesFromConfig(int imageFormat,
-            @NonNull ImageOutputConfig config) {
-        Size[] outputSizes = null;
-
-        // Try to retrieve customized supported resolutions from config.
-        List<Pair<Integer, Size[]>> formatResolutionsPairList =
-                config.getSupportedResolutions(null);
-
-        if (formatResolutionsPairList != null) {
-            for (Pair<Integer, Size[]> formatResolutionPair : formatResolutionsPairList) {
-                if (formatResolutionPair.first == imageFormat) {
-                    outputSizes = formatResolutionPair.second;
-                    break;
-                }
-            }
-        }
-
-        return outputSizes;
-    }
-
-    @NonNull
-    private Size[] getAllOutputSizesByFormat(int imageFormat) {
-        Size[] outputs = mOutputSizesCache.get(imageFormat);
-        if (outputs == null) {
-            outputs = doGetAllOutputSizesByFormat(imageFormat);
-            mOutputSizesCache.put(imageFormat, outputs);
-        }
-
-        return outputs;
-    }
-
-    @NonNull
-    private Size[] doGetAllOutputSizesByFormat(int imageFormat) {
-        StreamConfigurationMapCompat mapCompat = mCharacteristics.getStreamConfigurationMapCompat();
-        Size[] outputSizes = mapCompat.getOutputSizes(imageFormat);
-        if (outputSizes == null) {
-            throw new IllegalArgumentException(
-                    "Can not get supported output size for the format: " + imageFormat);
-        }
-
-        return outputSizes;
-    }
-
     /**
      * Get max supported output size for specific image format
      *
+     * @param map the original stream configuration map without quirks applied.
      * @param imageFormat the image format info
+     * @param highResolutionIncluded whether high resolution output sizes are included
      * @return the max supported output size for the image format
      */
-    Size getMaxOutputSizeByFormat(int imageFormat) {
-        // Needs to retrieve the output size from the original stream configuration map without
-        // quirks applied.
-        StreamConfigurationMap map =
-                mCharacteristics.getStreamConfigurationMapCompat().toStreamConfigurationMap();
+    private Size getMaxOutputSizeByFormat(StreamConfigurationMap map, int imageFormat,
+            boolean highResolutionIncluded) {
         Size[] outputSizes;
         if (imageFormat == ImageFormatConstants.INTERNAL_DEFINED_IMAGE_FORMAT_PRIVATE) {
             // This is a little tricky that 0x22 that is internal defined in
@@ -1398,7 +1116,27 @@
         } else {
             outputSizes = map.getOutputSizes(imageFormat);
         }
-        return Collections.max(Arrays.asList(outputSizes), new CompareSizesByArea());
+
+        if (outputSizes == null || outputSizes.length == 0) {
+            return null;
+        }
+
+        CompareSizesByArea compareSizesByArea = new CompareSizesByArea();
+        Size maxSize = Collections.max(Arrays.asList(outputSizes), compareSizesByArea);
+
+        // Checks high resolution output sizes
+        Size maxHighResolutionSize = SizeUtil.RESOLUTION_ZERO;
+        if (Build.VERSION.SDK_INT >= 23 && highResolutionIncluded) {
+            Size[] highResolutionOutputSizes = Api23Impl.getHighResolutionOutputSizes(map,
+                    imageFormat);
+
+            if (highResolutionOutputSizes != null && highResolutionOutputSizes.length > 0) {
+                maxHighResolutionSize = Collections.max(Arrays.asList(highResolutionOutputSizes),
+                        compareSizesByArea);
+            }
+        }
+
+        return Collections.max(Arrays.asList(maxSize, maxHighResolutionSize), compareSizesByArea);
     }
 
     private void generateSupportedCombinationList() {
@@ -1410,13 +1148,16 @@
                 mExtraSupportedSurfaceCombinationsContainer.get(mCameraId, mHardwareLevel));
     }
 
+    private void generateUltraHighSupportedCombinationList() {
+        mUltraHighSurfaceCombinations.addAll(
+                GuaranteedConfigurationsUtil.getUltraHighResolutionSupportedCombinationList());
+    }
+
     private void generateConcurrentSupportedCombinationList() {
         mConcurrentSurfaceCombinations.addAll(
                 GuaranteedConfigurationsUtil.getConcurrentSupportedCombinationList());
     }
 
-<<<<<<< HEAD
-=======
     private void generate10BitSupportedCombinationList() {
         mSurfaceCombinations10Bit.addAll(
                 GuaranteedConfigurationsUtil.get10BitSupportedCombinationList());
@@ -1436,7 +1177,6 @@
         }
     }
 
->>>>>>> fdff00cc
     private void checkCustomization() {
         // TODO(b/119466260): Integrate found feasible stream combinations into supported list
     }
@@ -1445,13 +1185,92 @@
     // *********************************************************************************************
 
     private void generateSurfaceSizeDefinition() {
-        Size analysisSize = new Size(640, 480);
-        Size s720p = new Size(1280, 720);
         Size previewSize = mDisplayInfoManager.getPreviewSize();
-        Size s1440p = new Size(1920, 1440);
         Size recordSize = getRecordSize();
-        mSurfaceSizeDefinition =
-                SurfaceSizeDefinition.create(analysisSize, s720p, previewSize, s1440p, recordSize);
+        mSurfaceSizeDefinition = SurfaceSizeDefinition.create(RESOLUTION_VGA,
+                new HashMap<>(), // s720pSizeMap
+                previewSize,
+                new HashMap<>(),
+                recordSize, // s1440pSizeMap
+                new HashMap<>(), // maximumSizeMap
+                new HashMap<>()); // ultraMaximumSizeMap
+    }
+
+    /**
+     * Updates the surface size definition for the specified format then return it.
+     */
+    @VisibleForTesting
+    @NonNull
+    SurfaceSizeDefinition getUpdatedSurfaceSizeDefinitionByFormat(int format) {
+        if (!mSurfaceSizeDefinitionFormats.contains(format)) {
+            updateS720pOrS1440pSizeByFormat(mSurfaceSizeDefinition.getS720pSizeMap(),
+                    SizeUtil.RESOLUTION_720P, format);
+            updateS720pOrS1440pSizeByFormat(mSurfaceSizeDefinition.getS1440pSizeMap(),
+                    SizeUtil.RESOLUTION_1440P, format);
+            updateMaximumSizeByFormat(mSurfaceSizeDefinition.getMaximumSizeMap(), format);
+            updateUltraMaximumSizeByFormat(mSurfaceSizeDefinition.getUltraMaximumSizeMap(), format);
+            mSurfaceSizeDefinitionFormats.add(format);
+        }
+        return mSurfaceSizeDefinition;
+    }
+
+    /**
+     * Updates the s720p or s720p size to the map for the specified format.
+     *
+     * <p>s720p refers to the 720p (1280 x 720) or the maximum supported resolution for the
+     * particular format returned by {@link StreamConfigurationMap#getOutputSizes(int)},
+     * whichever is smaller.
+     *
+     * <p>s1440p refers to the 1440p (1920 x 1440) or the maximum supported resolution for the
+     * particular format returned by {@link StreamConfigurationMap#getOutputSizes(int)},
+     * whichever is smaller.
+     *
+     * @param targetSize the target size to create the map.
+     * @return the format to s720p or s720p size map.
+     */
+    private void updateS720pOrS1440pSizeByFormat(@NonNull Map<Integer, Size> sizeMap,
+            @NonNull Size targetSize, int format) {
+        if (!mIsConcurrentCameraModeSupported) {
+            return;
+        }
+
+        StreamConfigurationMap originalMap =
+                mCharacteristics.getStreamConfigurationMapCompat().toStreamConfigurationMap();
+        Size maxOutputSize = getMaxOutputSizeByFormat(originalMap, format, false);
+        sizeMap.put(format, maxOutputSize == null ? targetSize
+                : Collections.min(Arrays.asList(targetSize, maxOutputSize),
+                        new CompareSizesByArea()));
+    }
+
+    /**
+     * Updates the maximum size to the map for the specified format.
+     */
+    private void updateMaximumSizeByFormat(@NonNull Map<Integer, Size> sizeMap, int format) {
+        StreamConfigurationMap originalMap =
+                mCharacteristics.getStreamConfigurationMapCompat().toStreamConfigurationMap();
+        Size maxOutputSize = getMaxOutputSizeByFormat(originalMap, format, true);
+        if (maxOutputSize != null) {
+            sizeMap.put(format, maxOutputSize);
+        }
+    }
+
+    /**
+     * Updates the ultra maximum size to the map for the specified format.
+     */
+    private void updateUltraMaximumSizeByFormat(@NonNull Map<Integer, Size> sizeMap, int format) {
+        // Maximum resolution mode is supported since API level 31
+        if (Build.VERSION.SDK_INT < 31 || !mIsUltraHighResolutionSensorSupported) {
+            return;
+        }
+
+        StreamConfigurationMap maximumResolutionMap = mCharacteristics.get(
+                CameraCharacteristics.SCALER_STREAM_CONFIGURATION_MAP_MAXIMUM_RESOLUTION);
+
+        if (maximumResolutionMap == null) {
+            return;
+        }
+
+        sizeMap.put(format, getMaxOutputSizeByFormat(maximumResolutionMap, format, true));
     }
 
     private void refreshPreviewSize() {
@@ -1462,10 +1281,12 @@
             Size previewSize = mDisplayInfoManager.getPreviewSize();
             mSurfaceSizeDefinition = SurfaceSizeDefinition.create(
                     mSurfaceSizeDefinition.getAnalysisSize(),
-                    mSurfaceSizeDefinition.getS720pSize(),
+                    mSurfaceSizeDefinition.getS720pSizeMap(),
                     previewSize,
-                    mSurfaceSizeDefinition.getS1440pSize(),
-                    mSurfaceSizeDefinition.getRecordSize());
+                    mSurfaceSizeDefinition.getS1440pSizeMap(),
+                    mSurfaceSizeDefinition.getRecordSize(),
+                    mSurfaceSizeDefinition.getMaximumSizeMap(),
+                    mSurfaceSizeDefinition.getUltraMaximumSizeMap());
         }
     }
 
@@ -1562,8 +1383,6 @@
 
         return recordSize;
     }
-<<<<<<< HEAD
-=======
 
     @RequiresApi(23)
     static class Api23Impl {
@@ -1625,5 +1444,4 @@
          */
         abstract boolean isPreviewStabilizationOn();
     }
->>>>>>> fdff00cc
 }