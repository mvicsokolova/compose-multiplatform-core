--- conflicted
+++ resolved
@@ -19,16 +19,10 @@
 import android.util.Size;
 
 import androidx.annotation.NonNull;
-import androidx.annotation.Nullable;
 import androidx.annotation.RequiresApi;
 import androidx.camera.camera2.internal.compat.quirk.DeviceQuirks;
 import androidx.camera.camera2.internal.compat.quirk.ExtraSupportedOutputSizeQuirk;
-<<<<<<< HEAD
-import androidx.camera.core.impl.utils.AspectRatioUtil;
-import androidx.camera.core.impl.utils.CompareSizesByArea;
-=======
 import androidx.camera.core.Logger;
->>>>>>> fdff00cc
 
 import java.util.ArrayList;
 import java.util.Arrays;
@@ -42,6 +36,7 @@
  */
 @RequiresApi(21)
 public class OutputSizesCorrector {
+    private static final String TAG = "OutputSizesCorrector";
     private final String mCameraId;
 
     private final ExtraSupportedOutputSizeQuirk mExtraSupportedOutputSizeQuirk =
@@ -60,13 +55,6 @@
     /**
      * Applies the output sizes related quirks onto the input sizes array.
      */
-<<<<<<< HEAD
-    @Nullable
-    public Size[] applyQuirks(@Nullable Size[] sizes, int format) {
-        Size[] result = addExtraSupportedOutputSizesByFormat(sizes, format);
-        result = excludeProblematicOutputSizesByFormat(result, format);
-        return excludeOutputSizesByTargetAspectRatioWorkaround(result);
-=======
     @NonNull
     public Size[] applyQuirks(@NonNull Size[] sizes, int format) {
         List<Size> sizeList = new ArrayList<>(Arrays.asList(sizes));
@@ -76,19 +64,11 @@
             Logger.w(TAG, "Sizes array becomes empty after excluding problematic output sizes.");
         }
         return sizeList.toArray(new Size[0]);
->>>>>>> fdff00cc
     }
 
     /**
      * Applies the output sizes related quirks onto the input sizes array.
      */
-<<<<<<< HEAD
-    @Nullable
-    public <T> Size[] applyQuirks(@Nullable Size[] sizes, @NonNull Class<T> klass) {
-        Size[] result = addExtraSupportedOutputSizesByClass(sizes, klass);
-        result = excludeProblematicOutputSizesByClass(result, klass);
-        return excludeOutputSizesByTargetAspectRatioWorkaround(result);
-=======
     @NonNull
     public <T> Size[] applyQuirks(@NonNull Size[] sizes, @NonNull Class<T> klass) {
         List<Size> sizeList = new ArrayList<>(Arrays.asList(sizes));
@@ -98,144 +78,77 @@
             Logger.w(TAG, "Sizes array becomes empty after excluding problematic output sizes.");
         }
         return sizeList.toArray(new Size[0]);
->>>>>>> fdff00cc
     }
 
     /**
      * Adds extra supported output sizes for the specified format by ExtraSupportedOutputSizeQuirk.
+     *
+     * @param sizeList the original sizes list which must be a mutable list
+     * @param format the image format to apply the workaround
      */
-    @Nullable
-    private Size[] addExtraSupportedOutputSizesByFormat(@Nullable Size[] sizes, int format) {
+    private void addExtraSupportedOutputSizesByFormat(@NonNull List<Size> sizeList, int format) {
         if (mExtraSupportedOutputSizeQuirk == null) {
-            return sizes;
+            return;
         }
 
         Size[] extraSizes = mExtraSupportedOutputSizeQuirk.getExtraSupportedResolutions(format);
-        return concatNullableSizeLists(Arrays.asList(sizes), Arrays.asList(extraSizes)).toArray(
-                new Size[0]);
+
+        if (extraSizes.length > 0) {
+            sizeList.addAll(Arrays.asList(extraSizes));
+        }
     }
 
     /**
      * Adds extra supported output sizes for the specified class by ExtraSupportedOutputSizeQuirk.
+     *
+     * @param sizeList the original sizes list which must be a mutable list
+     * @param klass the class to apply the workaround
      */
-    @Nullable
-    private <T> Size[] addExtraSupportedOutputSizesByClass(@Nullable Size[] sizes,
-            @NonNull Class<T> klass) {
+    private void addExtraSupportedOutputSizesByClass(@NonNull List<Size> sizeList,
+            @NonNull Class<?> klass) {
         if (mExtraSupportedOutputSizeQuirk == null) {
-            return sizes;
+            return;
         }
 
         Size[] extraSizes = mExtraSupportedOutputSizeQuirk.getExtraSupportedResolutions(klass);
-        return concatNullableSizeLists(Arrays.asList(sizes), Arrays.asList(extraSizes)).toArray(
-                new Size[0]);
+
+        if (extraSizes.length > 0) {
+            sizeList.addAll(Arrays.asList(extraSizes));
+        }
     }
 
     /**
      * Excludes problematic output sizes for the specified format by
      * ExcludedSupportedSizesContainer.
+     *
+     * @param sizeList the original sizes list which must be a mutable list
+     * @param format the image format to apply the workaround
      */
-    @Nullable
-    private Size[] excludeProblematicOutputSizesByFormat(@Nullable Size[] sizes, int format) {
-        if (sizes == null) {
-            return null;
+    private void excludeProblematicOutputSizesByFormat(@NonNull List<Size> sizeList, int format) {
+        List<Size> excludedSizes = mExcludedSupportedSizesContainer.get(format);
+
+        if (excludedSizes.isEmpty()) {
+            return;
         }
 
-        List<Size> excludedSizes = mExcludedSupportedSizesContainer.get(format);
-
-        List<Size> resultList = new ArrayList<>(Arrays.asList(sizes));
-        resultList.removeAll(excludedSizes);
-
-        if (resultList.isEmpty()) {
-            return null;
-        } else {
-            return resultList.toArray(new Size[0]);
-        }
+        sizeList.removeAll(excludedSizes);
     }
 
     /**
      * Excludes problematic output sizes for the specified class type by
      * ExcludedSupportedSizesContainer.
+     *
+     * @param sizeList the original sizes list which must be a mutable list
+     * @param klass the class to apply the workaround
      */
-    @Nullable
-    private <T> Size[] excludeProblematicOutputSizesByClass(@Nullable Size[] sizes,
-            @NonNull Class<T> klass) {
-        if (sizes == null) {
-            return null;
+    private void excludeProblematicOutputSizesByClass(@NonNull List<Size> sizeList,
+            @NonNull Class<?> klass) {
+        List<Size> excludedSizes = mExcludedSupportedSizesContainer.get(klass);
+
+        if (excludedSizes.isEmpty()) {
+            return;
         }
 
-        List<Size> excludedSizes = mExcludedSupportedSizesContainer.get(klass);
-
-        List<Size> resultList = new ArrayList<>(Arrays.asList(sizes));
-        resultList.removeAll(excludedSizes);
-
-        if (resultList.isEmpty()) {
-            return null;
-        } else {
-            return resultList.toArray(new Size[0]);
-        }
+        sizeList.removeAll(excludedSizes);
     }
-<<<<<<< HEAD
-
-    /**
-     * Excludes output sizes by TargetAspectRatio.
-     */
-    @Nullable
-    private Size[] excludeOutputSizesByTargetAspectRatioWorkaround(@Nullable Size[] sizes) {
-        if (sizes == null) {
-            return null;
-        }
-
-        int targetAspectRatio = mTargetAspectRatio.get(mCameraId, mCameraCharacteristicsCompat);
-
-        Rational ratio = null;
-
-        switch (targetAspectRatio) {
-            case TargetAspectRatio.RATIO_4_3:
-                ratio = AspectRatioUtil.ASPECT_RATIO_4_3;
-                break;
-            case TargetAspectRatio.RATIO_16_9:
-                ratio = AspectRatioUtil.ASPECT_RATIO_16_9;
-                break;
-            case TargetAspectRatio.RATIO_MAX_JPEG:
-                Size maxJpegSize = Collections.max(Arrays.asList(sizes), new CompareSizesByArea());
-                ratio = new Rational(maxJpegSize.getWidth(), maxJpegSize.getHeight());
-                break;
-            case TargetAspectRatio.RATIO_ORIGINAL:
-                ratio = null;
-        }
-
-        if (ratio == null) {
-            return sizes;
-        }
-
-        List<Size> resultList = new ArrayList<>();
-
-        for (Size size : sizes) {
-            if (AspectRatioUtil.hasMatchingAspectRatio(size, ratio)) {
-                resultList.add(size);
-            }
-        }
-
-        if (resultList.isEmpty()) {
-            return null;
-        } else {
-            return resultList.toArray(new Size[0]);
-        }
-    }
-
-    @Nullable
-    private static List<Size> concatNullableSizeLists(@Nullable List<Size> sizeList1,
-            @Nullable List<Size> sizeList2) {
-        if (sizeList1 == null) {
-            return sizeList2;
-        } else if (sizeList2 == null) {
-            return sizeList1;
-        } else {
-            List<Size> resultList = new ArrayList<>(sizeList1);
-            resultList.addAll(sizeList2);
-            return resultList;
-        }
-    }
-=======
->>>>>>> fdff00cc
 }