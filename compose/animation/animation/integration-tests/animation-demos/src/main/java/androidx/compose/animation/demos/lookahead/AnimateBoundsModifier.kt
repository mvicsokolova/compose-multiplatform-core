--- conflicted
+++ resolved
@@ -20,6 +20,7 @@
 
 import androidx.compose.animation.core.Animatable
 import androidx.compose.animation.core.AnimationVector
+import androidx.compose.animation.core.AnimationVector2D
 import androidx.compose.animation.core.FiniteAnimationSpec
 import androidx.compose.animation.core.Spring
 import androidx.compose.animation.core.TwoWayConverter
@@ -28,25 +29,18 @@
 import androidx.compose.runtime.getValue
 import androidx.compose.runtime.mutableStateOf
 import androidx.compose.runtime.remember
-import androidx.compose.runtime.rememberCoroutineScope
 import androidx.compose.runtime.setValue
-import androidx.compose.runtime.snapshotFlow
 import androidx.compose.ui.ExperimentalComposeUiApi
 import androidx.compose.ui.Modifier
 import androidx.compose.ui.composed
 import androidx.compose.ui.draw.drawWithContent
 import androidx.compose.ui.geometry.Offset
-<<<<<<< HEAD
-import androidx.compose.ui.layout.LookaheadLayoutScope
-import androidx.compose.ui.layout.layout
-=======
 import androidx.compose.ui.graphics.Color
 import androidx.compose.ui.graphics.drawscope.Stroke
 import androidx.compose.ui.graphics.drawscope.translate
 import androidx.compose.ui.layout.LookaheadScope
 import androidx.compose.ui.layout.Placeable
 import androidx.compose.ui.layout.intermediateLayout
->>>>>>> fdff00cc
 import androidx.compose.ui.unit.Constraints
 import androidx.compose.ui.unit.IntOffset
 import androidx.compose.ui.unit.IntSize
@@ -54,9 +48,8 @@
 import kotlinx.coroutines.CoroutineScope
 import kotlinx.coroutines.launch
 
-context(LookaheadLayoutScope)
 fun Modifier.animateBounds(
-    modifier: Modifier,
+    modifier: Modifier = Modifier,
     sizeAnimationSpec: FiniteAnimationSpec<IntSize> = spring(
         Spring.DampingRatioNoBouncy,
         Spring.StiffnessMediumLow
@@ -65,34 +58,21 @@
         Spring.DampingRatioNoBouncy,
         Spring.StiffnessMediumLow
     ),
-<<<<<<< HEAD
-=======
     debug: Boolean = false,
     lookaheadScope: (closestLookaheadScope: LookaheadScope) -> LookaheadScope = { it }
->>>>>>> fdff00cc
 ) = composed {
-    val coroutineScope = rememberCoroutineScope()
-    var placementOffset: IntOffset by remember { mutableStateOf(IntOffset.Zero) }
 
-    val offsetAnimation = remember {
-        DeferredAnimation(coroutineScope, IntOffset.VectorConverter)
-    }
-    val sizeAnimation = remember {
-        DeferredAnimation(coroutineScope, IntSize.VectorConverter)
-    }
-    val outerSizeAnimation = remember {
-        DeferredAnimation(coroutineScope, IntSize.VectorConverter)
-    }
+    val outerOffsetAnimation = remember { DeferredAnimation(IntOffset.VectorConverter) }
+    val outerSizeAnimation = remember { DeferredAnimation(IntSize.VectorConverter) }
+
+    val offsetAnimation = remember { DeferredAnimation(IntOffset.VectorConverter) }
+    val sizeAnimation = remember { DeferredAnimation(IntSize.VectorConverter) }
+
     // The measure logic in `intermediateLayout` is skipped in the lookahead pass, as
     // intermediateLayout is expected to produce intermediate stages of a layout transform.
     // When the measure block is invoked after lookahead pass, the lookahead size of the
     // child will be accessible as a parameter to the measure block.
     this
-<<<<<<< HEAD
-        .intermediateLayout { measurable, constraints, lookaheadSize ->
-            outerSizeAnimation.updateTarget(lookaheadSize, sizeAnimationSpec)
-            val (w, h) = outerSizeAnimation.value ?: lookaheadSize
-=======
         .drawWithContent {
             drawContent()
             if (debug) {
@@ -109,41 +89,18 @@
                 lookaheadSize,
                 sizeAnimationSpec,
             )
->>>>>>> fdff00cc
             measurable
                 .measure(constraints)
                 .run {
                     layout(w, h) {
-                        place(0, 0)
+                        val (x, y) = outerOffsetAnimation.updateTargetBasedOnCoordinates(
+                            positionAnimationSpec
+                        )
+                        place(x, y)
                     }
                 }
         }
         .then(modifier)
-<<<<<<< HEAD
-        .onPlaced { lookaheadScopeCoordinates, layoutCoordinates ->
-            // This block of code has the LookaheadCoordinates of the LookaheadLayout
-            // as the first parameter, and the coordinates of this modifier as the second
-            // parameter.
-
-            // localLookaheadPositionOf returns the *target* position of this
-            // modifier in the LookaheadLayout's local coordinates.
-            val targetOffset = lookaheadScopeCoordinates
-                .localLookaheadPositionOf(
-                    layoutCoordinates
-                )
-                .round()
-            offsetAnimation.updateTarget(targetOffset, positionAnimationSpec)
-
-            // localPositionOf returns the *current* position of this
-            // modifier in the LookaheadLayout's local coordinates.
-            placementOffset = lookaheadScopeCoordinates
-                .localPositionOf(
-                    layoutCoordinates, Offset.Zero
-                )
-                .round()
-        }
-        .intermediateLayout { measurable, _, lookaheadSize ->
-=======
         .drawWithContent {
             drawContent()
             if (debug) {
@@ -156,62 +113,84 @@
             }
         }
         .intermediateLayout { measurable, _ ->
->>>>>>> fdff00cc
             // When layout changes, the lookahead pass will calculate a new final size for the
             // child modifier. This lookahead size can be used to animate the size
             // change, such that the animation starts from the current size and gradually
             // change towards `lookaheadSize`.
-            sizeAnimation.updateTarget(lookaheadSize, sizeAnimationSpec)
-            // Reads the animation size if the animation is set up. Otherwise (i.e. first
-            // frame), use the lookahead size without animation.
-            val (width, height) = sizeAnimation.value ?: lookaheadSize
+            val (width, height) = sizeAnimation.updateTarget(
+                lookaheadSize,
+                sizeAnimationSpec,
+            )
             // Creates a fixed set of constraints using the animated size
             val animatedConstraints = Constraints.fixed(width, height)
             // Measure child/children with animated constraints.
             val placeable = measurable.measure(animatedConstraints)
             layout(placeable.width, placeable.height) {
-                // offsetAnimation will animate the target position whenever it changes.
-                // In order to place the child at the animated position, we need to offset
-                // the child based on the target and current position in LookaheadLayout.
-                val (x, y) = offsetAnimation.value?.let { it - placementOffset }
-                // If offsetAnimation has not been set up yet (i.e. in the first frame),
-                // skip the animation
-                    ?: (offsetAnimation.target!! - placementOffset)
+                val (x, y) = with(lookaheadScope(this@intermediateLayout)) {
+                    offsetAnimation.updateTargetBasedOnCoordinates(
+                        positionAnimationSpec,
+                    )
+                }
                 placeable.place(x, y)
             }
         }
+}
+
+context(LookaheadScope, Placeable.PlacementScope, CoroutineScope)
+    internal fun DeferredAnimation<IntOffset, AnimationVector2D>.updateTargetBasedOnCoordinates(
+    animationSpec: FiniteAnimationSpec<IntOffset>,
+): IntOffset {
+    coordinates?.let { coordinates ->
+        with(this@PlacementScope) {
+            val targetOffset = lookaheadScopeCoordinates.localLookaheadPositionOf(coordinates)
+            val animOffset = updateTarget(
+                targetOffset.round(),
+                animationSpec,
+            )
+            val current = lookaheadScopeCoordinates.localPositionOf(
+                coordinates,
+                Offset.Zero
+            ).round()
+            return (animOffset - current)
+        }
+    }
+
+    return IntOffset.Zero
 }
 
 // Experimenting with a way to initialize animation during measurement && only take the last target
 // change in a frame (if the target was changed multiple times in the same frame) as the
 // animation target.
 internal class DeferredAnimation<T, V : AnimationVector>(
-    coroutineScope: CoroutineScope,
-    vectorConverter: TwoWayConverter<T, V>
+    private val vectorConverter: TwoWayConverter<T, V>
 ) {
     val value: T?
         get() = animatable?.value ?: target
     var target: T? by mutableStateOf(null)
         private set
-    private var animationSpec: FiniteAnimationSpec<T> = spring()
     private var animatable: Animatable<T, V>? = null
 
-    init {
-        coroutineScope.launch {
-            snapshotFlow { target }.collect { target ->
-                if (target != null && target != animatable?.targetValue) {
-                    animatable?.run {
-                        launch { animateTo(target, animationSpec) }
-                    } ?: Animatable(target, vectorConverter).let {
-                        animatable = it
-                    }
+    internal val isActive: Boolean
+        get() = target != animatable?.targetValue || animatable?.isRunning == true
+
+    context (CoroutineScope)
+    fun updateTarget(
+        targetValue: T,
+        animationSpec: FiniteAnimationSpec<T>,
+    ): T {
+        target = targetValue
+        if (target != null && target != animatable?.targetValue) {
+            animatable?.run {
+                launch {
+                    animateTo(
+                        targetValue,
+                        animationSpec
+                    )
                 }
+            } ?: Animatable(targetValue, vectorConverter).let {
+                animatable = it
             }
         }
-    }
-
-    fun updateTarget(targetValue: T, animationSpec: FiniteAnimationSpec<T>) {
-        target = targetValue
-        this.animationSpec = animationSpec
+        return animatable?.value ?: targetValue
     }
 }