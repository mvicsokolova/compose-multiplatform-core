--- conflicted
+++ resolved
@@ -48,10 +48,7 @@
         desktop()
         darwin()
         js()
-<<<<<<< HEAD
-=======
         wasm()
->>>>>>> fdff00cc
     }
 
     kotlin {
@@ -71,14 +68,11 @@
                 implementation(libs.kotlinStdlib)
             }
 
-<<<<<<< HEAD
-=======
             wasmJsMain {
                 dependencies {
                     implementation(libs.kotlinStdlib)
                 }
             }
->>>>>>> fdff00cc
         }
     }
     dependencies {
