--- conflicted
+++ resolved
@@ -22,38 +22,18 @@
 import androidx.compose.foundation.gestures.detectTapGestures
 import androidx.compose.foundation.interaction.MutableInteractionSource
 import androidx.compose.foundation.interaction.PressInteraction
-<<<<<<< HEAD
-import androidx.compose.runtime.Composable
-import androidx.compose.runtime.DisposableEffect
-import androidx.compose.runtime.MutableState
-=======
->>>>>>> fdff00cc
 import androidx.compose.runtime.State
 import androidx.compose.runtime.remember
-<<<<<<< HEAD
-import androidx.compose.runtime.rememberCoroutineScope
-import androidx.compose.runtime.rememberUpdatedState
-import androidx.compose.ui.Modifier
-import androidx.compose.ui.composed
-import androidx.compose.ui.focus.FocusRequester
-import androidx.compose.ui.focus.focusRequester
-=======
 import androidx.compose.ui.Modifier
 import androidx.compose.ui.composed
 import androidx.compose.ui.focus.FocusRequesterModifierNode
 import androidx.compose.ui.focus.requestFocus
->>>>>>> fdff00cc
 import androidx.compose.ui.geometry.Offset
 import androidx.compose.ui.input.key.Key
 import androidx.compose.ui.input.key.KeyEvent
 import androidx.compose.ui.input.key.KeyInputModifierNode
 import androidx.compose.ui.input.key.key
 import androidx.compose.ui.input.key.onKeyEvent
-<<<<<<< HEAD
-import androidx.compose.ui.input.pointer.pointerInput
-import androidx.compose.ui.modifier.ModifierLocalConsumer
-import androidx.compose.ui.modifier.ModifierLocalReadScope
-=======
 import androidx.compose.ui.input.pointer.PointerEvent
 import androidx.compose.ui.input.pointer.PointerEventPass
 import androidx.compose.ui.input.pointer.PointerInputScope
@@ -65,19 +45,15 @@
 import androidx.compose.ui.node.PointerInputModifierNode
 import androidx.compose.ui.node.SemanticsModifierNode
 import androidx.compose.ui.platform.InspectorInfo
->>>>>>> fdff00cc
 import androidx.compose.ui.platform.debugInspectorInfo
 import androidx.compose.ui.platform.inspectable
 import androidx.compose.ui.semantics.Role
-<<<<<<< HEAD
-=======
 import androidx.compose.ui.semantics.SemanticsPropertyReceiver
->>>>>>> fdff00cc
 import androidx.compose.ui.semantics.disabled
 import androidx.compose.ui.semantics.onClick
 import androidx.compose.ui.semantics.onLongClick
 import androidx.compose.ui.semantics.role
-import androidx.compose.ui.semantics.semantics
+import androidx.compose.ui.unit.IntSize
 import androidx.compose.ui.unit.center
 import androidx.compose.ui.unit.toOffset
 import kotlinx.coroutines.CoroutineScope
@@ -130,13 +106,6 @@
         indication = LocalIndication.current,
         interactionSource = remember { MutableInteractionSource() }
     )
-}
-
-@Composable
-internal fun focusRequesterAndModifier(): Pair<FocusRequester, Modifier> {
-    val focusRequester = remember { FocusRequester() }
-    return focusRequester to Modifier.focusRequester(focusRequester)
-
 }
 
 /**
@@ -170,82 +139,7 @@
     onClickLabel: String? = null,
     role: Role? = null,
     onClick: () -> Unit
-<<<<<<< HEAD
-) = composed(
-    factory = {
-        val onClickState = rememberUpdatedState(onClick)
-        val pressedInteraction = remember { mutableStateOf<PressInteraction.Press?>(null) }
-        val currentKeyPressInteractions = remember { mutableMapOf<Key, PressInteraction.Press>() }
-        if (enabled) {
-            PressedInteractionSourceDisposableEffect(
-                interactionSource,
-                pressedInteraction,
-                currentKeyPressInteractions
-            )
-        }
-        val isRootInScrollableContainer = isComposeRootInScrollableContainer()
-        val isClickableInScrollableContainer = remember { mutableStateOf(true) }
-        val delayPressInteraction = rememberUpdatedState {
-            isClickableInScrollableContainer.value || isRootInScrollableContainer()
-        }
-        val centreOffset = remember { mutableStateOf(Offset.Zero) }
-
-        val (focusRequester, focusRequesterModifier) = focusRequesterAndModifier()
-        val gesture = Modifier.pointerInput(interactionSource, enabled) {
-            centreOffset.value = size.center.toOffset()
-            detectTapAndPress(
-                onPress = { offset ->
-                    if (enabled) {
-                        handlePressInteraction(
-                            offset,
-                            interactionSource,
-                            pressedInteraction,
-                            delayPressInteraction
-                        )
-                    }
-                },
-                onTap = {
-                    if (enabled) {
-                        focusRequester.requestFocus()
-                        onClickState.value.invoke()
-                    }
-                }
-            )
-        }
-
-
-        Modifier
-            .then(
-                remember {
-                    object : ModifierLocalConsumer {
-                        override fun onModifierLocalsUpdated(scope: ModifierLocalReadScope) {
-                            with(scope) {
-                                isClickableInScrollableContainer.value =
-                                    ModifierLocalScrollableContainer.current
-                            }
-                        }
-                    }
-                }
-            )
-            .then(focusRequesterModifier)
-            .genericClickableWithoutGesture(
-                gestureModifiers = gesture,
-                interactionSource = interactionSource,
-                indication = indication,
-                indicationScope = rememberCoroutineScope(),
-                currentKeyPressInteractions = currentKeyPressInteractions,
-                keyClickOffset = centreOffset,
-                enabled = enabled,
-                onClickLabel = onClickLabel,
-                role = role,
-                onLongClickLabel = null,
-                onLongClick = null,
-                onClick = onClick
-            )
-    },
-=======
 ) = inspectable(
->>>>>>> fdff00cc
     inspectorInfo = debugInspectorInfo {
         name = "clickable"
         properties["interactionSource"] = interactionSource
@@ -365,111 +259,7 @@
     onLongClick: (() -> Unit)? = null,
     onDoubleClick: (() -> Unit)? = null,
     onClick: () -> Unit
-<<<<<<< HEAD
-) = composed(
-    factory = {
-        val onClickState = rememberUpdatedState(onClick)
-        val onLongClickState = rememberUpdatedState(onLongClick)
-        val onDoubleClickState = rememberUpdatedState(onDoubleClick)
-        val hasLongClick = onLongClick != null
-        val hasDoubleClick = onDoubleClick != null
-        val pressedInteraction = remember { mutableStateOf<PressInteraction.Press?>(null) }
-        val currentKeyPressInteractions = remember { mutableMapOf<Key, PressInteraction.Press>() }
-        if (enabled) {
-            // Handles the case where a long click causes a null onLongClick lambda to be passed,
-            // so we can cancel the existing press.
-            DisposableEffect(hasLongClick) {
-                onDispose {
-                    pressedInteraction.value?.let { oldValue ->
-                        val interaction = PressInteraction.Cancel(oldValue)
-                        interactionSource.tryEmit(interaction)
-                        pressedInteraction.value = null
-                    }
-                }
-            }
-            PressedInteractionSourceDisposableEffect(
-                interactionSource,
-                pressedInteraction,
-                currentKeyPressInteractions
-            )
-        }
-        val isRootInScrollableContainer = isComposeRootInScrollableContainer()
-        val isClickableInScrollableContainer = remember { mutableStateOf(true) }
-        val delayPressInteraction = rememberUpdatedState {
-            isClickableInScrollableContainer.value || isRootInScrollableContainer()
-        }
-        val centreOffset = remember { mutableStateOf(Offset.Zero) }
-
-        val (focusRequester, focusRequesterModifier) = focusRequesterAndModifier()
-        val gesture =
-            Modifier.pointerInput(interactionSource, hasLongClick, hasDoubleClick, enabled) {
-                centreOffset.value = size.center.toOffset()
-                detectTapGestures(
-                    onDoubleTap = if (hasDoubleClick && enabled) {
-                        {
-                            focusRequester.requestFocus()
-                            onDoubleClickState.value?.invoke()
-                        }
-                    } else {
-                        null
-                    },
-                    onLongPress = if (hasLongClick && enabled) {
-                        {
-                            focusRequester.requestFocus()
-                            onLongClickState.value?.invoke()
-                        }
-                    } else {
-                        null
-                    },
-                    onPress = { offset ->
-                        if (enabled) {
-                            handlePressInteraction(
-                                offset,
-                                interactionSource,
-                                pressedInteraction,
-                                delayPressInteraction
-                            )
-                        }
-                    },
-                    onTap = {
-                        if (enabled) {
-                            focusRequester.requestFocus()
-                            onClickState.value.invoke()
-                        }
-                    }
-                )
-            }
-        Modifier
-            .then(
-                remember {
-                    object : ModifierLocalConsumer {
-                        override fun onModifierLocalsUpdated(scope: ModifierLocalReadScope) {
-                            with(scope) {
-                                isClickableInScrollableContainer.value =
-                                    ModifierLocalScrollableContainer.current
-                            }
-                        }
-                    }
-                }
-            ).then(focusRequesterModifier)
-            .genericClickableWithoutGesture(
-                gestureModifiers = gesture,
-                interactionSource = interactionSource,
-                indication = indication,
-                indicationScope = rememberCoroutineScope(),
-                currentKeyPressInteractions = currentKeyPressInteractions,
-                keyClickOffset = centreOffset,
-                enabled = enabled,
-                onClickLabel = onClickLabel,
-                role = role,
-                onLongClickLabel = onLongClickLabel,
-                onLongClick = onLongClick,
-                onClick = onClick
-            )
-    },
-=======
 ) = inspectable(
->>>>>>> fdff00cc
     inspectorInfo = debugInspectorInfo {
         name = "combinedClickable"
         properties["indication"] = indication
@@ -502,52 +292,20 @@
 
 }
 
-@Composable
-internal fun PressedInteractionSourceDisposableEffect(
-    interactionSource: MutableInteractionSource,
-    pressedInteraction: MutableState<PressInteraction.Press?>,
-    currentKeyPressInteractions: MutableMap<Key, PressInteraction.Press>
-) {
-    DisposableEffect(interactionSource) {
-        onDispose {
-            pressedInteraction.value?.let { oldValue ->
-                val interaction = PressInteraction.Cancel(oldValue)
-                interactionSource.tryEmit(interaction)
-                pressedInteraction.value = null
-            }
-            currentKeyPressInteractions.values.forEach {
-                interactionSource.tryEmit(PressInteraction.Cancel(it))
-            }
-            currentKeyPressInteractions.clear()
-        }
-    }
-}
-
 internal suspend fun PressGestureScope.handlePressInteraction(
     pressPoint: Offset,
     interactionSource: MutableInteractionSource,
-<<<<<<< HEAD
-    pressedInteraction: MutableState<PressInteraction.Press?>,
-    delayPressInteraction: State<() -> Boolean>
-=======
     interactionData: AbstractClickableNode.InteractionData,
     delayPressInteraction: () -> Boolean
->>>>>>> fdff00cc
 ) {
     coroutineScope {
         val delayJob = launch {
-            if (delayPressInteraction.value()) {
+            if (delayPressInteraction()) {
                 delay(TapIndicationDelay)
             }
-<<<<<<< HEAD
-            val pressInteraction = PressInteraction.Press(pressPoint)
-            interactionSource.emit(pressInteraction)
-            pressedInteraction.value = pressInteraction
-=======
             val press = PressInteraction.Press(pressPoint)
             interactionSource.emit(press)
             interactionData.pressInteraction = press
->>>>>>> fdff00cc
         }
         val success = tryAwaitRelease()
         if (delayJob.isActive) {
@@ -556,17 +314,13 @@
             // interaction instantly. No else branch - if the press was cancelled before the
             // timeout, we don't want to emit a press interaction.
             if (success) {
-                val pressInteraction = PressInteraction.Press(pressPoint)
-                val releaseInteraction = PressInteraction.Release(pressInteraction)
-                interactionSource.emit(pressInteraction)
-                interactionSource.emit(releaseInteraction)
+                val press = PressInteraction.Press(pressPoint)
+                val release = PressInteraction.Release(press)
+                interactionSource.emit(press)
+                interactionSource.emit(release)
             }
         } else {
-<<<<<<< HEAD
-            pressedInteraction.value?.let { pressInteraction ->
-=======
             interactionData.pressInteraction?.let { pressInteraction ->
->>>>>>> fdff00cc
                 val endInteraction = if (success) {
                     PressInteraction.Release(pressInteraction)
                 } else {
@@ -575,11 +329,7 @@
                 interactionSource.emit(endInteraction)
             }
         }
-<<<<<<< HEAD
-        pressedInteraction.value = null
-=======
         interactionData.pressInteraction = null
->>>>>>> fdff00cc
     }
 }
 
@@ -590,18 +340,18 @@
 internal expect val TapIndicationDelay: Long
 
 /**
- * Returns a lambda that calculates whether the root Compose layout node is hosted in a scrollable
- * container outside of Compose. On Android this will be whether the root View is in a scrollable
- * ViewGroup, as even if nothing in the Compose part of the hierarchy is scrollable, if the View
- * itself is in a scrollable container, we still want to delay presses in case presses in Compose
- * convert to a scroll outside of Compose.
+ * Returns whether the root Compose layout node is hosted in a scrollable container outside of
+ * Compose. On Android this will be whether the root View is in a scrollable ViewGroup, as even if
+ * nothing in the Compose part of the hierarchy is scrollable, if the View itself is in a scrollable
+ * container, we still want to delay presses in case presses in Compose convert to a scroll outside
+ * of Compose.
  *
  * Combine this with [ModifierLocalScrollableContainer], which returns whether a [Modifier] is
  * within a scrollable Compose layout, to calculate whether this modifier is within some form of
  * scrollable container, and hence should delay presses.
  */
-@Composable
-internal expect fun isComposeRootInScrollableContainer(): () -> Boolean
+internal expect fun CompositionLocalConsumerModifierNode
+    .isComposeRootInScrollableContainer(): Boolean
 
 /**
  * Whether the specified [KeyEvent] should trigger a press for a clickable component.
@@ -614,7 +364,6 @@
 internal expect val KeyEvent.isClick: Boolean
 
 internal fun Modifier.genericClickableWithoutGesture(
-    gestureModifiers: Modifier,
     interactionSource: MutableInteractionSource,
     indication: Indication?,
     indicationScope: CoroutineScope,
@@ -627,23 +376,6 @@
     onLongClick: (() -> Unit)? = null,
     onClick: () -> Unit
 ): Modifier {
-    fun Modifier.clickSemantics() = this.semantics(mergeDescendants = true) {
-        if (role != null) {
-            this.role = role
-        }
-        // b/156468846:  add long click semantics and double click if needed
-        onClick(
-            action = { onClick(); true },
-            label = onClickLabel
-        )
-        if (onLongClick != null) {
-            onLongClick(action = { onLongClick(); true }, label = onLongClickLabel)
-        }
-        if (!enabled) {
-            disabled()
-        }
-    }
-
     fun Modifier.detectPressAndClickFromKey() = this.onKeyEvent { keyEvent ->
         when {
             enabled && keyEvent.isPress -> {
@@ -670,15 +402,6 @@
             else -> false
         }
     }
-<<<<<<< HEAD
-    return this
-        .clickSemantics()
-        .detectPressAndClickFromKey()
-        .indication(interactionSource, indication)
-        .hoverable(enabled = enabled, interactionSource = interactionSource)
-        .focusable(enabled = enabled, interactionSource = interactionSource)
-        .then(gestureModifiers)
-=======
     return this then
         ClickableSemanticsElement(
             enabled = enabled,
@@ -1354,5 +1077,4 @@
     if (isMouseInputWorkaround()) {
         requestFocus()
     }
->>>>>>> fdff00cc
 }