/*
 * Copyright 2020 The Android Open Source Project
 *
 * Licensed under the Apache License, Version 2.0 (the "License");
 * you may not use this file except in compliance with the License.
 * You may obtain a copy of the License at
 *
 *      http://www.apache.org/licenses/LICENSE-2.0
 *
 * Unless required by applicable law or agreed to in writing, software
 * distributed under the License is distributed on an "AS IS" BASIS,
 * WITHOUT WARRANTIES OR CONDITIONS OF ANY KIND, either express or implied.
 * See the License for the specific language governing permissions and
 * limitations under the License.
 */

package androidx.compose.foundation

import androidx.compose.foundation.interaction.FocusInteraction
import androidx.compose.foundation.interaction.MutableInteractionSource
import androidx.compose.foundation.relocation.BringIntoViewRequester
<<<<<<< HEAD
import androidx.compose.foundation.relocation.bringIntoViewRequester
import androidx.compose.runtime.DisposableEffect
import androidx.compose.runtime.getValue
import androidx.compose.runtime.mutableStateOf
import androidx.compose.runtime.remember
import androidx.compose.runtime.rememberCoroutineScope
import androidx.compose.runtime.setValue
=======
import androidx.compose.foundation.relocation.BringIntoViewRequesterNode
import androidx.compose.runtime.Stable
import androidx.compose.runtime.InternalComposeApi
import androidx.compose.runtime.identityHashCode
>>>>>>> fdff00cc
import androidx.compose.ui.Modifier
import androidx.compose.ui.composed
import androidx.compose.ui.focus.FocusRequester
import androidx.compose.ui.focus.focusProperties
import androidx.compose.ui.focus.focusRequester
import androidx.compose.ui.focus.focusTarget
import androidx.compose.ui.focus.onFocusChanged
import androidx.compose.ui.input.InputMode
import androidx.compose.ui.layout.LocalPinnableContainer
import androidx.compose.ui.layout.PinnableContainer
<<<<<<< HEAD
=======
import androidx.compose.ui.node.CompositionLocalConsumerModifierNode
import androidx.compose.ui.node.DelegatingNode
import androidx.compose.ui.node.GlobalPositionAwareModifierNode
import androidx.compose.ui.node.LayoutAwareModifierNode
import androidx.compose.ui.node.ModifierNodeElement
import androidx.compose.ui.node.ObserverModifierNode
import androidx.compose.ui.node.SemanticsModifierNode
import androidx.compose.ui.node.currentValueOf
import androidx.compose.ui.node.invalidateSemantics
import androidx.compose.ui.node.observeReads
>>>>>>> fdff00cc
import androidx.compose.ui.platform.InspectableModifier
import androidx.compose.ui.platform.LocalInputModeManager
import androidx.compose.ui.platform.debugInspectorInfo
<<<<<<< HEAD
=======
import androidx.compose.ui.platform.inspectable
import androidx.compose.ui.semantics.SemanticsConfiguration
import androidx.compose.ui.semantics.SemanticsPropertyReceiver
>>>>>>> fdff00cc
import androidx.compose.ui.semantics.focused
import androidx.compose.ui.semantics.requestFocus
import androidx.compose.ui.semantics.semantics
import kotlinx.coroutines.launch

/**
 * Configure component to be focusable via focus system or accessibility "focus" event.
 *
 * Add this modifier to the element to make it focusable within its bounds.
 *
 * @sample androidx.compose.foundation.samples.FocusableSample
 *
 * @param enabled Controls the enabled state. When `false`, element won't participate in the focus
 * @param interactionSource [MutableInteractionSource] that will be used to emit
 * [FocusInteraction.Focus] when this element is being focused.
 */
fun Modifier.focusable(
    enabled: Boolean = true,
    interactionSource: MutableInteractionSource? = null,
) = composed(
    inspectorInfo = debugInspectorInfo {
        name = "focusable"
        properties["enabled"] = enabled
        properties["interactionSource"] = interactionSource
    }
) {
    val scope = rememberCoroutineScope()
    val focusedInteraction = remember { mutableStateOf<FocusInteraction.Focus?>(null) }
    var isFocused by remember { mutableStateOf(false) }
    val focusRequester = remember { FocusRequester() }

    // Focusables have a few different cases where they need to make sure they stay visible:
    //
    // 1. Focusable node newly receives focus – always bring entire node into view. That's what this
    //    BringIntoViewRequester does.
    // 2. Scrollable parent resizes and the currently-focused item is now hidden – bring entire node
    //    into view if it was also in view before the resize. This handles the case of
    //    `softInputMode=ADJUST_RESIZE`. See b/216842427.
    // 3. Entire window is panned due to `softInputMode=ADJUST_PAN` – report the correct focused
    //    rect to the view system, and the view system itself will keep the focused area in view.
    //    See aosp/1964580.
    val bringIntoViewRequester = remember { BringIntoViewRequester() }
    DisposableEffect(interactionSource) {
        onDispose {
            focusedInteraction.value?.let { oldValue ->
                val interaction = FocusInteraction.Unfocus(oldValue)
                interactionSource?.tryEmit(interaction)
                focusedInteraction.value = null
            }
        }
    }
    DisposableEffect(enabled) {
        if (!enabled) {
            scope.launch {
                focusedInteraction.value?.let { oldValue ->
                    val interaction = FocusInteraction.Unfocus(oldValue)
                    interactionSource?.emit(interaction)
                    focusedInteraction.value = null
                }
            }
        }
        onDispose { }
    }

    if (enabled) {
        val focusedChildModifier = if (isFocused) {
            remember { FocusedBoundsModifier() }
        } else {
            // Could use Modifier.onPlaced to ensure there's a LayoutCoordinates ready to go as soon
            // as we get focus, although waiting until the next recomposition seems to be good
            // enough for now.
            Modifier
        }

        val pinnableContainer = LocalPinnableContainer.current
        var pinHandle by remember { mutableStateOf<PinnableContainer.PinnedHandle?>(null) }
        DisposableEffect(pinnableContainer) {
            if (isFocused) {
                pinHandle = pinnableContainer?.pin()
            }
            onDispose {
                pinHandle?.release()
                pinHandle = null
            }
        }

        Modifier
            .semantics {
                this.focused = isFocused
                requestFocus {
                    focusRequester.requestFocus()
                    isFocused
                }
            }
            .bringIntoViewRequester(bringIntoViewRequester)
            .focusRequester(focusRequester)
            .then(focusedChildModifier)
            .onFocusChanged {
                isFocused = it.isFocused
                if (isFocused) {
                    pinHandle = pinnableContainer?.pin()
                    scope.launch {
                        focusedInteraction.value?.let { oldValue ->
                            val interaction = FocusInteraction.Unfocus(oldValue)
                            interactionSource?.emit(interaction)
                            focusedInteraction.value = null
                        }
                        val interaction = FocusInteraction.Focus()
                        interactionSource?.emit(interaction)
                        focusedInteraction.value = interaction

                        bringIntoViewRequester.bringIntoView()
                    }
                } else {
                    pinHandle?.release()
                    pinHandle = null
                    scope.launch {
                        focusedInteraction.value?.let { oldValue ->
                            val interaction = FocusInteraction.Unfocus(oldValue)
                            interactionSource?.emit(interaction)
                            focusedInteraction.value = null
                        }
                    }
                }
            }
            .focusTarget()
    } else {
        Modifier
    }
}

/**
 * Creates a focus group or marks this component as a focus group. This means that when we move
 * focus using the keyboard or programmatically using
 * [FocusManager.moveFocus()][androidx.compose.ui.focus.FocusManager.moveFocus], the items within
 * the focus group will be given a higher priority before focus moves to items outside the focus
 * group.
 *
 * In the sample below, each column is a focus group, so pressing the tab key will move focus
 * to all the buttons in column 1 before visiting column 2.
 *
 * @sample androidx.compose.foundation.samples.FocusGroupSample
 *
 * Note: The focusable children of a focusable parent automatically form a focus group. This
 * modifier is to be used when you want to create a focus group where the parent is not focusable.
 * If you encounter a component that uses a [focusGroup] internally, you can make it focusable by
 * using a [focusable] modifier. In the second sample here, the
 * [LazyRow][androidx.compose.foundation.lazy.LazyRow] is a focus group that is not itself
 * focusable. But you can make it focusable by adding a [focusable] modifier.
 *
 * @sample androidx.compose.foundation.samples.FocusableFocusGroupSample
 */
@Stable
fun Modifier.focusGroup(): Modifier {
    return this.then(focusGroupInspectorInfo)
        .focusProperties { canFocus = false }
        .focusTarget()
}

// TODO: b/202856230 - consider either making this / a similar API public, or add a parameter to
//  focusable to configure this behavior.
// Consider using Modifier.focusable instead when the goal is only to prevent drawing the Focus indication in Touch mode
// Modifier.indication prevents drawing the Focus indication in Touch mode under the hood.
/**
 * [focusable] but only when not in touch mode - when [LocalInputModeManager] is
 * not [InputMode.Touch]
 */
internal fun Modifier.focusableInNonTouchMode(
    enabled: Boolean,
    interactionSource: MutableInteractionSource?
<<<<<<< HEAD
) = composed(
    inspectorInfo = debugInspectorInfo {
        name = "focusableInNonTouchMode"
        properties["enabled"] = enabled
=======
) = inspectable(inspectorInfo = {
    name = "focusableInNonTouchMode"
    properties["enabled"] = enabled
    properties["interactionSource"] = interactionSource
},
    factory = {
        Modifier
            .then(FocusableInNonTouchModeElement)
            .focusable(enabled, interactionSource)
    })

private val FocusableInNonTouchModeElement =
    object : ModifierNodeElement<FocusableInNonTouchMode>() {
        override fun create(): FocusableInNonTouchMode = FocusableInNonTouchMode()

        override fun update(node: FocusableInNonTouchMode) {}

        @OptIn(InternalComposeApi::class)
        private val arbitraryHashCode: Int = identityHashCode(this)
        override fun hashCode(): Int = arbitraryHashCode

        override fun equals(other: Any?): Boolean = this === other

        override fun InspectorInfo.inspectableProperties() {
            name = "focusableInNonTouchMode"
        }
    }

private class FocusableInNonTouchMode : Modifier.Node(), CompositionLocalConsumerModifierNode,
    FocusPropertiesModifierNode {

    private val inputModeManager: InputModeManager
        get() = currentValueOf(LocalInputModeManager)

    override fun applyFocusProperties(focusProperties: FocusProperties) {
        focusProperties.apply {
            canFocus = inputModeManager.inputMode != InputMode.Touch
        }
    }
}

private class FocusableElement(
    private val interactionSource: MutableInteractionSource?
) : ModifierNodeElement<FocusableNode>() {

    override fun create(): FocusableNode =
        FocusableNode(interactionSource)

    override fun update(node: FocusableNode) {
        node.update(interactionSource)
    }

    override fun equals(other: Any?): Boolean {
        if (this === other) return true
        if (other !is FocusableElement) return false

        if (interactionSource != other.interactionSource) return false
        return true
    }

    override fun hashCode(): Int {
        return interactionSource.hashCode()
    }

    override fun InspectorInfo.inspectableProperties() {
        name = "focusable"
        properties["enabled"] = true
>>>>>>> fdff00cc
        properties["interactionSource"] = interactionSource
    }
) {
    val inputModeManager = LocalInputModeManager.current
    Modifier
        .focusProperties { canFocus = inputModeManager.inputMode != InputMode.Touch }
        .focusable(enabled, interactionSource)
}

<<<<<<< HEAD
private val focusGroupInspectorInfo = InspectableModifier(
    debugInspectorInfo { name = "focusGroup" }
)
=======
@OptIn(ExperimentalFoundationApi::class)
private class FocusableNode(
    interactionSource: MutableInteractionSource?
) : DelegatingNode(), FocusEventModifierNode, LayoutAwareModifierNode, SemanticsModifierNode,
    GlobalPositionAwareModifierNode {

    private var focusState: FocusState? = null

    private val focusableSemanticsNode = delegate(FocusableSemanticsNode())
    // (lpf) could we remove this if interactionsource is null?
    private val focusableInteractionNode = delegate(FocusableInteractionNode(interactionSource))
    private val focusablePinnableContainer = delegate(FocusablePinnableContainerNode())
    private val focusedBoundsNode = delegate(FocusedBoundsNode())

    // Focusables have a few different cases where they need to make sure they stay visible:
    //
    // 1. Focusable node newly receives focus – always bring entire node into view. That's what this
    //    BringIntoViewRequester does.
    // 2. Scrollable parent resizes and the currently-focused item is now hidden – bring entire node
    //    into view if it was also in view before the resize. This handles the case of
    //    `softInputMode=ADJUST_RESIZE`. See b/216842427.
    // 3. Entire window is panned due to `softInputMode=ADJUST_PAN` – report the correct focused
    //    rect to the view system, and the view system itself will keep the focused area in view.
    //    See aosp/1964580.
    private val bringIntoViewRequester = BringIntoViewRequester()

    private val bringIntoViewRequesterNode = delegate(
        BringIntoViewRequesterNode(bringIntoViewRequester)
    )

    // TODO(levima) Remove this once delegation can propagate this events on its own
    override fun onPlaced(coordinates: LayoutCoordinates) =
        bringIntoViewRequesterNode.onPlaced(coordinates)

    fun update(interactionSource: MutableInteractionSource?) =
        focusableInteractionNode.update(interactionSource)

    // TODO(levima) Update this once delegation can propagate this events on its own
    override fun onFocusEvent(focusState: FocusState) {
        if (this.focusState != focusState) { // focus state changed
            val isFocused = focusState.isFocused
            if (isFocused) {
                coroutineScope.launch {
                    bringIntoViewRequester.bringIntoView()
                }
            }
            if (isAttached) invalidateSemantics()
            focusableInteractionNode.setFocus(isFocused)
            focusedBoundsNode.setFocus(isFocused)
            focusablePinnableContainer.setFocus(isFocused)
            focusableSemanticsNode.setFocus(isFocused)
            this.focusState = focusState
        }
    }

    // TODO(levima) Remove this once delegation can propagate this events on its own
    override fun SemanticsPropertyReceiver.applySemantics() {
        with(focusableSemanticsNode) { applySemantics() }
    }
    // TODO(levima) Remove this once delegation can propagate this events on its own
    override fun onGloballyPositioned(coordinates: LayoutCoordinates) {
        focusedBoundsNode.onGloballyPositioned(coordinates)
    }
}

private class FocusableInteractionNode(
    private var interactionSource: MutableInteractionSource?
) : Modifier.Node() {
    private var focusedInteraction: FocusInteraction.Focus? = null

    /**
     * Interaction source events will be controlled entirely by changes in focus events. The
     * FocusEventNode will be the source of truth for this and will emit an event in case it
     * is detached.
     */
    fun setFocus(isFocused: Boolean) {
        interactionSource?.let { interactionSource ->
            if (isFocused) {
                focusedInteraction?.let { oldValue ->
                    val interaction = FocusInteraction.Unfocus(oldValue)
                    interactionSource.emitWithFallback(interaction)
                    focusedInteraction = null
                }
                val interaction = FocusInteraction.Focus()
                interactionSource.emitWithFallback(interaction)
                focusedInteraction = interaction
            } else {
                focusedInteraction?.let { oldValue ->
                    val interaction = FocusInteraction.Unfocus(oldValue)
                    interactionSource.emitWithFallback(interaction)
                    focusedInteraction = null
                }
            }
        }
    }

    fun update(interactionSource: MutableInteractionSource?) {
        if (this.interactionSource != interactionSource) {
            disposeInteractionSource()
            this.interactionSource = interactionSource
        }
    }

    private fun disposeInteractionSource() {
        interactionSource?.let { interactionSource ->
            focusedInteraction?.let { oldValue ->
                val interaction = FocusInteraction.Unfocus(oldValue)
                interactionSource.tryEmit(interaction)
            }
        }
        focusedInteraction = null
    }

    private fun MutableInteractionSource.emitWithFallback(interaction: Interaction) {
        if (isAttached) {
            coroutineScope.launch {
                emit(interaction)
            }
        } else {
            tryEmit(interaction)
        }
    }
}

private class FocusablePinnableContainerNode : Modifier.Node(),
    CompositionLocalConsumerModifierNode, ObserverModifierNode {
    private var pinnedHandle: PinnableContainer.PinnedHandle? = null
    private var isFocused: Boolean = false

    private fun retrievePinnableContainer(): PinnableContainer? {
        var container: PinnableContainer? = null
        observeReads {
            container = currentValueOf(LocalPinnableContainer)
        }
        return container
    }

    fun setFocus(focused: Boolean) {
        if (focused) {
            val pinnableContainer = retrievePinnableContainer()
            pinnedHandle = pinnableContainer?.pin()
        } else {
            pinnedHandle?.release()
            pinnedHandle = null
        }
        isFocused = focused
    }

    override fun onReset() {
        pinnedHandle?.release()
        pinnedHandle = null
    }

    override fun onObservedReadsChanged() {
        val pinnableContainer = retrievePinnableContainer()
        if (isFocused) {
            pinnedHandle?.release()
            pinnedHandle = pinnableContainer?.pin()
        }
    }
}

private class FocusableSemanticsNode : Modifier.Node(), SemanticsModifierNode,
    FocusRequesterModifierNode {
    private var semanticsConfigurationCache = SemanticsConfiguration()

    private var isFocused = false

    fun setFocus(focused: Boolean) {
        this.isFocused = focused
    }

    override fun SemanticsPropertyReceiver.applySemantics() {
        focused = isFocused
        requestFocus {
            this@FocusableSemanticsNode.requestFocus()
        }
    }
}
>>>>>>> fdff00cc
<|MERGE_RESOLUTION|>--- conflicted
+++ resolved
@@ -17,34 +17,27 @@
 package androidx.compose.foundation
 
 import androidx.compose.foundation.interaction.FocusInteraction
+import androidx.compose.foundation.interaction.Interaction
 import androidx.compose.foundation.interaction.MutableInteractionSource
 import androidx.compose.foundation.relocation.BringIntoViewRequester
-<<<<<<< HEAD
-import androidx.compose.foundation.relocation.bringIntoViewRequester
-import androidx.compose.runtime.DisposableEffect
-import androidx.compose.runtime.getValue
-import androidx.compose.runtime.mutableStateOf
-import androidx.compose.runtime.remember
-import androidx.compose.runtime.rememberCoroutineScope
-import androidx.compose.runtime.setValue
-=======
 import androidx.compose.foundation.relocation.BringIntoViewRequesterNode
 import androidx.compose.runtime.Stable
 import androidx.compose.runtime.InternalComposeApi
 import androidx.compose.runtime.identityHashCode
->>>>>>> fdff00cc
 import androidx.compose.ui.Modifier
-import androidx.compose.ui.composed
-import androidx.compose.ui.focus.FocusRequester
+import androidx.compose.ui.focus.FocusEventModifierNode
+import androidx.compose.ui.focus.FocusProperties
+import androidx.compose.ui.focus.FocusPropertiesModifierNode
+import androidx.compose.ui.focus.FocusRequesterModifierNode
+import androidx.compose.ui.focus.FocusState
 import androidx.compose.ui.focus.focusProperties
-import androidx.compose.ui.focus.focusRequester
 import androidx.compose.ui.focus.focusTarget
-import androidx.compose.ui.focus.onFocusChanged
+import androidx.compose.ui.focus.requestFocus
 import androidx.compose.ui.input.InputMode
+import androidx.compose.ui.input.InputModeManager
+import androidx.compose.ui.layout.LayoutCoordinates
 import androidx.compose.ui.layout.LocalPinnableContainer
 import androidx.compose.ui.layout.PinnableContainer
-<<<<<<< HEAD
-=======
 import androidx.compose.ui.node.CompositionLocalConsumerModifierNode
 import androidx.compose.ui.node.DelegatingNode
 import androidx.compose.ui.node.GlobalPositionAwareModifierNode
@@ -55,19 +48,15 @@
 import androidx.compose.ui.node.currentValueOf
 import androidx.compose.ui.node.invalidateSemantics
 import androidx.compose.ui.node.observeReads
->>>>>>> fdff00cc
 import androidx.compose.ui.platform.InspectableModifier
+import androidx.compose.ui.platform.InspectorInfo
 import androidx.compose.ui.platform.LocalInputModeManager
 import androidx.compose.ui.platform.debugInspectorInfo
-<<<<<<< HEAD
-=======
 import androidx.compose.ui.platform.inspectable
 import androidx.compose.ui.semantics.SemanticsConfiguration
 import androidx.compose.ui.semantics.SemanticsPropertyReceiver
->>>>>>> fdff00cc
 import androidx.compose.ui.semantics.focused
 import androidx.compose.ui.semantics.requestFocus
-import androidx.compose.ui.semantics.semantics
 import kotlinx.coroutines.launch
 
 /**
@@ -84,117 +73,15 @@
 fun Modifier.focusable(
     enabled: Boolean = true,
     interactionSource: MutableInteractionSource? = null,
-) = composed(
-    inspectorInfo = debugInspectorInfo {
-        name = "focusable"
-        properties["enabled"] = enabled
-        properties["interactionSource"] = interactionSource
-    }
-) {
-    val scope = rememberCoroutineScope()
-    val focusedInteraction = remember { mutableStateOf<FocusInteraction.Focus?>(null) }
-    var isFocused by remember { mutableStateOf(false) }
-    val focusRequester = remember { FocusRequester() }
-
-    // Focusables have a few different cases where they need to make sure they stay visible:
-    //
-    // 1. Focusable node newly receives focus – always bring entire node into view. That's what this
-    //    BringIntoViewRequester does.
-    // 2. Scrollable parent resizes and the currently-focused item is now hidden – bring entire node
-    //    into view if it was also in view before the resize. This handles the case of
-    //    `softInputMode=ADJUST_RESIZE`. See b/216842427.
-    // 3. Entire window is panned due to `softInputMode=ADJUST_PAN` – report the correct focused
-    //    rect to the view system, and the view system itself will keep the focused area in view.
-    //    See aosp/1964580.
-    val bringIntoViewRequester = remember { BringIntoViewRequester() }
-    DisposableEffect(interactionSource) {
-        onDispose {
-            focusedInteraction.value?.let { oldValue ->
-                val interaction = FocusInteraction.Unfocus(oldValue)
-                interactionSource?.tryEmit(interaction)
-                focusedInteraction.value = null
-            }
-        }
-    }
-    DisposableEffect(enabled) {
-        if (!enabled) {
-            scope.launch {
-                focusedInteraction.value?.let { oldValue ->
-                    val interaction = FocusInteraction.Unfocus(oldValue)
-                    interactionSource?.emit(interaction)
-                    focusedInteraction.value = null
-                }
-            }
-        }
-        onDispose { }
-    }
-
+) = this.then(
     if (enabled) {
-        val focusedChildModifier = if (isFocused) {
-            remember { FocusedBoundsModifier() }
-        } else {
-            // Could use Modifier.onPlaced to ensure there's a LayoutCoordinates ready to go as soon
-            // as we get focus, although waiting until the next recomposition seems to be good
-            // enough for now.
-            Modifier
-        }
-
-        val pinnableContainer = LocalPinnableContainer.current
-        var pinHandle by remember { mutableStateOf<PinnableContainer.PinnedHandle?>(null) }
-        DisposableEffect(pinnableContainer) {
-            if (isFocused) {
-                pinHandle = pinnableContainer?.pin()
-            }
-            onDispose {
-                pinHandle?.release()
-                pinHandle = null
-            }
-        }
-
-        Modifier
-            .semantics {
-                this.focused = isFocused
-                requestFocus {
-                    focusRequester.requestFocus()
-                    isFocused
-                }
-            }
-            .bringIntoViewRequester(bringIntoViewRequester)
-            .focusRequester(focusRequester)
-            .then(focusedChildModifier)
-            .onFocusChanged {
-                isFocused = it.isFocused
-                if (isFocused) {
-                    pinHandle = pinnableContainer?.pin()
-                    scope.launch {
-                        focusedInteraction.value?.let { oldValue ->
-                            val interaction = FocusInteraction.Unfocus(oldValue)
-                            interactionSource?.emit(interaction)
-                            focusedInteraction.value = null
-                        }
-                        val interaction = FocusInteraction.Focus()
-                        interactionSource?.emit(interaction)
-                        focusedInteraction.value = interaction
-
-                        bringIntoViewRequester.bringIntoView()
-                    }
-                } else {
-                    pinHandle?.release()
-                    pinHandle = null
-                    scope.launch {
-                        focusedInteraction.value?.let { oldValue ->
-                            val interaction = FocusInteraction.Unfocus(oldValue)
-                            interactionSource?.emit(interaction)
-                            focusedInteraction.value = null
-                        }
-                    }
-                }
-            }
-            .focusTarget()
+        FocusableElement(
+            interactionSource
+        ).focusTarget()
     } else {
         Modifier
     }
-}
+)
 
 /**
  * Creates a focus group or marks this component as a focus group. This means that when we move
@@ -219,10 +106,15 @@
  */
 @Stable
 fun Modifier.focusGroup(): Modifier {
-    return this.then(focusGroupInspectorInfo)
+    return this
+        .then(focusGroupInspectorInfo)
         .focusProperties { canFocus = false }
         .focusTarget()
 }
+
+private val focusGroupInspectorInfo = InspectableModifier(
+    debugInspectorInfo { name = "focusGroup" }
+)
 
 // TODO: b/202856230 - consider either making this / a similar API public, or add a parameter to
 //  focusable to configure this behavior.
@@ -235,12 +127,6 @@
 internal fun Modifier.focusableInNonTouchMode(
     enabled: Boolean,
     interactionSource: MutableInteractionSource?
-<<<<<<< HEAD
-) = composed(
-    inspectorInfo = debugInspectorInfo {
-        name = "focusableInNonTouchMode"
-        properties["enabled"] = enabled
-=======
 ) = inspectable(inspectorInfo = {
     name = "focusableInNonTouchMode"
     properties["enabled"] = enabled
@@ -308,21 +194,10 @@
     override fun InspectorInfo.inspectableProperties() {
         name = "focusable"
         properties["enabled"] = true
->>>>>>> fdff00cc
         properties["interactionSource"] = interactionSource
     }
-) {
-    val inputModeManager = LocalInputModeManager.current
-    Modifier
-        .focusProperties { canFocus = inputModeManager.inputMode != InputMode.Touch }
-        .focusable(enabled, interactionSource)
-}
-
-<<<<<<< HEAD
-private val focusGroupInspectorInfo = InspectableModifier(
-    debugInspectorInfo { name = "focusGroup" }
-)
-=======
+}
+
 @OptIn(ExperimentalFoundationApi::class)
 private class FocusableNode(
     interactionSource: MutableInteractionSource?
@@ -501,5 +376,4 @@
             this@FocusableSemanticsNode.requestFocus()
         }
     }
-}
->>>>>>> fdff00cc
+}