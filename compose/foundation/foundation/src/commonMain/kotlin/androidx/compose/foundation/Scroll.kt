/*
 * Copyright 2019 The Android Open Source Project
 *
 * Licensed under the Apache License, Version 2.0 (the "License");
 * you may not use this file except in compliance with the License.
 * You may obtain a copy of the License at
 *
 *      http://www.apache.org/licenses/LICENSE-2.0
 *
 * Unless required by applicable law or agreed to in writing, software
 * distributed under the License is distributed on an "AS IS" BASIS,
 * WITHOUT WARRANTIES OR CONDITIONS OF ANY KIND, either express or implied.
 * See the License for the specific language governing permissions and
 * limitations under the License.
 */

package androidx.compose.foundation

import androidx.compose.animation.core.AnimationSpec
import androidx.compose.animation.core.SpringSpec
import androidx.compose.foundation.gestures.FlingBehavior
import androidx.compose.foundation.gestures.Orientation
import androidx.compose.foundation.gestures.ScrollScope
import androidx.compose.foundation.gestures.ScrollableDefaults
import androidx.compose.foundation.gestures.ScrollableState
import androidx.compose.foundation.gestures.animateScrollBy
import androidx.compose.foundation.gestures.scrollBy
import androidx.compose.foundation.gestures.scrollable
import androidx.compose.foundation.interaction.InteractionSource
import androidx.compose.foundation.interaction.MutableInteractionSource
import androidx.compose.runtime.Composable
import androidx.compose.runtime.Stable
import androidx.compose.runtime.derivedStateOf
import androidx.compose.runtime.getValue
import androidx.compose.runtime.mutableIntStateOf
import androidx.compose.runtime.remember
import androidx.compose.runtime.rememberCoroutineScope
import androidx.compose.runtime.saveable.Saver
import androidx.compose.runtime.saveable.rememberSaveable
import androidx.compose.runtime.setValue
import androidx.compose.runtime.snapshots.Snapshot
import androidx.compose.ui.Modifier
import androidx.compose.ui.composed
import androidx.compose.ui.layout.IntrinsicMeasurable
import androidx.compose.ui.layout.IntrinsicMeasureScope
import androidx.compose.ui.layout.LayoutModifier
import androidx.compose.ui.layout.Measurable
import androidx.compose.ui.layout.MeasureResult
import androidx.compose.ui.layout.MeasureScope
import androidx.compose.ui.platform.LocalLayoutDirection
import androidx.compose.ui.platform.debugInspectorInfo
import androidx.compose.ui.semantics.ScrollAxisRange
import androidx.compose.ui.semantics.horizontalScrollAxisRange
import androidx.compose.ui.semantics.isTraversalGroup
import androidx.compose.ui.semantics.scrollBy
import androidx.compose.ui.semantics.semantics
import androidx.compose.ui.semantics.verticalScrollAxisRange
import androidx.compose.ui.unit.Constraints
import kotlin.math.roundToInt
import kotlinx.coroutines.launch

/**
 * Create and [remember] the [ScrollState] based on the currently appropriate scroll
 * configuration to allow changing scroll position or observing scroll behavior.
 *
 * Learn how to control the state of [Modifier.verticalScroll] or [Modifier.horizontalScroll]:
 * @sample androidx.compose.foundation.samples.ControlledScrollableRowSample
 *
 * @param initial initial scroller position to start with
 */
@Composable
fun rememberScrollState(initial: Int = 0): ScrollState {
    return rememberSaveable(saver = ScrollState.Saver) {
        ScrollState(initial = initial)
    }
}

/**
 * State of the scroll. Allows the developer to change the scroll position or get current state by
 * calling methods on this object. To be hosted and passed to [Modifier.verticalScroll] or
 * [Modifier.horizontalScroll]
 *
 * To create and automatically remember [ScrollState] with default parameters use
 * [rememberScrollState].
 *
 * Learn how to control the state of [Modifier.verticalScroll] or [Modifier.horizontalScroll]:
 * @sample androidx.compose.foundation.samples.ControlledScrollableRowSample
 *
 * @param initial value of the scroll
 */
@Stable
class ScrollState(initial: Int) : ScrollableState {

    /**
     * current scroll position value in pixels
     */
    var value: Int by mutableIntStateOf(initial)
        private set

    /**
     * maximum bound for [value], or [Int.MAX_VALUE] if still unknown
     */
    var maxValue: Int
        get() = _maxValueState.intValue
        internal set(newMax) {
            _maxValueState.intValue = newMax
            Snapshot.withoutReadObservation {
                if (value > newMax) {
                    value = newMax
                }
            }
        }

    /**
     * Size of the viewport on the scrollable axis, or 0 if still unknown. Note that this value
     * is only populated after the first measure pass.
     */
    var viewportSize: Int by mutableIntStateOf(0)
        internal set

    /**
     * [InteractionSource] that will be used to dispatch drag events when this
     * list is being dragged. If you want to know whether the fling (or smooth scroll) is in
     * progress, use [isScrollInProgress].
     */
    val interactionSource: InteractionSource get() = internalInteractionSource

    internal val internalInteractionSource: MutableInteractionSource = MutableInteractionSource()

    private var _maxValueState = mutableIntStateOf(Int.MAX_VALUE)

    /**
     * We receive scroll events in floats but represent the scroll position in ints so we have to
     * manually accumulate the fractional part of the scroll to not completely ignore it.
     */
    private var accumulator: Float = 0f

    private val scrollableState = ScrollableState {
        val absolute = (value + it + accumulator)
        val newValue = absolute.coerceIn(0f, maxValue.toFloat())
        val changed = absolute != newValue
        val consumed = newValue - value
        val consumedInt = consumed.roundToInt()
        value += consumedInt
        accumulator = consumed - consumedInt

        // Avoid floating-point rounding error
        if (changed) consumed else it
    }

    override suspend fun scroll(
        scrollPriority: MutatePriority,
        block: suspend ScrollScope.() -> Unit
    ): Unit = scrollableState.scroll(scrollPriority, block)

    override fun dispatchRawDelta(delta: Float): Float =
        scrollableState.dispatchRawDelta(delta)

    override val isScrollInProgress: Boolean
        get() = scrollableState.isScrollInProgress

    override val canScrollForward: Boolean by derivedStateOf { value < maxValue }

    override val canScrollBackward: Boolean by derivedStateOf { value > 0 }

    /**
     * Scroll to position in pixels with animation.
     *
     * @param value target value in pixels to smooth scroll to, value will be coerced to
     * 0..maxPosition
     * @param animationSpec animation curve for smooth scroll animation
     */
    suspend fun animateScrollTo(
        value: Int,
        animationSpec: AnimationSpec<Float> = SpringSpec()
    ) {
        this.animateScrollBy((value - this.value).toFloat(), animationSpec)
    }

    /**
     * Instantly jump to the given position in pixels.
     *
     * Cancels the currently running scroll, if any, and suspends until the cancellation is
     * complete.
     *
     * @see animateScrollTo for an animated version
     *
     * @param value number of pixels to scroll by
     * @return the amount of scroll consumed
     */
    suspend fun scrollTo(value: Int): Float = this.scrollBy((value - this.value).toFloat())

    companion object {
        /**
         * The default [Saver] implementation for [ScrollState].
         */
        val Saver: Saver<ScrollState, *> = Saver(
            save = { it.value },
            restore = { ScrollState(it) }
        )
    }
}

/**
 * Modify element to allow to scroll vertically when height of the content is bigger than max
 * constraints allow.
 *
 * @sample androidx.compose.foundation.samples.VerticalScrollExample
 *
 * In order to use this modifier, you need to create and own [ScrollState]
 * @see [rememberScrollState]
 *
 * @param state state of the scroll
 * @param enabled whether or not scrolling via touch input is enabled
 * @param flingBehavior logic describing fling behavior when drag has finished with velocity. If
 * `null`, default from [ScrollableDefaults.flingBehavior] will be used.
 * @param reverseScrolling reverse the direction of scrolling, when `true`, 0 [ScrollState.value]
 * will mean bottom, when `false`, 0 [ScrollState.value] will mean top
 */
fun Modifier.verticalScroll(
    state: ScrollState,
    enabled: Boolean = true,
    flingBehavior: FlingBehavior? = null,
    reverseScrolling: Boolean = false
) = scroll(
    state = state,
    isScrollable = enabled,
    reverseScrolling = reverseScrolling,
    flingBehavior = flingBehavior,
    isVertical = true
)

/**
 * Modify element to allow to scroll horizontally when width of the content is bigger than max
 * constraints allow.
 *
 * @sample androidx.compose.foundation.samples.HorizontalScrollSample
 *
 * In order to use this modifier, you need to create and own [ScrollState]
 * @see [rememberScrollState]
 *
 * @param state state of the scroll
 * @param enabled whether or not scrolling via touch input is enabled
 * @param flingBehavior logic describing fling behavior when drag has finished with velocity. If
 * `null`, default from [ScrollableDefaults.flingBehavior] will be used.
 * @param reverseScrolling reverse the direction of scrolling, when `true`, 0 [ScrollState.value]
 * will mean right, when `false`, 0 [ScrollState.value] will mean left
 */
fun Modifier.horizontalScroll(
    state: ScrollState,
    enabled: Boolean = true,
    flingBehavior: FlingBehavior? = null,
    reverseScrolling: Boolean = false
) = scroll(
    state = state,
    isScrollable = enabled,
    reverseScrolling = reverseScrolling,
    flingBehavior = flingBehavior,
    isVertical = false
)

@OptIn(ExperimentalFoundationApi::class)
private fun Modifier.scroll(
    state: ScrollState,
    reverseScrolling: Boolean,
    flingBehavior: FlingBehavior?,
    isScrollable: Boolean,
    isVertical: Boolean
) = composed(
    factory = {
        val overscrollEffect = ScrollableDefaults.overscrollEffect()
        val coroutineScope = rememberCoroutineScope()
        val semantics = Modifier.semantics {
            isTraversalGroup = true
            val accessibilityScrollState = ScrollAxisRange(
                value = { state.value.toFloat() },
                maxValue = { state.maxValue.toFloat() },
                reverseScrolling = reverseScrolling
            )
            if (isVertical) {
                this.verticalScrollAxisRange = accessibilityScrollState
            } else {
                this.horizontalScrollAxisRange = accessibilityScrollState
            }
            if (isScrollable) {
                // when b/156389287 is fixed, this should be proper scrollTo with reverse handling
                scrollBy(
                    action = { x: Float, y: Float ->
                        coroutineScope.launch {
                            if (isVertical) {
                                (state as ScrollableState).animateScrollBy(y)
                            } else {
                                (state as ScrollableState).animateScrollBy(x)
                            }
                        }
                        return@scrollBy true
                    }
                )
            }
        }
        val orientation = if (isVertical) Orientation.Vertical else Orientation.Horizontal
        val scrolling = Modifier.scrollable(
            orientation = orientation,
            reverseDirection = ScrollableDefaults.reverseDirection(
                LocalLayoutDirection.current,
                orientation,
                reverseScrolling
            ),
            enabled = isScrollable,
            interactionSource = state.internalInteractionSource,
            flingBehavior = flingBehavior,
            state = state,
            overscrollEffect = overscrollEffect
        )
        val layout =
            ScrollingLayoutModifier(state, reverseScrolling, isVertical)
        semantics
            .clipScrollableContainer(orientation)
            .overscroll(overscrollEffect)
            .then(scrolling)
            .then(layout)
    },
    inspectorInfo = debugInspectorInfo {
        name = "scroll"
        properties["state"] = state
        properties["reverseScrolling"] = reverseScrolling
        properties["flingBehavior"] = flingBehavior
        properties["isScrollable"] = isScrollable
        properties["isVertical"] = isVertical
    }
)

<<<<<<< HEAD
private data class ScrollingLayoutModifier(
    val scrollerState: ScrollState,
    val isReversed: Boolean,
    val isVertical: Boolean
) : LayoutModifier {
=======
internal class ScrollingLayoutElement(
    val scrollState: ScrollState,
    val isReversed: Boolean,
    val isVertical: Boolean
) : ModifierNodeElement<ScrollingLayoutNode>() {
    override fun create(): ScrollingLayoutNode {
        return ScrollingLayoutNode(
            scrollerState = scrollState,
            isReversed = isReversed,
            isVertical = isVertical
        )
    }

    override fun update(node: ScrollingLayoutNode) {
        node.scrollerState = scrollState
        node.isReversed = isReversed
        node.isVertical = isVertical
    }

    override fun hashCode(): Int {
        var result = scrollState.hashCode()
        result = 31 * result + isReversed.hashCode()
        result = 31 * result + isVertical.hashCode()
        return result
    }

    override fun equals(other: Any?): Boolean {
        if (other !is ScrollingLayoutElement) return false
        return scrollState == other.scrollState &&
            isReversed == other.isReversed &&
            isVertical == other.isVertical
    }

    override fun InspectorInfo.inspectableProperties() {
        name = "layoutInScroll"
        properties["state"] = scrollState
        properties["isReversed"] = isReversed
        properties["isVertical"] = isVertical
    }
}

internal class ScrollingLayoutNode(
    var scrollerState: ScrollState,
    var isReversed: Boolean,
    var isVertical: Boolean
) : LayoutModifierNode, Modifier.Node() {
>>>>>>> fdff00cc
    override fun MeasureScope.measure(
        measurable: Measurable,
        constraints: Constraints
    ): MeasureResult {
        checkScrollableContainerConstraints(
            constraints,
            if (isVertical) Orientation.Vertical else Orientation.Horizontal
        )

        val childConstraints = constraints.copy(
            maxHeight = if (isVertical) Constraints.Infinity else constraints.maxHeight,
            maxWidth = if (isVertical) constraints.maxWidth else Constraints.Infinity
        )
        val placeable = measurable.measure(childConstraints)
        val width = placeable.width.coerceAtMost(constraints.maxWidth)
        val height = placeable.height.coerceAtMost(constraints.maxHeight)
        val scrollHeight = placeable.height - height
        val scrollWidth = placeable.width - width
        val side = if (isVertical) scrollHeight else scrollWidth
        // The max value must be updated before returning from the measure block so that any other
        // chained RemeasurementModifiers that try to perform scrolling based on the new
        // measurements inside onRemeasured are able to scroll to the new max based on the newly-
        // measured size.
        scrollerState.maxValue = side
        scrollerState.viewportSize = if (isVertical) height else width
        return layout(width, height) {
            val scroll = scrollerState.value.coerceIn(0, side)
            val absScroll = if (isReversed) scroll - side else -scroll
            val xOffset = if (isVertical) 0 else absScroll
            val yOffset = if (isVertical) absScroll else 0
            placeable.placeRelativeWithLayer(xOffset, yOffset)
        }
    }

    override fun IntrinsicMeasureScope.minIntrinsicWidth(
        measurable: IntrinsicMeasurable,
        height: Int
    ): Int {
        return if (isVertical) {
            measurable.minIntrinsicWidth(Constraints.Infinity)
        } else {
            measurable.minIntrinsicWidth(height)
        }
    }

    override fun IntrinsicMeasureScope.minIntrinsicHeight(
        measurable: IntrinsicMeasurable,
        width: Int
    ): Int {
        return if (isVertical) {
            measurable.minIntrinsicHeight(width)
        } else {
            measurable.minIntrinsicHeight(Constraints.Infinity)
        }
    }

    override fun IntrinsicMeasureScope.maxIntrinsicWidth(
        measurable: IntrinsicMeasurable,
        height: Int
    ): Int {
        return if (isVertical) {
            measurable.maxIntrinsicWidth(Constraints.Infinity)
        } else {
            measurable.maxIntrinsicWidth(height)
        }
    }

    override fun IntrinsicMeasureScope.maxIntrinsicHeight(
        measurable: IntrinsicMeasurable,
        width: Int
    ): Int {
        return if (isVertical) {
            measurable.maxIntrinsicHeight(width)
        } else {
            measurable.maxIntrinsicHeight(Constraints.Infinity)
        }
    }
}<|MERGE_RESOLUTION|>--- conflicted
+++ resolved
@@ -43,10 +43,12 @@
 import androidx.compose.ui.composed
 import androidx.compose.ui.layout.IntrinsicMeasurable
 import androidx.compose.ui.layout.IntrinsicMeasureScope
-import androidx.compose.ui.layout.LayoutModifier
 import androidx.compose.ui.layout.Measurable
 import androidx.compose.ui.layout.MeasureResult
 import androidx.compose.ui.layout.MeasureScope
+import androidx.compose.ui.node.LayoutModifierNode
+import androidx.compose.ui.node.ModifierNodeElement
+import androidx.compose.ui.platform.InspectorInfo
 import androidx.compose.ui.platform.LocalLayoutDirection
 import androidx.compose.ui.platform.debugInspectorInfo
 import androidx.compose.ui.semantics.ScrollAxisRange
@@ -313,7 +315,7 @@
             overscrollEffect = overscrollEffect
         )
         val layout =
-            ScrollingLayoutModifier(state, reverseScrolling, isVertical)
+            ScrollingLayoutElement(state, reverseScrolling, isVertical)
         semantics
             .clipScrollableContainer(orientation)
             .overscroll(overscrollEffect)
@@ -330,13 +332,6 @@
     }
 )
 
-<<<<<<< HEAD
-private data class ScrollingLayoutModifier(
-    val scrollerState: ScrollState,
-    val isReversed: Boolean,
-    val isVertical: Boolean
-) : LayoutModifier {
-=======
 internal class ScrollingLayoutElement(
     val scrollState: ScrollState,
     val isReversed: Boolean,
@@ -383,7 +378,6 @@
     var isReversed: Boolean,
     var isVertical: Boolean
 ) : LayoutModifierNode, Modifier.Node() {
->>>>>>> fdff00cc
     override fun MeasureScope.measure(
         measurable: Measurable,
         constraints: Constraints
