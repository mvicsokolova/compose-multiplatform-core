--- conflicted
+++ resolved
@@ -81,32 +81,23 @@
         crossAxisSpacing = horizontalArrangement.spacing,
         flingBehavior = flingBehavior,
         userScrollEnabled = userScrollEnabled,
-        slotSizesSums = rememberColumnWidthSums(columns, horizontalArrangement, contentPadding),
+        slots = rememberColumnSlots(columns, horizontalArrangement, contentPadding),
         content = content
     )
 }
 
-<<<<<<< HEAD
-/** calculates prefix sums for columns used in staggered grid measure */
-@OptIn(ExperimentalFoundationApi::class)
-=======
 /** calculates sizes for columns used in staggered grid measure */
->>>>>>> fdff00cc
 @Composable
-private fun rememberColumnWidthSums(
+private fun rememberColumnSlots(
     columns: StaggeredGridCells,
     horizontalArrangement: Arrangement.Horizontal,
     contentPadding: PaddingValues
-<<<<<<< HEAD
-) = remember<Density.(Constraints) -> IntArray>(
-=======
 ) = remember<LazyGridStaggeredGridSlotsProvider>(
->>>>>>> fdff00cc
     columns,
     horizontalArrangement,
     contentPadding,
 ) {
-    { constraints ->
+    LazyStaggeredGridSlotCache { constraints ->
         require(constraints.maxWidth != Constraints.Infinity) {
             "LazyVerticalStaggeredGrid's width should be bound by parent."
         }
@@ -118,12 +109,13 @@
             calculateCrossAxisCellSizes(
                 gridWidth,
                 horizontalArrangement.spacing.roundToPx()
-            ).run {
-                val result = IntArray(size) { this[it] }
-                for (i in 1 until size) {
-                    result[i] += result[i - 1]
+            ).let { sizes ->
+                val positions = IntArray(sizes.size)
+                with(horizontalArrangement) {
+                    // Arrange with Ltr here, as placement will reverse positions if needed
+                    arrange(gridWidth, sizes, LayoutDirection.Ltr, positions)
                 }
-                result
+                LazyStaggeredGridSlots(positions, sizes)
             }
         }
     }
@@ -179,32 +171,23 @@
         crossAxisSpacing = verticalArrangement.spacing,
         flingBehavior = flingBehavior,
         userScrollEnabled = userScrollEnabled,
-        slotSizesSums = rememberRowHeightSums(rows, verticalArrangement, contentPadding),
+        slots = rememberRowSlots(rows, verticalArrangement, contentPadding),
         content = content
     )
 }
 
-<<<<<<< HEAD
-/** calculates prefix sums for rows used in staggered grid measure */
-@OptIn(ExperimentalFoundationApi::class)
-=======
 /** calculates sizes for rows used in staggered grid measure */
->>>>>>> fdff00cc
 @Composable
-private fun rememberRowHeightSums(
+private fun rememberRowSlots(
     rows: StaggeredGridCells,
     verticalArrangement: Arrangement.Vertical,
     contentPadding: PaddingValues
-<<<<<<< HEAD
-) = remember<Density.(Constraints) -> IntArray>(
-=======
 ) = remember<LazyGridStaggeredGridSlotsProvider>(
->>>>>>> fdff00cc
     rows,
     verticalArrangement,
     contentPadding,
 ) {
-    { constraints ->
+    LazyStaggeredGridSlotCache { constraints ->
         require(constraints.maxHeight != Constraints.Infinity) {
             "LazyHorizontalStaggeredGrid's height should be bound by parent."
         }
@@ -215,14 +198,11 @@
             calculateCrossAxisCellSizes(
                 gridHeight,
                 verticalArrangement.spacing.roundToPx()
-            ).run {
-                val result = IntArray(size) { this[it] }
-                for (i in 1 until size) {
-                    result[i] += result[i - 1]
+            ).let { sizes ->
+                val positions = IntArray(sizes.size)
+                with(verticalArrangement) {
+                    arrange(gridHeight, sizes, positions)
                 }
-<<<<<<< HEAD
-                result
-=======
                 LazyStaggeredGridSlots(positions, sizes)
             }
         }
@@ -257,7 +237,6 @@
             cachedDensity = this.density
             return calculation(constraints).also {
                 cachedSizes = it
->>>>>>> fdff00cc
             }
         }
     }
