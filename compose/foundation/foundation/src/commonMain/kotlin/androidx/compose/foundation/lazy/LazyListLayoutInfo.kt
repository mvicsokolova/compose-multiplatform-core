--- conflicted
+++ resolved
@@ -82,7 +82,11 @@
      * For example it is a bottom content padding for LazyColumn with reverseLayout set to false.
      */
     val afterContentPadding: Int get() = 0
-<<<<<<< HEAD
+
+    /**
+     * The spacing between items in the direction of scrolling.
+     */
+    val mainAxisItemSpacing: Int get() = 0
 }
 
 /**
@@ -92,12 +96,4 @@
 // 2fb3084cd9d48755c92c6b4876b6d5bb77d7a8f2
 // Once we rebase over that commit, this should be removed
 internal val LazyListLayoutInfo.mainAxisItemSpacing: Int
-    get() = if (this is LazyListMeasureResult) mainAxisItemSpacingInternal else 0
-=======
-
-    /**
-     * The spacing between items in the direction of scrolling.
-     */
-    val mainAxisItemSpacing: Int get() = 0
-}
->>>>>>> c5b142d6
+    get() = if (this is LazyListMeasureResult) mainAxisItemSpacingInternal else 0