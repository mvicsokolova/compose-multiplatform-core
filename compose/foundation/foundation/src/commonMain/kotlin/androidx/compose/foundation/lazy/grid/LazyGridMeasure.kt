/*
 * Copyright 2021 The Android Open Source Project
 *
 * Licensed under the Apache License, Version 2.0 (the "License");
 * you may not use this file except in compliance with the License.
 * You may obtain a copy of the License at
 *
 *      http://www.apache.org/licenses/LICENSE-2.0
 *
 * Unless required by applicable law or agreed to in writing, software
 * distributed under the License is distributed on an "AS IS" BASIS,
 * WITHOUT WARRANTIES OR CONDITIONS OF ANY KIND, either express or implied.
 * See the License for the specific language governing permissions and
 * limitations under the License.
 */

package androidx.compose.foundation.lazy.grid

import androidx.compose.foundation.ExperimentalFoundationApi
import androidx.compose.foundation.fastFilter
import androidx.compose.foundation.gestures.Orientation
import androidx.compose.foundation.layout.Arrangement
import androidx.compose.foundation.lazy.layout.LazyLayoutPinnedItemList
import androidx.compose.foundation.lazy.layout.findIndexByKey
import androidx.compose.ui.layout.MeasureResult
import androidx.compose.ui.layout.Placeable
import androidx.compose.ui.unit.Constraints
import androidx.compose.ui.unit.Density
import androidx.compose.ui.unit.LayoutDirection
import androidx.compose.ui.unit.constrainHeight
import androidx.compose.ui.unit.constrainWidth
import androidx.compose.ui.util.fastForEach
import androidx.compose.ui.util.fastSumBy
import kotlin.math.abs
import kotlin.math.min
import kotlin.math.roundToInt
import kotlin.math.sign

/**
 * Measures and calculates the positions for the currently visible items. The result is produced
 * as a [LazyGridMeasureResult] which contains all the calculations.
 */
@OptIn(ExperimentalFoundationApi::class)
internal fun measureLazyGrid(
    itemsCount: Int,
    itemProvider: LazyGridItemProvider,
    measuredLineProvider: LazyMeasuredLineProvider,
    measuredItemProvider: LazyMeasuredItemProvider,
    mainAxisAvailableSize: Int,
    beforeContentPadding: Int,
    afterContentPadding: Int,
    spaceBetweenLines: Int,
    firstVisibleLineIndex: LineIndex,
    firstVisibleLineScrollOffset: Int,
    scrollToBeConsumed: Float,
    constraints: Constraints,
    isVertical: Boolean,
    verticalArrangement: Arrangement.Vertical?,
    horizontalArrangement: Arrangement.Horizontal?,
    reverseLayout: Boolean,
    density: Density,
    placementAnimator: LazyGridItemPlacementAnimator,
    spanLayoutProvider: LazyGridSpanLayoutProvider,
    pinnedItems: LazyLayoutPinnedItemList,
    layout: (Int, Int, Placeable.PlacementScope.() -> Unit) -> MeasureResult
): LazyGridMeasureResult {
    require(beforeContentPadding >= 0)
    require(afterContentPadding >= 0)
    if (itemsCount <= 0) {
        // empty data set. reset the current scroll and report zero size
        return LazyGridMeasureResult(
            firstVisibleLine = null,
            firstVisibleLineScrollOffset = 0,
            canScrollForward = false,
            consumedScroll = 0f,
            measureResult = layout(constraints.minWidth, constraints.minHeight) {},
            visibleItemsInfo = emptyList(),
            viewportStartOffset = -beforeContentPadding,
            viewportEndOffset = mainAxisAvailableSize + afterContentPadding,
            totalItemsCount = 0,
            reverseLayout = reverseLayout,
            orientation = if (isVertical) Orientation.Vertical else Orientation.Horizontal,
            afterContentPadding = afterContentPadding,
<<<<<<< HEAD
            mainAxisItemSpacingInternal = spaceBetweenLines
=======
            mainAxisItemSpacing = spaceBetweenLines
>>>>>>> c5b142d6
        )
    } else {
        var currentFirstLineIndex = firstVisibleLineIndex
        var currentFirstLineScrollOffset = firstVisibleLineScrollOffset

        // represents the real amount of scroll we applied as a result of this measure pass.
        var scrollDelta = scrollToBeConsumed.roundToInt()

        // applying the whole requested scroll offset. we will figure out if we can't consume
        // all of it later
        currentFirstLineScrollOffset -= scrollDelta

        // if the current scroll offset is less than minimally possible
        if (currentFirstLineIndex == LineIndex(0) && currentFirstLineScrollOffset < 0) {
            scrollDelta += currentFirstLineScrollOffset
            currentFirstLineScrollOffset = 0
        }

        // this will contain all the MeasuredItems representing the visible lines
        val visibleLines = mutableListOf<LazyGridMeasuredLine>()

        // define min and max offsets
        val minOffset = -beforeContentPadding + if (spaceBetweenLines < 0) spaceBetweenLines else 0
        val maxOffset = mainAxisAvailableSize

        // include the start padding so we compose items in the padding area and neutralise item
        // spacing (if the spacing is negative this will make sure the previous item is composed)
        // before starting scrolling forward we will remove it back
        currentFirstLineScrollOffset += minOffset

        // we had scrolled backward or we compose items in the start padding area, which means
        // items before current firstLineScrollOffset should be visible. compose them and update
        // firstLineScrollOffset
        while (currentFirstLineScrollOffset < 0 && currentFirstLineIndex > LineIndex(0)) {
            val previous = LineIndex(currentFirstLineIndex.value - 1)
            val measuredLine = measuredLineProvider.getAndMeasure(previous)
            visibleLines.add(0, measuredLine)
            currentFirstLineScrollOffset += measuredLine.mainAxisSizeWithSpacings
            currentFirstLineIndex = previous
        }

        // if we were scrolled backward, but there were not enough items before. this means
        // not the whole scroll was consumed
        if (currentFirstLineScrollOffset < minOffset) {
            scrollDelta += currentFirstLineScrollOffset
            currentFirstLineScrollOffset = minOffset
        }

        // neutralize previously added padding as we stopped filling the before content padding
        currentFirstLineScrollOffset -= minOffset

        var index = currentFirstLineIndex
        val maxMainAxis = (maxOffset + afterContentPadding).coerceAtLeast(0)
        var currentMainAxisOffset = -currentFirstLineScrollOffset

        // first we need to skip lines we already composed while composing backward
        visibleLines.fastForEach {
            index++
            currentMainAxisOffset += it.mainAxisSizeWithSpacings
        }

        // then composing visible lines forward until we fill the whole viewport.
        // we want to have at least one line in visibleItems even if in fact all the items are
        // offscreen, this can happen if the content padding is larger than the available size.
        while (index.value < itemsCount &&
            (currentMainAxisOffset < maxMainAxis ||
                currentMainAxisOffset <= 0 || // filling beforeContentPadding area
                visibleLines.isEmpty())
        ) {
            val measuredLine = measuredLineProvider.getAndMeasure(index)
            if (measuredLine.isEmpty()) {
                break
            }

            currentMainAxisOffset += measuredLine.mainAxisSizeWithSpacings
            if (currentMainAxisOffset <= minOffset &&
                measuredLine.items.last().index.value != itemsCount - 1) {
                // this line is offscreen and will not be placed. advance firstVisibleLineIndex
                currentFirstLineIndex = index + 1
                currentFirstLineScrollOffset -= measuredLine.mainAxisSizeWithSpacings
            } else {
                visibleLines.add(measuredLine)
            }
            index++
        }

        // we didn't fill the whole viewport with lines starting from firstVisibleLineIndex.
        // lets try to scroll back if we have enough lines before firstVisibleLineIndex.
        if (currentMainAxisOffset < maxOffset) {
            val toScrollBack = maxOffset - currentMainAxisOffset
            currentFirstLineScrollOffset -= toScrollBack
            currentMainAxisOffset += toScrollBack
            while (currentFirstLineScrollOffset < beforeContentPadding &&
                currentFirstLineIndex > LineIndex(0)
            ) {
                val previousIndex = LineIndex(currentFirstLineIndex.value - 1)
                val measuredLine = measuredLineProvider.getAndMeasure(previousIndex)
                visibleLines.add(0, measuredLine)
                currentFirstLineScrollOffset += measuredLine.mainAxisSizeWithSpacings
                currentFirstLineIndex = previousIndex
            }
            scrollDelta += toScrollBack
            if (currentFirstLineScrollOffset < 0) {
                scrollDelta += currentFirstLineScrollOffset
                currentMainAxisOffset += currentFirstLineScrollOffset
                currentFirstLineScrollOffset = 0
            }
        }

        // report the amount of pixels we consumed. scrollDelta can be smaller than
        // scrollToBeConsumed if there were not enough lines to fill the offered space or it
        // can be larger if lines were resized, or if, for example, we were previously
        // displaying the line 15, but now we have only 10 lines in total in the data set.
        val consumedScroll = if (scrollToBeConsumed.roundToInt().sign == scrollDelta.sign &&
            abs(scrollToBeConsumed.roundToInt()) >= abs(scrollDelta)
        ) {
            scrollDelta.toFloat()
        } else {
            scrollToBeConsumed
        }

        // the initial offset for lines from visibleLines list
        require(currentFirstLineScrollOffset >= 0)
        val visibleLinesScrollOffset = -currentFirstLineScrollOffset
        var firstLine = visibleLines.first()

        val firstItemIndex = firstLine.items.firstOrNull()?.index?.value ?: 0
        val lastItemIndex = visibleLines.lastOrNull()?.items?.lastOrNull()?.index?.value ?: 0
        val extraItemsBefore = calculateExtraItems(
            pinnedItems,
            measuredItemProvider,
            itemProvider,
            itemConstraints = { measuredLineProvider.itemConstraints(it) },
            filter = { it in 0 until firstItemIndex }
        )

        val extraItemsAfter = calculateExtraItems(
            pinnedItems,
            measuredItemProvider,
            itemProvider,
            itemConstraints = { measuredLineProvider.itemConstraints(it) },
            filter = { it in (lastItemIndex + 1) until itemsCount }
        )

        // even if we compose lines to fill before content padding we should ignore lines fully
        // located there for the state's scroll position calculation (first line + first offset)
        if (beforeContentPadding > 0 || spaceBetweenLines < 0) {
            for (i in visibleLines.indices) {
                val size = visibleLines[i].mainAxisSizeWithSpacings
                if (currentFirstLineScrollOffset != 0 && size <= currentFirstLineScrollOffset &&
                    i != visibleLines.lastIndex) {
                    currentFirstLineScrollOffset -= size
                    firstLine = visibleLines[i + 1]
                } else {
                    break
                }
            }
        }

        val layoutWidth = if (isVertical) {
            constraints.maxWidth
        } else {
            constraints.constrainWidth(currentMainAxisOffset)
        }
        val layoutHeight = if (isVertical) {
            constraints.constrainHeight(currentMainAxisOffset)
        } else {
            constraints.maxHeight
        }

        val positionedItems = calculateItemsOffsets(
            lines = visibleLines,
            itemsBefore = extraItemsBefore,
            itemsAfter = extraItemsAfter,
            layoutWidth = layoutWidth,
            layoutHeight = layoutHeight,
            finalMainAxisOffset = currentMainAxisOffset,
            maxOffset = maxOffset,
            firstLineScrollOffset = visibleLinesScrollOffset,
            isVertical = isVertical,
            verticalArrangement = verticalArrangement,
            horizontalArrangement = horizontalArrangement,
            reverseLayout = reverseLayout,
            density = density
        )

        placementAnimator.onMeasured(
            consumedScroll = consumedScroll.toInt(),
            layoutWidth = layoutWidth,
            layoutHeight = layoutHeight,
            positionedItems = positionedItems,
            itemProvider = measuredItemProvider,
            spanLayoutProvider = spanLayoutProvider
        )

        return LazyGridMeasureResult(
            firstVisibleLine = firstLine,
            firstVisibleLineScrollOffset = currentFirstLineScrollOffset,
            canScrollForward =
                lastItemIndex != itemsCount - 1 || currentMainAxisOffset > maxOffset,
            consumedScroll = consumedScroll,
            measureResult = layout(layoutWidth, layoutHeight) {
                positionedItems.fastForEach { it.place(this) }
            },
            viewportStartOffset = -beforeContentPadding,
            viewportEndOffset = mainAxisAvailableSize + afterContentPadding,
            visibleItemsInfo = if (extraItemsBefore.isEmpty() && extraItemsAfter.isEmpty()) {
                positionedItems
            } else {
                positionedItems.fastFilter {
                    it.index in firstItemIndex..lastItemIndex
                }
            },
            totalItemsCount = itemsCount,
            reverseLayout = reverseLayout,
            orientation = if (isVertical) Orientation.Vertical else Orientation.Horizontal,
            afterContentPadding = afterContentPadding,
<<<<<<< HEAD
            mainAxisItemSpacingInternal = spaceBetweenLines
=======
            mainAxisItemSpacing = spaceBetweenLines
>>>>>>> c5b142d6
        )
    }
}

@ExperimentalFoundationApi
private inline fun calculateExtraItems(
    pinnedItems: LazyLayoutPinnedItemList,
    measuredItemProvider: LazyMeasuredItemProvider,
    itemProvider: LazyGridItemProvider,
    itemConstraints: (ItemIndex) -> Constraints,
    filter: (Int) -> Boolean
): List<LazyGridMeasuredItem> {
    var items: MutableList<LazyGridMeasuredItem>? = null

    pinnedItems.fastForEach { item ->
        val index = itemProvider.findIndexByKey(item.key, item.index)
        if (filter(index)) {
            val itemIndex = ItemIndex(index)
            val constraints = itemConstraints(itemIndex)
            val measuredItem = measuredItemProvider.getAndMeasure(
                itemIndex,
                constraints = constraints
            )
            if (items == null) {
                items = mutableListOf()
            }
            items?.add(measuredItem)
        }
    }

    return items ?: emptyList()
}

/**
 * Calculates [LazyGridMeasuredLine]s offsets.
 */
private fun calculateItemsOffsets(
    lines: List<LazyGridMeasuredLine>,
    itemsBefore: List<LazyGridMeasuredItem>,
    itemsAfter: List<LazyGridMeasuredItem>,
    layoutWidth: Int,
    layoutHeight: Int,
    finalMainAxisOffset: Int,
    maxOffset: Int,
    firstLineScrollOffset: Int,
    isVertical: Boolean,
    verticalArrangement: Arrangement.Vertical?,
    horizontalArrangement: Arrangement.Horizontal?,
    reverseLayout: Boolean,
    density: Density,
): MutableList<LazyGridPositionedItem> {
    val mainAxisLayoutSize = if (isVertical) layoutHeight else layoutWidth
    val hasSpareSpace = finalMainAxisOffset < min(mainAxisLayoutSize, maxOffset)
    if (hasSpareSpace) {
        check(firstLineScrollOffset == 0)
    }

    val positionedItems = ArrayList<LazyGridPositionedItem>(lines.fastSumBy { it.items.size })

    if (hasSpareSpace) {
        require(itemsBefore.isEmpty() && itemsAfter.isEmpty())
        val linesCount = lines.size
        fun Int.reverseAware() =
            if (!reverseLayout) this else linesCount - this - 1

        val sizes = IntArray(linesCount) { index ->
            lines[index.reverseAware()].mainAxisSize
        }
        val offsets = IntArray(linesCount) { 0 }
        if (isVertical) {
            with(requireNotNull(verticalArrangement)) {
                density.arrange(mainAxisLayoutSize, sizes, offsets)
            }
        } else {
            with(requireNotNull(horizontalArrangement)) {
                // Enforces Ltr layout direction as it is mirrored with placeRelative later.
                density.arrange(mainAxisLayoutSize, sizes, LayoutDirection.Ltr, offsets)
            }
        }

        val reverseAwareOffsetIndices =
            if (reverseLayout) offsets.indices.reversed() else offsets.indices

        for (index in reverseAwareOffsetIndices) {
            val absoluteOffset = offsets[index]
            // when reverseLayout == true, offsets are stored in the reversed order to items
            val line = lines[index.reverseAware()]
            val relativeOffset = if (reverseLayout) {
                // inverse offset to align with scroll direction for positioning
                mainAxisLayoutSize - absoluteOffset - line.mainAxisSize
            } else {
                absoluteOffset
            }
            positionedItems.addAll(
                line.position(relativeOffset, layoutWidth, layoutHeight)
            )
        }
    } else {
        var currentMainAxis = firstLineScrollOffset

        itemsBefore.fastForEach {
            currentMainAxis -= it.mainAxisSizeWithSpacings
            positionedItems.add(it.positionExtraItem(currentMainAxis, layoutWidth, layoutHeight))
        }

        currentMainAxis = firstLineScrollOffset
        lines.fastForEach {
            positionedItems.addAll(it.position(currentMainAxis, layoutWidth, layoutHeight))
            currentMainAxis += it.mainAxisSizeWithSpacings
        }

        itemsAfter.fastForEach {
            positionedItems.add(it.positionExtraItem(currentMainAxis, layoutWidth, layoutHeight))
            currentMainAxis += it.mainAxisSizeWithSpacings
        }
    }
    return positionedItems
}

private fun LazyGridMeasuredItem.positionExtraItem(
    mainAxisOffset: Int,
    layoutWidth: Int,
    layoutHeight: Int
): LazyGridPositionedItem =
    position(
        mainAxisOffset = mainAxisOffset,
        crossAxisOffset = 0,
        layoutWidth = layoutWidth,
        layoutHeight = layoutHeight,
        row = 0,
        column = 0
    )<|MERGE_RESOLUTION|>--- conflicted
+++ resolved
@@ -81,11 +81,7 @@
             reverseLayout = reverseLayout,
             orientation = if (isVertical) Orientation.Vertical else Orientation.Horizontal,
             afterContentPadding = afterContentPadding,
-<<<<<<< HEAD
-            mainAxisItemSpacingInternal = spaceBetweenLines
-=======
             mainAxisItemSpacing = spaceBetweenLines
->>>>>>> c5b142d6
         )
     } else {
         var currentFirstLineIndex = firstVisibleLineIndex
@@ -303,11 +299,7 @@
             reverseLayout = reverseLayout,
             orientation = if (isVertical) Orientation.Vertical else Orientation.Horizontal,
             afterContentPadding = afterContentPadding,
-<<<<<<< HEAD
-            mainAxisItemSpacingInternal = spaceBetweenLines
-=======
             mainAxisItemSpacing = spaceBetweenLines
->>>>>>> c5b142d6
         )
     }
 }
