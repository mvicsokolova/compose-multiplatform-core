/*
 * Copyright 2021 The Android Open Source Project
 *
 * Licensed under the Apache License, Version 2.0 (the "License");
 * you may not use this file except in compliance with the License.
 * You may obtain a copy of the License at
 *
 *      http://www.apache.org/licenses/LICENSE-2.0
 *
 * Unless required by applicable law or agreed to in writing, software
 * distributed under the License is distributed on an "AS IS" BASIS,
 * WITHOUT WARRANTIES OR CONDITIONS OF ANY KIND, either express or implied.
 * See the License for the specific language governing permissions and
 * limitations under the License.
 */

package androidx.compose.foundation.text

import androidx.compose.ui.input.key.Key
import androidx.compose.ui.input.key.KeyEvent
import androidx.compose.ui.input.key.isAltPressed
import androidx.compose.ui.input.key.isCtrlPressed
import androidx.compose.ui.input.key.isShiftPressed
import androidx.compose.ui.input.key.key

internal interface KeyMapping {
    fun map(event: KeyEvent): KeyCommand?
}

// each platform can define its own key mapping, on Android its just defaultKeyMapping, but on
// desktop, the value depends on the current OS
internal expect val platformDefaultKeyMapping: KeyMapping

/**
 * Copied from [Key] as the constants there are experimental
 */
internal expect object MappedKeys {
    val A: Key
    val C: Key
    val H: Key
    val V: Key
    val X: Key
    val Y: Key
    val Z: Key
    val Backslash: Key
    val DirectionLeft: Key
    val DirectionRight: Key
    val DirectionUp: Key
    val DirectionDown: Key
    val PageUp: Key
    val PageDown: Key
    val MoveHome: Key
    val MoveEnd: Key
    val Insert: Key
    val Enter: Key
    val Backspace: Key
    val Delete: Key
    val Paste: Key
    val Cut: Key
    val Copy: Key
    val Tab: Key
}

// It's common for all platforms key mapping
internal fun commonKeyMapping(
    shortcutModifier: (KeyEvent) -> Boolean
): KeyMapping {
    return object : KeyMapping {
        override fun map(event: KeyEvent): KeyCommand? {
            return when {
                shortcutModifier(event) && event.isShiftPressed ->
                    when (event.key) {
                        MappedKeys.Z -> KeyCommand.REDO
                        else -> null
                    }
                shortcutModifier(event) ->
                    when (event.key) {
                        MappedKeys.C, MappedKeys.Insert -> KeyCommand.COPY
                        MappedKeys.V -> KeyCommand.PASTE
                        MappedKeys.X -> KeyCommand.CUT
                        MappedKeys.A -> KeyCommand.SELECT_ALL
                        MappedKeys.Y -> KeyCommand.REDO
                        MappedKeys.Z -> KeyCommand.UNDO
                        else -> null
                    }
                event.isCtrlPressed -> null
                event.isShiftPressed ->
                    when (event.key) {
                        MappedKeys.DirectionLeft -> KeyCommand.SELECT_LEFT_CHAR
                        MappedKeys.DirectionRight -> KeyCommand.SELECT_RIGHT_CHAR
                        MappedKeys.DirectionUp -> KeyCommand.SELECT_UP
                        MappedKeys.DirectionDown -> KeyCommand.SELECT_DOWN
                        MappedKeys.PageUp -> KeyCommand.SELECT_PAGE_UP
                        MappedKeys.PageDown -> KeyCommand.SELECT_PAGE_DOWN
                        MappedKeys.MoveHome -> KeyCommand.SELECT_LINE_START
                        MappedKeys.MoveEnd -> KeyCommand.SELECT_LINE_END
                        MappedKeys.Insert -> KeyCommand.PASTE
                        else -> null
                    }
                else ->
                    when (event.key) {
                        MappedKeys.DirectionLeft -> KeyCommand.LEFT_CHAR
                        MappedKeys.DirectionRight -> KeyCommand.RIGHT_CHAR
                        MappedKeys.DirectionUp -> KeyCommand.UP
                        MappedKeys.DirectionDown -> KeyCommand.DOWN
                        MappedKeys.PageUp -> KeyCommand.PAGE_UP
                        MappedKeys.PageDown -> KeyCommand.PAGE_DOWN
                        MappedKeys.MoveHome -> KeyCommand.LINE_START
                        MappedKeys.MoveEnd -> KeyCommand.LINE_END
                        MappedKeys.Enter -> KeyCommand.NEW_LINE
                        MappedKeys.Backspace -> KeyCommand.DELETE_PREV_CHAR
                        MappedKeys.Delete -> KeyCommand.DELETE_NEXT_CHAR
                        MappedKeys.Paste -> KeyCommand.PASTE
                        MappedKeys.Cut -> KeyCommand.CUT
                        MappedKeys.Copy -> KeyCommand.COPY
                        MappedKeys.Tab -> KeyCommand.TAB
                        else -> null
                    }
            }
        }
    }
}

// It's "default" or actually "non macOS" key mapping
internal val defaultKeyMapping: KeyMapping =
    commonKeyMapping(KeyEvent::isCtrlPressed).let { common ->
        object : KeyMapping {
            override fun map(event: KeyEvent): KeyCommand? {
                return when {
                    event.isShiftPressed && event.isCtrlPressed ->
                        when (event.key) {
                            MappedKeys.DirectionLeft -> KeyCommand.SELECT_LEFT_WORD
                            MappedKeys.DirectionRight -> KeyCommand.SELECT_RIGHT_WORD
                            MappedKeys.DirectionUp -> KeyCommand.SELECT_PREV_PARAGRAPH
                            MappedKeys.DirectionDown -> KeyCommand.SELECT_NEXT_PARAGRAPH
                            else -> null
                        }
                    event.isCtrlPressed ->
                        when (event.key) {
                            MappedKeys.DirectionLeft -> KeyCommand.LEFT_WORD
                            MappedKeys.DirectionRight -> KeyCommand.RIGHT_WORD
                            MappedKeys.DirectionUp -> KeyCommand.PREV_PARAGRAPH
                            MappedKeys.DirectionDown -> KeyCommand.NEXT_PARAGRAPH
                            MappedKeys.H -> KeyCommand.DELETE_PREV_CHAR
                            MappedKeys.Delete -> KeyCommand.DELETE_NEXT_WORD
                            MappedKeys.Backspace -> KeyCommand.DELETE_PREV_WORD
                            MappedKeys.Backslash -> KeyCommand.DESELECT
                            else -> null
                        }
                    event.isShiftPressed ->
                        when (event.key) {
<<<<<<< HEAD
                            MappedKeys.MoveHome -> KeyCommand.SELECT_LINE_START
                            MappedKeys.MoveEnd -> KeyCommand.SELECT_LINE_END
=======
                            MappedKeys.MoveHome -> KeyCommand.SELECT_LINE_LEFT
                            MappedKeys.MoveEnd -> KeyCommand.SELECT_LINE_RIGHT
>>>>>>> 24dc7b07
                            else -> null
                        }
                    event.isAltPressed ->
                        when (event.key) {
                            MappedKeys.Backspace -> KeyCommand.DELETE_FROM_LINE_START
                            MappedKeys.Delete -> KeyCommand.DELETE_TO_LINE_END
                            else -> null
                        }
                    else -> null
                } ?: common.map(event)
            }
        }
    }<|MERGE_RESOLUTION|>--- conflicted
+++ resolved
@@ -149,13 +149,8 @@
                         }
                     event.isShiftPressed ->
                         when (event.key) {
-<<<<<<< HEAD
                             MappedKeys.MoveHome -> KeyCommand.SELECT_LINE_START
                             MappedKeys.MoveEnd -> KeyCommand.SELECT_LINE_END
-=======
-                            MappedKeys.MoveHome -> KeyCommand.SELECT_LINE_LEFT
-                            MappedKeys.MoveEnd -> KeyCommand.SELECT_LINE_RIGHT
->>>>>>> 24dc7b07
                             else -> null
                         }
                     event.isAltPressed ->
