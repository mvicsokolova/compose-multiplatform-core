/*
 * Copyright 2020 The Android Open Source Project
 *
 * Licensed under the Apache License, Version 2.0 (the "License");
 * you may not use this file except in compliance with the License.
 * You may obtain a copy of the License at
 *
 *      http://www.apache.org/licenses/LICENSE-2.0
 *
 * Unless required by applicable law or agreed to in writing, software
 * distributed under the License is distributed on an "AS IS" BASIS,
 * WITHOUT WARRANTIES OR CONDITIONS OF ANY KIND, either express or implied.
 * See the License for the specific language governing permissions and
 * limitations under the License.
 */

package androidx.compose.foundation.lazy

import androidx.compose.foundation.gestures.Orientation
import androidx.compose.foundation.layout.Arrangement
import androidx.compose.foundation.lazy.layout.ObservableScopeInvalidator
import androidx.compose.ui.layout.MeasureResult
import androidx.compose.ui.layout.Placeable
import androidx.compose.ui.unit.Constraints
import androidx.compose.ui.unit.Density
import androidx.compose.ui.unit.LayoutDirection
import androidx.compose.ui.unit.constrainHeight
import androidx.compose.ui.unit.constrainWidth
import androidx.compose.ui.util.fastFilter
import androidx.compose.ui.util.fastFirstOrNull
import androidx.compose.ui.util.fastForEach
import androidx.compose.ui.util.fastForEachReversed
import kotlin.math.abs
import kotlin.math.min
import kotlin.math.roundToInt
import kotlin.math.sign
import kotlinx.coroutines.CoroutineScope

/**
 * Measures and calculates the positions for the requested items. The result is produced
 * as a [LazyListMeasureResult] which contains all the calculations.
 */
internal fun measureLazyList(
    itemsCount: Int,
<<<<<<< HEAD
    itemProvider: LazyListItemProvider,
    measuredItemProvider: LazyMeasuredItemProvider,
=======
    measuredItemProvider: LazyListMeasuredItemProvider,
>>>>>>> fdff00cc
    mainAxisAvailableSize: Int,
    beforeContentPadding: Int,
    afterContentPadding: Int,
    spaceBetweenItems: Int,
    firstVisibleItemIndex: Int,
    firstVisibleItemScrollOffset: Int,
    scrollToBeConsumed: Float,
    constraints: Constraints,
    isVertical: Boolean,
    headerIndexes: List<Int>,
    verticalArrangement: Arrangement.Vertical?,
    horizontalArrangement: Arrangement.Horizontal?,
    reverseLayout: Boolean,
    density: Density,
    itemAnimator: LazyListItemAnimator,
    beyondBoundsItemCount: Int,
    pinnedItems: List<Int>,
    hasLookaheadPassOccurred: Boolean,
    isLookingAhead: Boolean,
    postLookaheadLayoutInfo: LazyListLayoutInfo?,
    coroutineScope: CoroutineScope,
    placementScopeInvalidator: ObservableScopeInvalidator,
    layout: (Int, Int, Placeable.PlacementScope.() -> Unit) -> MeasureResult
): LazyListMeasureResult {
    require(beforeContentPadding >= 0) { "invalid beforeContentPadding" }
    require(afterContentPadding >= 0) { "invalid afterContentPadding" }
    if (itemsCount <= 0) {
        // empty data set. reset the current scroll and report zero size
        val layoutWidth = constraints.minWidth
        val layoutHeight = constraints.minHeight
        itemAnimator.onMeasured(
            consumedScroll = 0,
            layoutWidth = layoutWidth,
            layoutHeight = layoutHeight,
            positionedItems = mutableListOf(),
            itemProvider = measuredItemProvider,
            isVertical = isVertical,
            isLookingAhead = isLookingAhead,
            hasLookaheadOccurred = hasLookaheadPassOccurred,
            coroutineScope = coroutineScope
        )
        return LazyListMeasureResult(
            firstVisibleItem = null,
            firstVisibleItemScrollOffset = 0,
            canScrollForward = false,
            consumedScroll = 0f,
            measureResult = layout(layoutWidth, layoutHeight) {},
            scrollBackAmount = 0f,
            visibleItemsInfo = emptyList(),
            viewportStartOffset = -beforeContentPadding,
            viewportEndOffset = mainAxisAvailableSize + afterContentPadding,
            totalItemsCount = 0,
            reverseLayout = reverseLayout,
            orientation = if (isVertical) Orientation.Vertical else Orientation.Horizontal,
            afterContentPadding = afterContentPadding,
            mainAxisItemSpacing = spaceBetweenItems,
            remeasureNeeded = false
        )
    } else {
        var currentFirstItemIndex = firstVisibleItemIndex
        var currentFirstItemScrollOffset = firstVisibleItemScrollOffset
        if (currentFirstItemIndex >= itemsCount) {
            // the data set has been updated and now we have less items that we were
            // scrolled to before
            currentFirstItemIndex = itemsCount - 1
            currentFirstItemScrollOffset = 0
        }

        // represents the real amount of scroll we applied as a result of this measure pass.
        var scrollDelta = scrollToBeConsumed.roundToInt()

        // applying the whole requested scroll offset. we will figure out if we can't consume
        // all of it later
        currentFirstItemScrollOffset -= scrollDelta

        // if the current scroll offset is less than minimally possible
        if (currentFirstItemIndex == 0 && currentFirstItemScrollOffset < 0) {
            scrollDelta += currentFirstItemScrollOffset
            currentFirstItemScrollOffset = 0
        }

        // this will contain all the MeasuredItems representing the visible items
<<<<<<< HEAD
        val visibleItems = mutableListOf<LazyMeasuredItem>()
=======
        val visibleItems = ArrayDeque<LazyListMeasuredItem>()
>>>>>>> fdff00cc

        // define min and max offsets
        val minOffset = -beforeContentPadding + if (spaceBetweenItems < 0) spaceBetweenItems else 0
        val maxOffset = mainAxisAvailableSize

        // include the start padding so we compose items in the padding area and neutralise item
        // spacing (if the spacing is negative this will make sure the previous item is composed)
        // before starting scrolling forward we will remove it back
        currentFirstItemScrollOffset += minOffset

        // max of cross axis sizes of all visible items
        var maxCrossAxis = 0

        // will be set to true if we composed some items only to know their size and apply scroll,
        // while in the end this item will not end up in the visible viewport. we will need an
        // extra remeasure in order to dispose such items.
        var remeasureNeeded = false

        // we had scrolled backward or we compose items in the start padding area, which means
        // items before current firstItemScrollOffset should be visible. compose them and update
        // firstItemScrollOffset
        while (currentFirstItemScrollOffset < 0 && currentFirstItemIndex > 0) {
            val previous = currentFirstItemIndex - 1
            val measuredItem = measuredItemProvider.getAndMeasure(previous)
            visibleItems.add(0, measuredItem)
            maxCrossAxis = maxOf(maxCrossAxis, measuredItem.crossAxisSize)
            currentFirstItemScrollOffset += measuredItem.sizeWithSpacings
            currentFirstItemIndex = previous
        }

        // if we were scrolled backward, but there were not enough items before. this means
        // not the whole scroll was consumed
        if (currentFirstItemScrollOffset < minOffset) {
            scrollDelta += currentFirstItemScrollOffset
            currentFirstItemScrollOffset = minOffset
        }

        // neutralize previously added padding as we stopped filling the before content padding
        currentFirstItemScrollOffset -= minOffset

        var index = currentFirstItemIndex
        val maxMainAxis = (maxOffset + afterContentPadding).coerceAtLeast(0)
        var currentMainAxisOffset = -currentFirstItemScrollOffset

        // first we need to skip items we already composed while composing backward
        var indexInVisibleItems = 0
        while (indexInVisibleItems < visibleItems.size) {
            if (currentMainAxisOffset >= maxMainAxis) {
                // this item is out of the bounds and will not be visible.
                visibleItems.removeAt(indexInVisibleItems)
                remeasureNeeded = true
            } else {
                index++
                currentMainAxisOffset += visibleItems[indexInVisibleItems].sizeWithSpacings
                indexInVisibleItems++
            }
        }

        // then composing visible items forward until we fill the whole viewport.
        // we want to have at least one item in visibleItems even if in fact all the items are
        // offscreen, this can happen if the content padding is larger than the available size.
        while (index < itemsCount &&
            (currentMainAxisOffset < maxMainAxis ||
                currentMainAxisOffset <= 0 || // filling beforeContentPadding area
                visibleItems.isEmpty())
        ) {
            val measuredItem = measuredItemProvider.getAndMeasure(index)
            currentMainAxisOffset += measuredItem.sizeWithSpacings

            if (currentMainAxisOffset <= minOffset && index != itemsCount - 1) {
                // this item is offscreen and will not be visible. advance firstVisibleItemIndex
                currentFirstItemIndex = index + 1
                currentFirstItemScrollOffset -= measuredItem.sizeWithSpacings
                remeasureNeeded = true
            } else {
                maxCrossAxis = maxOf(maxCrossAxis, measuredItem.crossAxisSize)
                visibleItems.add(measuredItem)
            }

            index++
        }

        val preScrollBackScrollDelta = scrollDelta
        // we didn't fill the whole viewport with items starting from firstVisibleItemIndex.
        // lets try to scroll back if we have enough items before firstVisibleItemIndex.
        if (currentMainAxisOffset < maxOffset) {
            val toScrollBack = maxOffset - currentMainAxisOffset
            currentFirstItemScrollOffset -= toScrollBack
            currentMainAxisOffset += toScrollBack
            while (currentFirstItemScrollOffset < beforeContentPadding &&
                currentFirstItemIndex > 0
            ) {
                val previousIndex = currentFirstItemIndex - 1
                val measuredItem = measuredItemProvider.getAndMeasure(previousIndex)
                visibleItems.add(0, measuredItem)
                maxCrossAxis = maxOf(maxCrossAxis, measuredItem.crossAxisSize)
                currentFirstItemScrollOffset += measuredItem.sizeWithSpacings
                currentFirstItemIndex = previousIndex
            }
            scrollDelta += toScrollBack
            if (currentFirstItemScrollOffset < 0) {
                scrollDelta += currentFirstItemScrollOffset
                currentMainAxisOffset += currentFirstItemScrollOffset
                currentFirstItemScrollOffset = 0
            }
        }

        // report the amount of pixels we consumed. scrollDelta can be smaller than
        // scrollToBeConsumed if there were not enough items to fill the offered space or it
        // can be larger if items were resized, or if, for example, we were previously
        // displaying the item 15, but now we have only 10 items in total in the data set.
        val consumedScroll = if (scrollToBeConsumed.roundToInt().sign == scrollDelta.sign &&
            abs(scrollToBeConsumed.roundToInt()) >= abs(scrollDelta)
        ) {
            scrollDelta.toFloat()
        } else {
            scrollToBeConsumed
        }

        val unconsumedScroll = scrollToBeConsumed - consumedScroll
        // When scrolling to the bottom via gesture, there could be scrollback due to
        // not being able to consume the whole scroll. In that case, the amount of
        // scrollBack is the inverse of unconsumed scroll.
        val scrollBackAmount: Float =
            if (isLookingAhead && scrollDelta > preScrollBackScrollDelta && unconsumedScroll <= 0) {
                scrollDelta - preScrollBackScrollDelta + unconsumedScroll
            } else
                0f

        // the initial offset for items from visibleItems list
        require(currentFirstItemScrollOffset >= 0) { "negative currentFirstItemScrollOffset" }
        val visibleItemsScrollOffset = -currentFirstItemScrollOffset
        var firstItem = visibleItems.first()

        // even if we compose items to fill before content padding we should ignore items fully
        // located there for the state's scroll position calculation (first item + first offset)
        if (beforeContentPadding > 0 || spaceBetweenItems < 0) {
            for (i in visibleItems.indices) {
                val size = visibleItems[i].sizeWithSpacings
                if (currentFirstItemScrollOffset != 0 && size <= currentFirstItemScrollOffset &&
                    i != visibleItems.lastIndex
                ) {
                    currentFirstItemScrollOffset -= size
                    firstItem = visibleItems[i + 1]
                } else {
                    break
                }
            }
        }

        // Compose extra items before
        val extraItemsBefore = createItemsBeforeList(
            currentFirstItemIndex = currentFirstItemIndex,
            measuredItemProvider = measuredItemProvider,
            beyondBoundsItemCount = beyondBoundsItemCount,
            pinnedItems = pinnedItems
        )

        // Update maxCrossAxis with extra items
        extraItemsBefore.fastForEach {
            maxCrossAxis = maxOf(maxCrossAxis, it.crossAxisSize)
        }

        // Compose items after last item
        val extraItemsAfter = createItemsAfterList(
            visibleItems = visibleItems,
            measuredItemProvider = measuredItemProvider,
            itemsCount = itemsCount,
            beyondBoundsItemCount = beyondBoundsItemCount,
            pinnedItems = pinnedItems,
            consumedScroll = consumedScroll,
            isLookingAhead = isLookingAhead,
            lastPostLookaheadLayoutInfo = postLookaheadLayoutInfo
        )

        // Update maxCrossAxis with extra items
        extraItemsAfter.fastForEach {
            maxCrossAxis = maxOf(maxCrossAxis, it.crossAxisSize)
        }

        val noExtraItems = firstItem == visibleItems.first() &&
            extraItemsBefore.isEmpty() &&
            extraItemsAfter.isEmpty()

        val layoutWidth =
            constraints.constrainWidth(if (isVertical) maxCrossAxis else currentMainAxisOffset)
        val layoutHeight =
            constraints.constrainHeight(if (isVertical) currentMainAxisOffset else maxCrossAxis)

        val positionedItems = calculateItemsOffsets(
            items = visibleItems,
            extraItemsBefore = extraItemsBefore,
            extraItemsAfter = extraItemsAfter,
            layoutWidth = layoutWidth,
            layoutHeight = layoutHeight,
            finalMainAxisOffset = currentMainAxisOffset,
            maxOffset = maxOffset,
            itemsScrollOffset = visibleItemsScrollOffset,
            isVertical = isVertical,
            verticalArrangement = verticalArrangement,
            horizontalArrangement = horizontalArrangement,
            reverseLayout = reverseLayout,
            density = density,
        )

        itemAnimator.onMeasured(
            consumedScroll = consumedScroll.toInt(),
            layoutWidth = layoutWidth,
            layoutHeight = layoutHeight,
            positionedItems = positionedItems,
            itemProvider = measuredItemProvider,
            isVertical = isVertical,
            isLookingAhead = isLookingAhead,
            hasLookaheadOccurred = hasLookaheadPassOccurred,
            coroutineScope = coroutineScope
        )

        val headerItem = if (headerIndexes.isNotEmpty()) {
            findOrComposeLazyListHeader(
                composedVisibleItems = positionedItems,
                itemProvider = measuredItemProvider,
                headerIndexes = headerIndexes,
                beforeContentPadding = beforeContentPadding,
                layoutWidth = layoutWidth,
                layoutHeight = layoutHeight
            )
        } else {
            null
        }

        return LazyListMeasureResult(
            firstVisibleItem = firstItem,
            firstVisibleItemScrollOffset = currentFirstItemScrollOffset,
            canScrollForward = index < itemsCount || currentMainAxisOffset > maxOffset,
            consumedScroll = consumedScroll,
            measureResult = layout(layoutWidth, layoutHeight) {
                positionedItems.fastForEach {
                    if (it !== headerItem) {
                        it.place(this, isLookingAhead)
                    }
                }
                // the header item should be placed (drawn) after all other items
                headerItem?.place(this, isLookingAhead)
                // we attach it during the placement so LazyListState can trigger re-placement
                placementScopeInvalidator.attachToScope()
            },
            scrollBackAmount = scrollBackAmount,
            visibleItemsInfo = if (noExtraItems) positionedItems else positionedItems.fastFilter {
                (it.index >= visibleItems.first().index && it.index <= visibleItems.last().index) ||
                    it === headerItem
            },
            viewportStartOffset = -beforeContentPadding,
            viewportEndOffset = maxOffset + afterContentPadding,
            totalItemsCount = itemsCount,
            reverseLayout = reverseLayout,
            orientation = if (isVertical) Orientation.Vertical else Orientation.Horizontal,
            afterContentPadding = afterContentPadding,
            mainAxisItemSpacing = spaceBetweenItems,
            remeasureNeeded = remeasureNeeded
        )
    }
}

private fun createItemsAfterList(
<<<<<<< HEAD
    beyondBoundsInfo: LazyListBeyondBoundsInfo,
    visibleItems: MutableList<LazyMeasuredItem>,
    measuredItemProvider: LazyMeasuredItemProvider,
    itemProvider: LazyListItemProvider,
    itemsCount: Int,
    beyondBoundsItemCount: Int,
    pinnedItems: LazyLayoutPinnedItemList
): List<LazyMeasuredItem> {
    fun LazyListBeyondBoundsInfo.endIndex() = min(end, itemsCount - 1)

    var list: MutableList<LazyMeasuredItem>? = null
=======
    visibleItems: MutableList<LazyListMeasuredItem>,
    measuredItemProvider: LazyListMeasuredItemProvider,
    itemsCount: Int,
    beyondBoundsItemCount: Int,
    pinnedItems: List<Int>,
    consumedScroll: Float,
    isLookingAhead: Boolean,
    lastPostLookaheadLayoutInfo: LazyListLayoutInfo?
): List<LazyListMeasuredItem> {
    var list: MutableList<LazyListMeasuredItem>? = null
>>>>>>> fdff00cc

    var end = visibleItems.last().index

    end = minOf(end + beyondBoundsItemCount, itemsCount - 1)

    for (i in visibleItems.last().index + 1..end) {
        if (list == null) list = mutableListOf()
        list.add(measuredItemProvider.getAndMeasure(i))
    }

    if (isLookingAhead) {
        // Check if there's any item that needs to be composed based on last postLookaheadLayoutInfo
        if (lastPostLookaheadLayoutInfo != null &&
            lastPostLookaheadLayoutInfo.visibleItemsInfo.isNotEmpty()
        ) {
            // Find first item with index > end. Note that `visibleItemsInfo.last()` may not have
            // the largest index as the last few items could be added to animate item placement.
            val firstItem = lastPostLookaheadLayoutInfo.visibleItemsInfo.run {
                var found: LazyListItemInfo? = null
                for (i in size - 1 downTo 0) {
                    if (this[i].index > end && (i == 0 || this[i - 1].index <= end)) {
                        found = this[i]
                        break
                    }
                }
                found
            }
            val lastVisibleItem = lastPostLookaheadLayoutInfo.visibleItemsInfo.last()
            if (firstItem != null) {
                for (i in firstItem.index..min(lastVisibleItem.index, itemsCount - 1)) {
                    // Only add to the list items that are _not_ already in the list.
                    if (list?.fastFirstOrNull { it.index == i } == null) {
                        if (list == null) list = mutableListOf()
                        list.add(measuredItemProvider.getAndMeasure(i))
                    }
                }
            }

            // Calculate the additional offset to subcompose based on what was shown in the
            // previous post-loookahead pass and the scroll consumed.
            val additionalOffset =
                lastPostLookaheadLayoutInfo.viewportEndOffset - lastVisibleItem.offset -
                    lastVisibleItem.size - consumedScroll
            if (additionalOffset > 0) {
                var index = lastVisibleItem.index + 1
                var totalOffset = 0
                while (index < itemsCount && totalOffset < additionalOffset) {
                    val item = if (index <= end) {
                        visibleItems.fastFirstOrNull { it.index == index }
                    } else null
                        ?: list?.fastFirstOrNull { it.index == index }
                    if (item != null) {
                        index++
                        totalOffset += item.sizeWithSpacings
                    } else {
                        if (list == null) list = mutableListOf()
                        list.add(measuredItemProvider.getAndMeasure(index))
                        index++
                        totalOffset += list.last().sizeWithSpacings
                    }
                }
            }
        }
    }

    // The list contains monotonically increasing indices.
    list?.let {
        if (it.last().index > end) {
            end = it.last().index
        }
    }
    pinnedItems.fastForEach { index ->
        if (index > end) {
            if (list == null) list = mutableListOf()
            list?.add(measuredItemProvider.getAndMeasure(index))
        }
    }

    return list ?: emptyList()
}

private fun createItemsBeforeList(
<<<<<<< HEAD
    beyondBoundsInfo: LazyListBeyondBoundsInfo,
    currentFirstItemIndex: DataIndex,
    measuredItemProvider: LazyMeasuredItemProvider,
    itemProvider: LazyListItemProvider,
    itemsCount: Int,
    beyondBoundsItemCount: Int,
    pinnedItems: LazyLayoutPinnedItemList
): List<LazyMeasuredItem> {
    fun LazyListBeyondBoundsInfo.startIndex() = min(start, itemsCount - 1)

    var list: MutableList<LazyMeasuredItem>? = null
=======
    currentFirstItemIndex: Int,
    measuredItemProvider: LazyListMeasuredItemProvider,
    beyondBoundsItemCount: Int,
    pinnedItems: List<Int>
): List<LazyListMeasuredItem> {
    var list: MutableList<LazyListMeasuredItem>? = null
>>>>>>> fdff00cc

    var start = currentFirstItemIndex

    start = maxOf(0, start - beyondBoundsItemCount)

    for (i in currentFirstItemIndex - 1 downTo start) {
        if (list == null) list = mutableListOf()
        list.add(measuredItemProvider.getAndMeasure(i))
    }

    pinnedItems.fastForEachReversed { index ->
        if (index < start) {
            if (list == null) list = mutableListOf()
            list?.add(measuredItemProvider.getAndMeasure(index))
        }
    }

    return list ?: emptyList()
}

/**
 * Calculates [LazyMeasuredItem]s offsets.
 */
private fun calculateItemsOffsets(
    items: List<LazyMeasuredItem>,
    extraItemsBefore: List<LazyMeasuredItem>,
    extraItemsAfter: List<LazyMeasuredItem>,
    layoutWidth: Int,
    layoutHeight: Int,
    finalMainAxisOffset: Int,
    maxOffset: Int,
    itemsScrollOffset: Int,
    isVertical: Boolean,
    verticalArrangement: Arrangement.Vertical?,
    horizontalArrangement: Arrangement.Horizontal?,
    reverseLayout: Boolean,
    density: Density,
): MutableList<LazyListMeasuredItem> {
    val mainAxisLayoutSize = if (isVertical) layoutHeight else layoutWidth
    val hasSpareSpace = finalMainAxisOffset < minOf(mainAxisLayoutSize, maxOffset)
    if (hasSpareSpace) {
        check(itemsScrollOffset == 0) { "non-zero itemsScrollOffset" }
    }

    val positionedItems =
        ArrayList<LazyListMeasuredItem>(items.size + extraItemsBefore.size + extraItemsAfter.size)

    if (hasSpareSpace) {
        require(extraItemsBefore.isEmpty() && extraItemsAfter.isEmpty()) { "no extra items" }

        val itemsCount = items.size
        fun Int.reverseAware() =
            if (!reverseLayout) this else itemsCount - this - 1

        val sizes = IntArray(itemsCount) { index ->
            items[index.reverseAware()].size
        }
        val offsets = IntArray(itemsCount) { 0 }
        if (isVertical) {
            with(
                requireNotNull(verticalArrangement) {
                    "null verticalArrangement when isVertical == true"
                }
            ) {
                density.arrange(mainAxisLayoutSize, sizes, offsets)
            }
        } else {
            with(
                requireNotNull(horizontalArrangement) {
                    "null horizontalArrangement when isVertical == false"
                }
            ) {
                // Enforces Ltr layout direction as it is mirrored with placeRelative later.
                density.arrange(mainAxisLayoutSize, sizes, LayoutDirection.Ltr, offsets)
            }
        }

        val reverseAwareOffsetIndices =
            if (!reverseLayout) offsets.indices else offsets.indices.reversed()
        for (index in reverseAwareOffsetIndices) {
            val absoluteOffset = offsets[index]
            // when reverseLayout == true, offsets are stored in the reversed order to items
            val item = items[index.reverseAware()]
            val relativeOffset = if (reverseLayout) {
                // inverse offset to align with scroll direction for positioning
                mainAxisLayoutSize - absoluteOffset - item.size
            } else {
                absoluteOffset
            }
            item.position(relativeOffset, layoutWidth, layoutHeight)
            positionedItems.add(item)
        }
    } else {
        var currentMainAxis = itemsScrollOffset
        extraItemsBefore.fastForEach {
            currentMainAxis -= it.sizeWithSpacings
            it.position(currentMainAxis, layoutWidth, layoutHeight)
            positionedItems.add(it)
        }

        currentMainAxis = itemsScrollOffset
        items.fastForEach {
            it.position(currentMainAxis, layoutWidth, layoutHeight)
            positionedItems.add(it)
            currentMainAxis += it.sizeWithSpacings
        }

        extraItemsAfter.fastForEach {
            it.position(currentMainAxis, layoutWidth, layoutHeight)
            positionedItems.add(it)
            currentMainAxis += it.sizeWithSpacings
        }
    }
    return positionedItems
}<|MERGE_RESOLUTION|>--- conflicted
+++ resolved
@@ -42,12 +42,7 @@
  */
 internal fun measureLazyList(
     itemsCount: Int,
-<<<<<<< HEAD
-    itemProvider: LazyListItemProvider,
-    measuredItemProvider: LazyMeasuredItemProvider,
-=======
     measuredItemProvider: LazyListMeasuredItemProvider,
->>>>>>> fdff00cc
     mainAxisAvailableSize: Int,
     beforeContentPadding: Int,
     afterContentPadding: Int,
@@ -130,11 +125,7 @@
         }
 
         // this will contain all the MeasuredItems representing the visible items
-<<<<<<< HEAD
-        val visibleItems = mutableListOf<LazyMeasuredItem>()
-=======
         val visibleItems = ArrayDeque<LazyListMeasuredItem>()
->>>>>>> fdff00cc
 
         // define min and max offsets
         val minOffset = -beforeContentPadding + if (spaceBetweenItems < 0) spaceBetweenItems else 0
@@ -399,19 +390,6 @@
 }
 
 private fun createItemsAfterList(
-<<<<<<< HEAD
-    beyondBoundsInfo: LazyListBeyondBoundsInfo,
-    visibleItems: MutableList<LazyMeasuredItem>,
-    measuredItemProvider: LazyMeasuredItemProvider,
-    itemProvider: LazyListItemProvider,
-    itemsCount: Int,
-    beyondBoundsItemCount: Int,
-    pinnedItems: LazyLayoutPinnedItemList
-): List<LazyMeasuredItem> {
-    fun LazyListBeyondBoundsInfo.endIndex() = min(end, itemsCount - 1)
-
-    var list: MutableList<LazyMeasuredItem>? = null
-=======
     visibleItems: MutableList<LazyListMeasuredItem>,
     measuredItemProvider: LazyListMeasuredItemProvider,
     itemsCount: Int,
@@ -422,7 +400,6 @@
     lastPostLookaheadLayoutInfo: LazyListLayoutInfo?
 ): List<LazyListMeasuredItem> {
     var list: MutableList<LazyListMeasuredItem>? = null
->>>>>>> fdff00cc
 
     var end = visibleItems.last().index
 
@@ -505,26 +482,12 @@
 }
 
 private fun createItemsBeforeList(
-<<<<<<< HEAD
-    beyondBoundsInfo: LazyListBeyondBoundsInfo,
-    currentFirstItemIndex: DataIndex,
-    measuredItemProvider: LazyMeasuredItemProvider,
-    itemProvider: LazyListItemProvider,
-    itemsCount: Int,
-    beyondBoundsItemCount: Int,
-    pinnedItems: LazyLayoutPinnedItemList
-): List<LazyMeasuredItem> {
-    fun LazyListBeyondBoundsInfo.startIndex() = min(start, itemsCount - 1)
-
-    var list: MutableList<LazyMeasuredItem>? = null
-=======
     currentFirstItemIndex: Int,
     measuredItemProvider: LazyListMeasuredItemProvider,
     beyondBoundsItemCount: Int,
     pinnedItems: List<Int>
 ): List<LazyListMeasuredItem> {
     var list: MutableList<LazyListMeasuredItem>? = null
->>>>>>> fdff00cc
 
     var start = currentFirstItemIndex
 
@@ -546,12 +509,12 @@
 }
 
 /**
- * Calculates [LazyMeasuredItem]s offsets.
+ * Calculates [LazyListMeasuredItem]s offsets.
  */
 private fun calculateItemsOffsets(
-    items: List<LazyMeasuredItem>,
-    extraItemsBefore: List<LazyMeasuredItem>,
-    extraItemsAfter: List<LazyMeasuredItem>,
+    items: List<LazyListMeasuredItem>,
+    extraItemsBefore: List<LazyListMeasuredItem>,
+    extraItemsAfter: List<LazyListMeasuredItem>,
     layoutWidth: Int,
     layoutHeight: Int,
     finalMainAxisOffset: Int,
