/*
 * Copyright 2021 The Android Open Source Project
 *
 * Licensed under the Apache License, Version 2.0 (the "License");
 * you may not use this file except in compliance with the License.
 * You may obtain a copy of the License at
 *
 *      http://www.apache.org/licenses/LICENSE-2.0
 *
 * Unless required by applicable law or agreed to in writing, software
 * distributed under the License is distributed on an "AS IS" BASIS,
 * WITHOUT WARRANTIES OR CONDITIONS OF ANY KIND, either express or implied.
 * See the License for the specific language governing permissions and
 * limitations under the License.
 */

package androidx.compose.foundation

import androidx.compose.foundation.layout.Column
import androidx.compose.foundation.layout.IntrinsicSize
import androidx.compose.foundation.layout.PaddingValues
import androidx.compose.foundation.layout.Row
import androidx.compose.foundation.layout.RowScope
import androidx.compose.foundation.layout.fillMaxWidth
import androidx.compose.foundation.layout.padding
import androidx.compose.foundation.layout.sizeIn
import androidx.compose.foundation.layout.width
import androidx.compose.foundation.text.BasicText
import androidx.compose.foundation.text.JPopupTextMenu
import androidx.compose.runtime.Composable
import androidx.compose.runtime.DisposableEffect
import androidx.compose.runtime.getValue
import androidx.compose.runtime.mutableStateOf
import androidx.compose.runtime.remember
import androidx.compose.runtime.setValue
import androidx.compose.ui.Alignment
import androidx.compose.ui.ExperimentalComposeUiApi
import androidx.compose.ui.Modifier
import androidx.compose.ui.awt.ComposePanel
import androidx.compose.ui.awt.ComposeWindow
import androidx.compose.ui.draw.shadow
import androidx.compose.ui.focus.FocusDirection
import androidx.compose.ui.focus.FocusManager
import androidx.compose.ui.graphics.Color
import androidx.compose.ui.input.InputMode
import androidx.compose.ui.input.InputModeManager
import androidx.compose.ui.input.key.KeyEventType
import androidx.compose.ui.input.key.key
import androidx.compose.ui.input.key.nativeKeyCode
import androidx.compose.ui.input.key.type
import androidx.compose.ui.input.pointer.PointerEventType
import androidx.compose.ui.input.pointer.pointerInput
import androidx.compose.ui.platform.LocalFocusManager
import androidx.compose.ui.platform.LocalInputModeManager
import androidx.compose.ui.text.TextStyle
import androidx.compose.ui.unit.dp
import androidx.compose.ui.window.Popup
import androidx.compose.ui.window.rememberPopupPositionProviderAtPosition
import java.awt.Component
import java.awt.MouseInfo
import javax.swing.JMenuItem
import javax.swing.JPopupMenu
import javax.swing.SwingUtilities
import javax.swing.event.PopupMenuEvent
import javax.swing.event.PopupMenuListener

// Design of basic representation is from Material specs:
// https://material.io/design/interaction/states.html#hover
// https://material.io/components/menus#specs

/**
 * Representation of a context menu that is suitable for light themes of the application.
 */
val LightDefaultContextMenuRepresentation = DefaultContextMenuRepresentation(
    backgroundColor = Color.White,
    textColor = Color.Black,
    itemHoverColor = Color.Black.copy(alpha = 0.04f)
)

/**
 * Representation of a context menu that is suitable for dark themes of the application.
 */
val DarkDefaultContextMenuRepresentation = DefaultContextMenuRepresentation(
    backgroundColor = Color(0xFF121212), // like surface in darkColors
    textColor = Color.White,
    itemHoverColor = Color.White.copy(alpha = 0.04f)
)

/**
 * Custom representation of a context menu that allows to specify different colors.
 *
 * @param backgroundColor Color of a context menu background.
 * @param textColor Color of the text in a context menu
 * @param itemHoverColor Color of an item background when we hover it.
 */
class DefaultContextMenuRepresentation(
    private val backgroundColor: Color,
    private val textColor: Color,
    private val itemHoverColor: Color
) : ContextMenuRepresentation {
    @OptIn(ExperimentalComposeUiApi::class)
    @Composable
    override fun Representation(state: ContextMenuState, items: () -> List<ContextMenuItem>) {
        val status = state.status
        if (status is ContextMenuState.Status.Open) {
            var focusManager: FocusManager? by mutableStateOf(null)
            var inputModeManager: InputModeManager? by mutableStateOf(null)

            Popup(
                focusable = true,
                onDismissRequest = { state.status = ContextMenuState.Status.Closed },
                popupPositionProvider = rememberPopupPositionProviderAtPosition(
                    positionPx = status.rect.center
                ),
                onKeyEvent = {
                    if (it.type == KeyEventType.KeyDown) {
                        when (it.key.nativeKeyCode) {
<<<<<<< HEAD
                            java.awt.event.KeyEvent.VK_ESCAPE -> {
                                state.status = ContextMenuState.Status.Closed
                                true
                            }
=======
>>>>>>> fdff00cc
                            java.awt.event.KeyEvent.VK_DOWN  -> {
                                inputModeManager!!.requestInputMode(InputMode.Keyboard)
                                focusManager!!.moveFocus(FocusDirection.Next)
                                true
                            }
                            java.awt.event.KeyEvent.VK_UP -> {
                                inputModeManager!!.requestInputMode(InputMode.Keyboard)
                                focusManager!!.moveFocus(FocusDirection.Previous)
                                true
                            }
                            else -> false
                        }
                    } else {
                        false
                    }
                },
            ) {
                focusManager = LocalFocusManager.current
                inputModeManager = LocalInputModeManager.current
                Column(
                    modifier = Modifier
                        .shadow(8.dp)
                        .background(backgroundColor)
                        .padding(vertical = 4.dp)
                        .width(IntrinsicSize.Max)
                        .verticalScroll(rememberScrollState())

                ) {
                    items().forEach { item ->
                        MenuItemContent(
                            itemHoverColor = itemHoverColor,
                            onClick = {
                                state.status = ContextMenuState.Status.Closed
                                item.onClick()
                            }
                        ) {
                            BasicText(text = item.label, style = TextStyle(color = textColor))
                        }
                    }
                }
            }
        }
    }
}

@Composable
private fun MenuItemContent(
    itemHoverColor: Color,
    onClick: () -> Unit,
    content: @Composable RowScope.() -> Unit
) {
    var hovered by remember { mutableStateOf(false) }
    Row(
        modifier = Modifier
            .clickable(
                onClick = onClick,
            )
            .onHover { hovered = it }
            .background(if (hovered) itemHoverColor else Color.Transparent)
            .fillMaxWidth()
            // Preferred min and max width used during the intrinsic measurement.
            .sizeIn(
                minWidth = 112.dp,
                maxWidth = 280.dp,
                minHeight = 32.dp
            )
            .padding(
                PaddingValues(
                    horizontal = 16.dp,
                    vertical = 0.dp
                )
            ),
        verticalAlignment = Alignment.CenterVertically
    ) {
        content()
    }
}

/**
 * [ContextMenuRepresentation] that uses [JPopupMenu] to show a context menu for [ContextMenuArea].
 *
 * You can use it by overriding [LocalContextMenuRepresentation] on the top level of your application.
 *
 * See also [JPopupTextMenu] that allows more specific customization for the text context menu.
 *
 * @param owner The root component that owns a context menu. Usually it is [ComposeWindow] or [ComposePanel].
 * @param createMenu Describes how to create [JPopupMenu] from list of [ContextMenuItem]
 */
@ExperimentalFoundationApi
class JPopupContextMenuRepresentation(
    private val owner: Component,
    private val createMenu: (List<ContextMenuItem>) -> JPopupMenu = { items ->
        JPopupMenu().apply {
            for (item in items) {
                add(
                    JMenuItem(item.label).apply {
                        addActionListener { item.onClick() }
                    }
                )
            }
        }
    },
) : ContextMenuRepresentation {
    @Composable
    override fun Representation(state: ContextMenuState, items: () -> List<ContextMenuItem>) {
        val isOpen = state.status is ContextMenuState.Status.Open
        if (isOpen) {
            val menu = remember {
                createMenu(items()).apply {
                    addPopupMenuListener(object : PopupMenuListener {
                        override fun popupMenuWillBecomeVisible(e: PopupMenuEvent?) = Unit

                        override fun popupMenuWillBecomeInvisible(e: PopupMenuEvent?) {
                            state.status = ContextMenuState.Status.Closed
                        }

                        override fun popupMenuCanceled(e: PopupMenuEvent?) = Unit
                    })
                }
            }

            DisposableEffect(Unit) {
                val mousePosition = MouseInfo.getPointerInfo().location
                SwingUtilities.convertPointFromScreen(mousePosition, owner)
                menu.show(owner, mousePosition.x, mousePosition.y)
                onDispose {
                    menu.isVisible = false
                }
            }
        }
    }
}

private fun Modifier.onHover(onHover: (Boolean) -> Unit) = pointerInput(Unit) {
    awaitPointerEventScope {
        while (true) {
            val event = awaitPointerEvent()
            when (event.type) {
                PointerEventType.Enter -> onHover(true)
                PointerEventType.Exit -> onHover(false)
            }
        }
    }
}<|MERGE_RESOLUTION|>--- conflicted
+++ resolved
@@ -115,13 +115,6 @@
                 onKeyEvent = {
                     if (it.type == KeyEventType.KeyDown) {
                         when (it.key.nativeKeyCode) {
-<<<<<<< HEAD
-                            java.awt.event.KeyEvent.VK_ESCAPE -> {
-                                state.status = ContextMenuState.Status.Closed
-                                true
-                            }
-=======
->>>>>>> fdff00cc
                             java.awt.event.KeyEvent.VK_DOWN  -> {
                                 inputModeManager!!.requestInputMode(InputMode.Keyboard)
                                 focusManager!!.moveFocus(FocusDirection.Next)
