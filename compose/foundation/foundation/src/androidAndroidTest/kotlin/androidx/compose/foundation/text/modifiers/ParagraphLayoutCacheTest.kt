--- conflicted
+++ resolved
@@ -168,10 +168,6 @@
         assertThat(resultFirstLayout.height).isLessThan(resultSecondLayout.height)
     }
 
-<<<<<<< HEAD
-    @OptIn(ExperimentalTextApi::class)
-=======
->>>>>>> 824a15c9
     @Test
     fun TextLayoutResult_reLayout_withDifferentHeight() {
         val textDelegate = ParagraphLayoutCache(
