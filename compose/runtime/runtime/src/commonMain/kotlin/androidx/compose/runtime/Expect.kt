--- conflicted
+++ resolved
@@ -108,16 +108,14 @@
 
 internal expect fun logError(message: String, e: Throwable)
 
-<<<<<<< HEAD
+internal expect fun currentThreadId(): Long
+
+internal expect fun currentThreadName(): String
+
 /**
  * Represents a platform-optimized cancellation exception.
  * This allows us to configure exceptions separately on JVM and other platforms.
  */
 internal expect abstract class PlatformOptimizedCancellationException(
     message: String? = null
-) : CancellationException
-=======
-internal expect fun currentThreadId(): Long
-
-internal expect fun currentThreadName(): String
->>>>>>> 9ce75ea1
+) : CancellationException