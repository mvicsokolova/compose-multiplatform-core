/*
 * Copyright 2021 The Android Open Source Project
 *
 * Licensed under the Apache License, Version 2.0 (the "License");
 * you may not use this file except in compliance with the License.
 * You may obtain a copy of the License at
 *
 *      http://www.apache.org/licenses/LICENSE-2.0
 *
 * Unless required by applicable law or agreed to in writing, software
 * distributed under the License is distributed on an "AS IS" BASIS,
 * WITHOUT WARRANTIES OR CONDITIONS OF ANY KIND, either express or implied.
 * See the License for the specific language governing permissions and
 * limitations under the License.
 */

package androidx.compose.ui.window.window

import androidx.compose.foundation.Canvas
import androidx.compose.foundation.background
import androidx.compose.foundation.layout.Box
import androidx.compose.foundation.layout.fillMaxSize
import androidx.compose.foundation.layout.size
import androidx.compose.material.Button
import androidx.compose.material.Slider
import androidx.compose.runtime.CompositionLocalProvider
import androidx.compose.runtime.DisposableEffect
import androidx.compose.runtime.LaunchedEffect
import androidx.compose.runtime.Recomposer
import androidx.compose.runtime.compositionLocalOf
import androidx.compose.runtime.getValue
import androidx.compose.runtime.mutableStateOf
import androidx.compose.runtime.remember
import androidx.compose.runtime.setValue
import androidx.compose.ui.LeakDetector
import androidx.compose.ui.Modifier
import androidx.compose.ui.awt.ComposeWindow
import androidx.compose.ui.geometry.Size
import androidx.compose.ui.graphics.Color
<<<<<<< HEAD
import androidx.compose.ui.platform.LocalDensity
import androidx.compose.ui.unit.Density
import androidx.compose.ui.unit.Dp
import androidx.compose.ui.unit.DpSize
import androidx.compose.ui.unit.dp
import androidx.compose.ui.window.FrameWindowScope
import androidx.compose.ui.window.Window
import androidx.compose.ui.window.WindowPlacement
import androidx.compose.ui.window.WindowState
import androidx.compose.ui.window.rememberWindowState
=======
import androidx.compose.ui.isLinux
import androidx.compose.ui.layout.Layout
import androidx.compose.ui.platform.LocalDensity
import androidx.compose.ui.platform.LocalLayoutDirection
import androidx.compose.ui.toInt
import androidx.compose.ui.unit.*
import androidx.compose.ui.window.*
>>>>>>> fdff00cc
import androidx.compose.ui.window.runApplicationTest
import com.google.common.truth.Truth.assertThat
import java.awt.Dimension
import java.awt.GraphicsEnvironment
<<<<<<< HEAD
=======
import java.awt.SystemColor.window
>>>>>>> fdff00cc
import java.awt.Toolkit
import java.awt.event.WindowAdapter
import java.awt.event.WindowEvent
import kotlin.test.assertEquals
import kotlinx.coroutines.cancelAndJoin
import kotlinx.coroutines.delay
import kotlinx.coroutines.runBlocking
import org.jetbrains.skiko.MainUIDispatcher
import org.junit.Assume.assumeFalse
import org.junit.Ignore
import org.junit.Test

class WindowTest {

    @Test
    fun `open and close custom window`() = runApplicationTest {
        var window: ComposeWindow? = null

        launchTestApplication {
            var isOpen by remember { mutableStateOf(true) }

            fun createWindow() = ComposeWindow().apply {
                size = Dimension(300, 200)

                addWindowListener(object : WindowAdapter() {
                    override fun windowClosing(e: WindowEvent) {
                        isOpen = false
                    }
                })
            }

            if (isOpen) {
                Window(
                    create = ::createWindow,
                    dispose = ComposeWindow::dispose
                ) {
                    window = this.window
                    Box(Modifier.size(32.dp).background(Color.Red))
                }
            }
        }

        awaitIdle()
        assertThat(window?.isShowing).isTrue()

        window?.dispatchEvent(WindowEvent(window, WindowEvent.WINDOW_CLOSING))
    }

    @Test
    fun `update custom window`() = runApplicationTest {
        var window: ComposeWindow? = null

        var isOpen by mutableStateOf(true)
        var title by mutableStateOf("Title1")

        launchTestApplication {
            fun createWindow() = ComposeWindow().apply {
                size = Dimension(300, 200)

                addWindowListener(object : WindowAdapter() {
                    override fun windowClosing(e: WindowEvent) {
                        isOpen = false
                    }
                })
            }

            if (isOpen) {
                Window(
                    create = ::createWindow,
                    dispose = ComposeWindow::dispose,
                    update = { it.title = title }
                ) {
                    window = this.window
                    Box(Modifier.size(32.dp).background(Color.Red))
                }
            }
        }

        awaitIdle()
        assertThat(window?.isShowing).isTrue()
        assertThat(window?.title).isEqualTo(title)

        title = "Title2"
        awaitIdle()
        assertThat(window?.title).isEqualTo(title)

        isOpen = false
    }

    @Test
    fun `open and close window`() = runApplicationTest {
        var window: ComposeWindow? = null

        launchTestApplication {
            Window(onCloseRequest = ::exitApplication) {
                window = this.window
                Box(Modifier.size(32.dp).background(Color.Red))
            }
        }

        awaitIdle()
        assertThat(window?.isShowing).isTrue()

        window?.dispatchEvent(WindowEvent(window, WindowEvent.WINDOW_CLOSING))
    }

    @Test
    fun `disable closing window`() = runApplicationTest {
        var isOpen by mutableStateOf(true)
        var isCloseCalled by mutableStateOf(false)
        var window: ComposeWindow? = null

        launchTestApplication {
            if (isOpen) {
                Window(
                    onCloseRequest = {
                        isCloseCalled = true
                    }
                ) {
                    window = this.window
                    Box(Modifier.size(32.dp).background(Color.Red))
                }
            }
        }

        awaitIdle()

        window?.dispatchEvent(WindowEvent(window, WindowEvent.WINDOW_CLOSING))
        awaitIdle()
        assertThat(isCloseCalled).isTrue()
        assertThat(window?.isShowing).isTrue()

        isOpen = false
        awaitIdle()
        assertThat(window?.isShowing).isFalse()
    }

    @Test
    fun `show splash screen`() = runApplicationTest {
        var window1: ComposeWindow? = null
        var window2: ComposeWindow? = null

        var isOpen by mutableStateOf(true)
        var isLoading by mutableStateOf(true)

        launchTestApplication {
            if (isOpen) {
                if (isLoading) {
                    Window(onCloseRequest = {}) {
                        window1 = this.window
                        Box(Modifier.size(32.dp).background(Color.Red))
                    }
                } else {
                    Window(onCloseRequest = {}) {
                        window2 = this.window
                        Box(Modifier.size(32.dp).background(Color.Blue))
                    }
                }
            }
        }

        awaitIdle()
        assertThat(window1?.isShowing).isTrue()
        assertThat(window2).isNull()

        isLoading = false
        awaitIdle()
        assertThat(window1?.isShowing).isFalse()
        assertThat(window2?.isShowing).isTrue()

        isOpen = false
        awaitIdle()
        assertThat(window1?.isShowing).isFalse()
        assertThat(window2?.isShowing).isFalse()
    }

    @Test
    fun `open two windows`() = runApplicationTest {
        var window1: ComposeWindow? = null
        var window2: ComposeWindow? = null

        var isOpen by mutableStateOf(true)

        launchTestApplication {
            if (isOpen) {
                Window(onCloseRequest = {}) {
                    window1 = this.window
                    Box(Modifier.size(32.dp).background(Color.Red))
                }

                Window(onCloseRequest = {}) {
                    window2 = this.window
                    Box(Modifier.size(32.dp).background(Color.Blue))
                }
            }
        }

        awaitIdle()
        assertThat(window1?.isShowing).isTrue()
        assertThat(window2?.isShowing).isTrue()

        isOpen = false
        awaitIdle()
        assertThat(window1?.isShowing).isFalse()
        assertThat(window2?.isShowing).isFalse()
    }

    @Test
    fun `open nested window`() = runApplicationTest(useDelay = true) {
        var window1: ComposeWindow? = null
        var window2: ComposeWindow? = null

        var isOpen by mutableStateOf(true)
        var isNestedOpen by mutableStateOf(true)

        launchTestApplication {
            if (isOpen) {
                Window(
                    onCloseRequest = {},
                    state = rememberWindowState(
                        size = DpSize(600.dp, 600.dp),
                    )
                ) {
                    window1 = this.window
                    Box(Modifier.size(32.dp).background(Color.Red))

                    if (isNestedOpen) {
                        Window(
                            onCloseRequest = {},
                            state = rememberWindowState(
                                size = DpSize(300.dp, 300.dp),
                            )
                        ) {
                            window2 = this.window
                            Box(Modifier.size(32.dp).background(Color.Blue))
                        }
                    }
                }
            }
        }

        awaitIdle()
        assertThat(window1?.isShowing).isTrue()
        assertThat(window2?.isShowing).isTrue()

        isNestedOpen = false
        awaitIdle()
        assertThat(window1?.isShowing).isTrue()
        assertThat(window2?.isShowing).isFalse()

        isNestedOpen = true
        awaitIdle()
        assertThat(window1?.isShowing).isTrue()
        assertThat(window2?.isShowing).isTrue()

        isOpen = false
        awaitIdle()
        assertThat(window1?.isShowing).isFalse()
        assertThat(window2?.isShowing).isFalse()
    }

    @Test
    fun `pass composition local to windows`() = runApplicationTest {
        var actualValue1: Int? = null
        var actualValue2: Int? = null
        var actualValue3: Int? = null

        var isOpen by mutableStateOf(true)
        val local1TestValue = compositionLocalOf { 0 }
        val local2TestValue = compositionLocalOf { 0 }
        var locals by mutableStateOf(arrayOf(local1TestValue provides 1))

        launchTestApplication {
            if (isOpen) {
                CompositionLocalProvider(*locals) {
                    Window(
                        onCloseRequest = {},
                        state = rememberWindowState(
                            size = DpSize(600.dp, 600.dp),
                        )
                    ) {
                        actualValue1 = local1TestValue.current
                        actualValue2 = local2TestValue.current
                        Box(Modifier.size(32.dp).background(Color.Red))

                        Window(
                            onCloseRequest = {},
                            state = rememberWindowState(
                                size = DpSize(300.dp, 300.dp),
                            )
                        ) {
                            actualValue3 = local1TestValue.current
                            Box(Modifier.size(32.dp).background(Color.Blue))
                        }
                    }
                }
            }
        }

        awaitIdle()
        assertThat(actualValue1).isEqualTo(1)
        assertThat(actualValue2).isEqualTo(0)
        assertThat(actualValue3).isEqualTo(1)

        locals = arrayOf(local1TestValue provides 42)
        awaitIdle()
        assertThat(actualValue1).isEqualTo(42)
        assertThat(actualValue2).isEqualTo(0)
        assertThat(actualValue3).isEqualTo(42)

        locals = arrayOf(local1TestValue provides 43)
        awaitIdle()
        assertThat(actualValue1).isEqualTo(43)
        assertThat(actualValue2).isEqualTo(0)
        assertThat(actualValue3).isEqualTo(43)

        locals = arrayOf(local1TestValue provides 43, local2TestValue provides 12)
        awaitIdle()
        assertThat(actualValue1).isEqualTo(43)
        assertThat(actualValue2).isEqualTo(12)
        assertThat(actualValue3).isEqualTo(43)

        locals = emptyArray()
        awaitIdle()
        assertThat(actualValue1).isEqualTo(0)
        assertThat(actualValue2).isEqualTo(0)
        assertThat(actualValue3).isEqualTo(0)

        isOpen = false
    }

    @Test
    fun `DisposableEffect call order`() = runApplicationTest {
        var initCount = 0
        var disposeCount = 0

        var isOpen by mutableStateOf(true)

        launchTestApplication {
            if (isOpen) {
                Window(onCloseRequest = {}) {
                    DisposableEffect(Unit) {
                        initCount++
                        onDispose {
                            disposeCount++
                        }
                    }
                }
            }
        }

        awaitIdle()
        assertThat(initCount).isEqualTo(1)
        assertThat(disposeCount).isEqualTo(0)

        isOpen = false
        awaitIdle()
        assertThat(initCount).isEqualTo(1)
        assertThat(disposeCount).isEqualTo(1)
    }

    @Test(timeout = 30000)
    fun `window dispose should not cause a memory leak`() {
        assumeFalse(GraphicsEnvironment.getLocalGraphicsEnvironment().isHeadlessInstance)

        val leakDetector = LeakDetector()

        val oldRecomposers = Recomposer.runningRecomposers.value

        runBlocking(MainUIDispatcher) {
<<<<<<< HEAD
            repeat(10) {
=======
            repeat(15) {
>>>>>>> fdff00cc
                val window = ComposeWindow()
                window.size = Dimension(200, 200)
                window.isVisible = true
                window.setContent {
                    Button({}) {}
                    Slider(0f, {})
                }
                window.dispose()
                leakDetector.observeObject(window)
            }

            while (Recomposer.runningRecomposers.value != oldRecomposers) {
                delay(100)
            }

            assertThat(leakDetector.hasAnyGarbageCollected()).isTrue()
        }
    }

    private fun testDrawingBeforeWindowIsVisible(
        windowState: WindowState,
        canvasSizeModifier: Modifier,
        expectedCanvasSize: FrameWindowScope.() -> DpSize
    ) = runApplicationTest {
        var isComposed = false
        var isDrawn = false
        var isVisibleOnFirstComposition = false
        var isVisibleOnFirstDraw = false
<<<<<<< HEAD
        var actualCanvasSize: Size? = null
        var expectedCanvasSizePx: Size? = null
=======
        var actualCanvasSize: IntSize? = null
        var expectedCanvasSizePx: IntSize? = null
>>>>>>> fdff00cc

        launchTestApplication {
            Window(
                onCloseRequest = ::exitApplication,
                state = windowState
            ) {
                if (!isComposed) {
                    isVisibleOnFirstComposition = window.isVisible
                    isComposed = true
                }

                Canvas(canvasSizeModifier) {
                    if (!isDrawn) {
                        isVisibleOnFirstDraw = window.isVisible
                        isDrawn = true

<<<<<<< HEAD
                        actualCanvasSize = size
                        expectedCanvasSizePx = expectedCanvasSize().toSize()
=======
                        // toInt() because this is how the ComposeWindow rounds decimal sizes
                        // (see ComposeBridge.updateSceneSize)
                        actualCanvasSize = size.toInt()
                        expectedCanvasSizePx = expectedCanvasSize().toSize().toInt()
>>>>>>> fdff00cc
                    }
                }
            }
        }

        awaitIdle()

        assertThat(isComposed)
        assertThat(isDrawn)
        assertThat(isVisibleOnFirstComposition).isFalse()
        assertThat(isVisibleOnFirstDraw).isFalse()
        assertEquals(expectedCanvasSizePx, actualCanvasSize)
    }
<<<<<<< HEAD

    @Test(timeout = 30000)
    fun `should draw before window is visible`() {
        val windowSize = DpSize(400.dp, 300.dp)
        testDrawingBeforeWindowIsVisible(
            windowState = WindowState(size = windowSize),
            canvasSizeModifier = Modifier.fillMaxSize(),
            expectedCanvasSize = { windowSize - window.insets.toSize() }
        )
    }

    @Test(timeout = 30000)
    fun `should draw before window with unspecified size is visible`() {
        val canvasSize = DpSize(400.dp, 300.dp)
        testDrawingBeforeWindowIsVisible(
            windowState = WindowState(size = DpSize.Unspecified),
            canvasSizeModifier = Modifier.size(canvasSize),
            expectedCanvasSize = { canvasSize }
        )
    }

    // Unfortunately it doesn't appear to be possible to draw the first frame in a maximized
    // window before it's visible, while at the same time having the WindowState define the
    // "floating" size and position to which it will go when un-maximized.
    // The reason for that is that in order to draw the first frame in time, we need to `pack()` the
    // window before showing it, but this breaks setting the "floating" state.
    // So we don't attempt to draw the first frame in time.
    @Ignore
    @Test(timeout = 30000)
    fun `should draw before maximized window is visible`() {
        testDrawingBeforeWindowIsVisible(
            windowState = WindowState(
                size = DpSize(400.dp, 300.dp),
                placement = WindowPlacement.Maximized
            ),
            canvasSizeModifier = Modifier.fillMaxSize(),
            expectedCanvasSize = {
                val gfxConf = window.graphicsConfiguration
                val screenSize = gfxConf.screenSize()
                val screenInsets = Toolkit.getDefaultToolkit().getScreenInsets(gfxConf).toSize()

                screenSize - screenInsets - window.insets.toSize()
            }
        )
    }

    @Test(timeout = 30000)
    fun `Window should override density provided by application`() = runApplicationTest {
        val customDensity = Density(3.14f)
        var actualDensity: Density? = null

        launchTestApplication {
            if (isOpen) {
                CompositionLocalProvider(LocalDensity provides customDensity) {
                    Window(onCloseRequest = ::exitApplication) {
                        actualDensity = LocalDensity.current
                    }
                }
            }
        }

        awaitIdle()
        assertThat(actualDensity).isNotNull()
        assertThat(actualDensity).isNotEqualTo(customDensity)
    }

    @Test
    fun `LaunchedEffect should end before application exit`() = runApplicationTest {
        var isApplicationEffectEnded = false
        var isWindowEffectEnded = false

        val job = launchTestApplication {
            if (isOpen) {
                Window(onCloseRequest = ::exitApplication) {
                    LaunchedEffect(Unit) {
                        try {
                            delay(1000000)
                        } finally {
                            isWindowEffectEnded = true
                        }
                    }
                }
            }

            LaunchedEffect(Unit) {
                try {
                    delay(1000000)
                } finally {
                    isApplicationEffectEnded = true
                }
            }
        }

=======

    @Test(timeout = 30000)
    fun `should draw before window is visible`() {
        val windowSize = DpSize(400.dp, 300.dp)
        testDrawingBeforeWindowIsVisible(
            windowState = WindowState(size = windowSize),
            canvasSizeModifier = Modifier.fillMaxSize(),
            expectedCanvasSize = { windowSize - window.insets.toSize() }
        )
    }

    @Test(timeout = 30000)
    fun `should draw before window with unspecified size is visible`() {
        val canvasSize = DpSize(400.dp, 300.dp)
        testDrawingBeforeWindowIsVisible(
            windowState = WindowState(size = DpSize.Unspecified),
            canvasSizeModifier = Modifier.size(canvasSize),
            expectedCanvasSize = { canvasSize }
        )
    }

    // Unfortunately it doesn't appear to be possible to draw the first frame in a maximized
    // window before it's visible, while at the same time having the WindowState define the
    // "floating" size and position to which it will go when un-maximized.
    // The reason for that is that in order to draw the first frame in time, we need to `pack()` the
    // window before showing it, but this breaks setting the "floating" state.
    // So we don't attempt to draw the first frame in time.
    @Ignore
    @Test(timeout = 30000)
    fun `should draw before maximized window is visible`() {
        testDrawingBeforeWindowIsVisible(
            windowState = WindowState(
                size = DpSize(400.dp, 300.dp),
                placement = WindowPlacement.Maximized
            ),
            canvasSizeModifier = Modifier.fillMaxSize(),
            expectedCanvasSize = {
                val gfxConf = window.graphicsConfiguration
                val screenSize = gfxConf.screenSize()
                val screenInsets = Toolkit.getDefaultToolkit().getScreenInsets(gfxConf).toSize()

                screenSize - screenInsets - window.insets.toSize()
            }
        )
    }

    @Test(timeout = 30000)
    fun `Window should override density provided by application`() = runApplicationTest {
        val customDensity = Density(3.14f)
        var actualDensity: Density? = null

        launchTestApplication {
            if (isOpen) {
                CompositionLocalProvider(LocalDensity provides customDensity) {
                    Window(onCloseRequest = ::exitApplication) {
                        actualDensity = LocalDensity.current
                    }
                }
            }
        }

        awaitIdle()
        assertThat(actualDensity).isNotNull()
        assertThat(actualDensity).isNotEqualTo(customDensity)
    }

    @Test
    fun `LaunchedEffect should end before application exit`() = runApplicationTest {
        var isApplicationEffectEnded = false
        var isWindowEffectEnded = false

        val job = launchTestApplication {
            if (isOpen) {
                Window(onCloseRequest = ::exitApplication) {
                    LaunchedEffect(Unit) {
                        try {
                            delay(1000000)
                        } finally {
                            isWindowEffectEnded = true
                        }
                    }
                }
            }

            LaunchedEffect(Unit) {
                try {
                    delay(1000000)
                } finally {
                    isApplicationEffectEnded = true
                }
            }
        }

>>>>>>> fdff00cc
        awaitIdle()
        exitTestApplication()
        job.cancelAndJoin()

        assertThat(isApplicationEffectEnded).isTrue()
        assertThat(isWindowEffectEnded).isTrue()
<<<<<<< HEAD
=======
    }

    @Test
    fun `undecorated resizable window with unspecified size`() = runApplicationTest(
        useDelay = true
    ) {
        var window: ComposeWindow? = null

        launchTestApplication {
            Window(
                onCloseRequest = { },
                state = rememberWindowState(width = Dp.Unspecified, height = Dp.Unspecified),
                undecorated = true,
                resizable = true,
            ) {
                window = this.window
                Box(Modifier.size(32.dp))
            }
        }

        awaitIdle()
        assertEquals(32, window?.width)
        assertEquals(32, window?.height)
    }

    @Test
    fun `showing a window should measure content specified size`() = runApplicationTest {
        // TODO fix on Linux https://github.com/JetBrains/compose-multiplatform/issues/1297
        assumeFalse(isLinux)
        val constraintsList = mutableListOf<Constraints>()
        val windowSize = DpSize(400.dp, 300.dp)
        lateinit var window: ComposeWindow

        launchTestApplication {
            Window(
                onCloseRequest = { },
                state = rememberWindowState(size = windowSize),
            ) {
                window = this.window
                Layout(
                    measurePolicy = { _, constraints ->
                        constraintsList.add(constraints)
                        layout(0, 0) { }
                    }
                )
            }
        }

        awaitIdle()

        with(window.density) {
            val expectedSize = (windowSize - window.insets.toSize()).toSize()
            assertEquals(1, constraintsList.size)
            assertEquals(
                Constraints(
                    maxWidth = expectedSize.width.toInt(),
                    maxHeight = expectedSize.height.toInt()
                ),
                constraintsList.first()
            )
        }
    }

    @Test
    fun `pass LayoutDirection to Window`() = runApplicationTest {
        lateinit var localLayoutDirection: LayoutDirection

        var layoutDirection by mutableStateOf(LayoutDirection.Rtl)
        launchTestApplication {
            CompositionLocalProvider(LocalLayoutDirection provides layoutDirection) {
                Window(onCloseRequest = {}) {
                    localLayoutDirection = LocalLayoutDirection.current
                }
            }
        }
        awaitIdle()

        assertThat(localLayoutDirection).isEqualTo(LayoutDirection.Rtl)

        // Test that changing the local propagates it into the window
        layoutDirection = LayoutDirection.Ltr
        awaitIdle()
        assertThat(localLayoutDirection).isEqualTo(LayoutDirection.Ltr)
    }

    @Test
    fun `pass LayoutDirection from Window to Popup`() = runApplicationTest {
        lateinit var windowLayoutDirectionResult: LayoutDirection
        lateinit var popupLayoutDirectionResult: LayoutDirection

        var windowLayoutDirection by mutableStateOf(LayoutDirection.Rtl)
        var popupLayoutDirection by mutableStateOf(LayoutDirection.Ltr)
        launchTestApplication {
            CompositionLocalProvider(LocalLayoutDirection provides windowLayoutDirection) {
                Window(onCloseRequest = {}) {
                    windowLayoutDirectionResult = LocalLayoutDirection.current
                    CompositionLocalProvider(LocalLayoutDirection provides popupLayoutDirection) {
                        Popup {
                            popupLayoutDirectionResult = LocalLayoutDirection.current
                        }
                    }
                }
            }
        }
        awaitIdle()

        assertThat(windowLayoutDirectionResult).isEqualTo(LayoutDirection.Rtl)
        assertThat(popupLayoutDirectionResult).isEqualTo(LayoutDirection.Ltr)

        // Test that changing the local propagates it into the window
        windowLayoutDirection = LayoutDirection.Ltr
        popupLayoutDirection = LayoutDirection.Rtl
        awaitIdle()
        assertThat(windowLayoutDirectionResult).isEqualTo(LayoutDirection.Ltr)
        assertThat(popupLayoutDirectionResult).isEqualTo(LayoutDirection.Rtl)
    }

    @Test
    fun `window does not move to front on recomposition`() = runApplicationTest {
        var window1: ComposeWindow? = null
        var window2: ComposeWindow? = null

        var window1Title by mutableStateOf("Window 1")

        launchTestApplication {
            Window(
                onCloseRequest = ::exitApplication,
                title = window1Title,
            ) {
                window1 = this.window
                Box(Modifier.size(32.dp))
            }

            Window(
                onCloseRequest = ::exitApplication,
                title = "Window 2"
            ) {
                window2 = this.window
                Box(Modifier.size(32.dp))
                LaunchedEffect(Unit) {
                    window.toFront()
                }
            }
        }

        awaitIdle()
        assertThat(window1?.isShowing).isTrue()
        assertThat(window2?.isShowing).isTrue()
        assertThat(window1?.isActive).isFalse()
        assertThat(window2?.isActive).isTrue()

        window1Title = "Retitled Window"
        awaitIdle()
        assertThat(window1?.isActive).isFalse()
        assertThat(window2?.isActive).isTrue()
    }

    @Test
    fun `compose empty window once`() = runApplicationTest {
        var compositions = 0
        launchTestApplication {
            Window(onCloseRequest = ::exitApplication) {
                compositions++
            }
        }
        awaitIdle()
        assertEquals(1, compositions)
>>>>>>> fdff00cc
    }

    @Test
    fun `undecorated resizable window with unspecified size`() = runApplicationTest {
        var window: ComposeWindow? = null

        launchTestApplication {
            Window(
                onCloseRequest = { },
                state = rememberWindowState(width = Dp.Unspecified, height = Dp.Unspecified),
                undecorated = true,
                resizable = true,
            ) {
                window = this.window
                Box(Modifier.size(32.dp))
            }
        }

        awaitIdle()
        assertEquals(32, window?.width)
        assertEquals(32, window?.height)
    }

}<|MERGE_RESOLUTION|>--- conflicted
+++ resolved
@@ -35,20 +35,7 @@
 import androidx.compose.ui.LeakDetector
 import androidx.compose.ui.Modifier
 import androidx.compose.ui.awt.ComposeWindow
-import androidx.compose.ui.geometry.Size
 import androidx.compose.ui.graphics.Color
-<<<<<<< HEAD
-import androidx.compose.ui.platform.LocalDensity
-import androidx.compose.ui.unit.Density
-import androidx.compose.ui.unit.Dp
-import androidx.compose.ui.unit.DpSize
-import androidx.compose.ui.unit.dp
-import androidx.compose.ui.window.FrameWindowScope
-import androidx.compose.ui.window.Window
-import androidx.compose.ui.window.WindowPlacement
-import androidx.compose.ui.window.WindowState
-import androidx.compose.ui.window.rememberWindowState
-=======
 import androidx.compose.ui.isLinux
 import androidx.compose.ui.layout.Layout
 import androidx.compose.ui.platform.LocalDensity
@@ -56,15 +43,11 @@
 import androidx.compose.ui.toInt
 import androidx.compose.ui.unit.*
 import androidx.compose.ui.window.*
->>>>>>> fdff00cc
 import androidx.compose.ui.window.runApplicationTest
 import com.google.common.truth.Truth.assertThat
 import java.awt.Dimension
 import java.awt.GraphicsEnvironment
-<<<<<<< HEAD
-=======
 import java.awt.SystemColor.window
->>>>>>> fdff00cc
 import java.awt.Toolkit
 import java.awt.event.WindowAdapter
 import java.awt.event.WindowEvent
@@ -435,11 +418,7 @@
         val oldRecomposers = Recomposer.runningRecomposers.value
 
         runBlocking(MainUIDispatcher) {
-<<<<<<< HEAD
-            repeat(10) {
-=======
             repeat(15) {
->>>>>>> fdff00cc
                 val window = ComposeWindow()
                 window.size = Dimension(200, 200)
                 window.isVisible = true
@@ -468,13 +447,8 @@
         var isDrawn = false
         var isVisibleOnFirstComposition = false
         var isVisibleOnFirstDraw = false
-<<<<<<< HEAD
-        var actualCanvasSize: Size? = null
-        var expectedCanvasSizePx: Size? = null
-=======
         var actualCanvasSize: IntSize? = null
         var expectedCanvasSizePx: IntSize? = null
->>>>>>> fdff00cc
 
         launchTestApplication {
             Window(
@@ -491,15 +465,10 @@
                         isVisibleOnFirstDraw = window.isVisible
                         isDrawn = true
 
-<<<<<<< HEAD
-                        actualCanvasSize = size
-                        expectedCanvasSizePx = expectedCanvasSize().toSize()
-=======
                         // toInt() because this is how the ComposeWindow rounds decimal sizes
                         // (see ComposeBridge.updateSceneSize)
                         actualCanvasSize = size.toInt()
                         expectedCanvasSizePx = expectedCanvasSize().toSize().toInt()
->>>>>>> fdff00cc
                     }
                 }
             }
@@ -513,7 +482,6 @@
         assertThat(isVisibleOnFirstDraw).isFalse()
         assertEquals(expectedCanvasSizePx, actualCanvasSize)
     }
-<<<<<<< HEAD
 
     @Test(timeout = 30000)
     fun `should draw before window is visible`() {
@@ -607,109 +575,12 @@
             }
         }
 
-=======
-
-    @Test(timeout = 30000)
-    fun `should draw before window is visible`() {
-        val windowSize = DpSize(400.dp, 300.dp)
-        testDrawingBeforeWindowIsVisible(
-            windowState = WindowState(size = windowSize),
-            canvasSizeModifier = Modifier.fillMaxSize(),
-            expectedCanvasSize = { windowSize - window.insets.toSize() }
-        )
-    }
-
-    @Test(timeout = 30000)
-    fun `should draw before window with unspecified size is visible`() {
-        val canvasSize = DpSize(400.dp, 300.dp)
-        testDrawingBeforeWindowIsVisible(
-            windowState = WindowState(size = DpSize.Unspecified),
-            canvasSizeModifier = Modifier.size(canvasSize),
-            expectedCanvasSize = { canvasSize }
-        )
-    }
-
-    // Unfortunately it doesn't appear to be possible to draw the first frame in a maximized
-    // window before it's visible, while at the same time having the WindowState define the
-    // "floating" size and position to which it will go when un-maximized.
-    // The reason for that is that in order to draw the first frame in time, we need to `pack()` the
-    // window before showing it, but this breaks setting the "floating" state.
-    // So we don't attempt to draw the first frame in time.
-    @Ignore
-    @Test(timeout = 30000)
-    fun `should draw before maximized window is visible`() {
-        testDrawingBeforeWindowIsVisible(
-            windowState = WindowState(
-                size = DpSize(400.dp, 300.dp),
-                placement = WindowPlacement.Maximized
-            ),
-            canvasSizeModifier = Modifier.fillMaxSize(),
-            expectedCanvasSize = {
-                val gfxConf = window.graphicsConfiguration
-                val screenSize = gfxConf.screenSize()
-                val screenInsets = Toolkit.getDefaultToolkit().getScreenInsets(gfxConf).toSize()
-
-                screenSize - screenInsets - window.insets.toSize()
-            }
-        )
-    }
-
-    @Test(timeout = 30000)
-    fun `Window should override density provided by application`() = runApplicationTest {
-        val customDensity = Density(3.14f)
-        var actualDensity: Density? = null
-
-        launchTestApplication {
-            if (isOpen) {
-                CompositionLocalProvider(LocalDensity provides customDensity) {
-                    Window(onCloseRequest = ::exitApplication) {
-                        actualDensity = LocalDensity.current
-                    }
-                }
-            }
-        }
-
-        awaitIdle()
-        assertThat(actualDensity).isNotNull()
-        assertThat(actualDensity).isNotEqualTo(customDensity)
-    }
-
-    @Test
-    fun `LaunchedEffect should end before application exit`() = runApplicationTest {
-        var isApplicationEffectEnded = false
-        var isWindowEffectEnded = false
-
-        val job = launchTestApplication {
-            if (isOpen) {
-                Window(onCloseRequest = ::exitApplication) {
-                    LaunchedEffect(Unit) {
-                        try {
-                            delay(1000000)
-                        } finally {
-                            isWindowEffectEnded = true
-                        }
-                    }
-                }
-            }
-
-            LaunchedEffect(Unit) {
-                try {
-                    delay(1000000)
-                } finally {
-                    isApplicationEffectEnded = true
-                }
-            }
-        }
-
->>>>>>> fdff00cc
         awaitIdle()
         exitTestApplication()
         job.cancelAndJoin()
 
         assertThat(isApplicationEffectEnded).isTrue()
         assertThat(isWindowEffectEnded).isTrue()
-<<<<<<< HEAD
-=======
     }
 
     @Test
@@ -877,28 +748,5 @@
         }
         awaitIdle()
         assertEquals(1, compositions)
->>>>>>> fdff00cc
-    }
-
-    @Test
-    fun `undecorated resizable window with unspecified size`() = runApplicationTest {
-        var window: ComposeWindow? = null
-
-        launchTestApplication {
-            Window(
-                onCloseRequest = { },
-                state = rememberWindowState(width = Dp.Unspecified, height = Dp.Unspecified),
-                undecorated = true,
-                resizable = true,
-            ) {
-                window = this.window
-                Box(Modifier.size(32.dp))
-            }
-        }
-
-        awaitIdle()
-        assertEquals(32, window?.width)
-        assertEquals(32, window?.height)
-    }
-
+    }
 }