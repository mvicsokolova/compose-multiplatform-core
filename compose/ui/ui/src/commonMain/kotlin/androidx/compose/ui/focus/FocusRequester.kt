/*
 * Copyright 2020 The Android Open Source Project
 *
 * Licensed under the Apache License, Version 2.0 (the "License");
 * you may not use this file except in compliance with the License.
 * You may obtain a copy of the License at
 *
 *      http://www.apache.org/licenses/LICENSE-2.0
 *
 * Unless required by applicable law or agreed to in writing, software
 * distributed under the License is distributed on an "AS IS" BASIS,
 * WITHOUT WARRANTIES OR CONDITIONS OF ANY KIND, either express or implied.
 * See the License for the specific language governing permissions and
 * limitations under the License.
 */

package androidx.compose.ui.focus

import androidx.compose.runtime.Stable
import androidx.compose.runtime.collection.MutableVector
import androidx.compose.runtime.collection.mutableVectorOf
import androidx.compose.ui.ExperimentalComposeUiApi
import androidx.compose.ui.node.Nodes
import androidx.compose.ui.node.visitChildren

@Suppress("ConstPropertyName")
private const val FocusRequesterNotInitialized = """
   FocusRequester is not initialized. Here are some possible fixes:

   1. Remember the FocusRequester: val focusRequester = remember { FocusRequester() }
   2. Did you forget to add a Modifier.focusRequester() ?
   3. Are you attempting to request focus during composition? Focus requests should be made in
   response to some event. Eg Modifier.clickable { focusRequester.requestFocus() }
"""

@Suppress("ConstPropertyName")
private const val InvalidFocusRequesterInvocation = """
    Please check whether the focusRequester is FocusRequester.Cancel or FocusRequester.Default
    before invoking any functions on the focusRequester.
"""

/**
 * The [FocusRequester] is used in conjunction with
 * [Modifier.focusRequester][androidx.compose.ui.focus.focusRequester] to send requests to
 * change focus.
 *
 * @sample androidx.compose.ui.samples.RequestFocusSample
 *
 * @see androidx.compose.ui.focus.focusRequester
 */
@Stable
class FocusRequester {

    @OptIn(ExperimentalComposeUiApi::class)
    internal val focusRequesterNodes: MutableVector<FocusRequesterModifierNode> = mutableVectorOf()

    /**
     * Use this function to request focus. If the system grants focus to a component associated
     * with this [FocusRequester], its [onFocusChanged] modifiers will receive a [FocusState] object
     * where [FocusState.isFocused] is true.
     *
     * @sample androidx.compose.ui.samples.RequestFocusSample
     */
    fun requestFocus() {
        // TODO(b/245755256): Add another API that returns a Boolean indicating
        //  whether requestFocus succeeded or not.
        @OptIn(ExperimentalComposeUiApi::class)
        findFocusTarget { it.requestFocus() }
    }

    /**
     * This function searches down the hierarchy and calls [onFound] for all focus nodes associated
     * with this [FocusRequester].
     * @param onFound the callback that is run when the child is found.
     * @return false if no focus nodes were found or if the FocusRequester is
     * [FocusRequester.Cancel]. Returns null if the FocusRequester is [FocusRequester.Default].
     * Otherwise returns a logical or of the result of calling [onFound] for each focus node
     * associated with this [FocusRequester].
     */
    @OptIn(ExperimentalComposeUiApi::class)
    internal fun findFocusTarget(onFound: (FocusTargetModifierNode) -> Boolean): Boolean {
        check(this != Default) { InvalidFocusRequesterInvocation }
        check(this != Cancel) { InvalidFocusRequesterInvocation }
        check(focusRequesterNodes.isNotEmpty()) { FocusRequesterNotInitialized }
        var success = false
        focusRequesterNodes.forEach { node ->
            node.visitChildren(Nodes.FocusTarget) {
                if (onFound(it)) {
                    success = true
                    return@forEach
                }
            }
        }
        return success
    }

    /**
     * Deny requests to clear focus.
     *
     * Use this function to send a request to capture focus. If a component captures focus,
     * it will send a [FocusState] object to its associated [onFocusChanged]
     * modifiers where [FocusState.isCaptured]() == true.
     *
     * When a component is in a Captured state, all focus requests from other components are
     * declined.
     *
     * @return true if the focus was successfully captured by one of the
     * [focus][focusTarget] modifiers associated with this [FocusRequester]. False otherwise.
     *
     * @sample androidx.compose.ui.samples.CaptureFocusSample
     */
    @OptIn(ExperimentalComposeUiApi::class)
    fun captureFocus(): Boolean {
        check(focusRequesterNodes.isNotEmpty()) { FocusRequesterNotInitialized }
        focusRequesterNodes.forEach {
            if (it.captureFocus()) {
                return true
            }
        }
        return false
    }

    /**
     * Use this function to send a request to free focus when one of the components associated
     * with this [FocusRequester] is in a Captured state. If a component frees focus,
     * it will send a [FocusState] object to its associated [onFocusChanged]
     * modifiers where [FocusState.isCaptured]() == false.
     *
     * When a component is in a Captured state, all focus requests from other components are
     * declined.
     *.
     * @return true if the captured focus was successfully released. i.e. At the end of this
     * operation, one of the components associated with this [focusRequester] freed focus.
     *
     * @sample androidx.compose.ui.samples.CaptureFocusSample
     */
    @OptIn(ExperimentalComposeUiApi::class)
    fun freeFocus(): Boolean {
        check(focusRequesterNodes.isNotEmpty()) { FocusRequesterNotInitialized }
        focusRequesterNodes.forEach {
            if (it.freeFocus()) {
                return true
            }
        }
        return false
    }

    /**
     * Use this function to request the focus target to save a reference to the currently focused
     * child in its saved instance state. After calling this, focus can be restored to the saved
     * child by making a call to [restoreFocusedChild].
     *
     * @return true if the focus target associated with this [FocusRequester] has a focused child
     * and we successfully saved a reference to it.
     *
     * @sample androidx.compose.ui.samples.RestoreFocusSample
     */
    @ExperimentalComposeUiApi
    fun saveFocusedChild(): Boolean {
        check(focusRequesterNodes.isNotEmpty()) { FocusRequesterNotInitialized }
        focusRequesterNodes.forEach {
            if (it.saveFocusedChild()) return true
        }
        return false
    }

    /**
     * Use this function to restore focus to one of the children of the node pointed to by this
     * [FocusRequester]. This restores focus to a previously focused child that was saved
     * by using [saveFocusedChild].
     *
     * @return true if we successfully restored focus to one of the children of the [focusTarget]
     * associated with this [FocusRequester]
     *
     * @sample androidx.compose.ui.samples.RestoreFocusSample
     */
    @ExperimentalComposeUiApi
    fun restoreFocusedChild(): Boolean {
        check(focusRequesterNodes.isNotEmpty()) { FocusRequesterNotInitialized }
        var success = false
        focusRequesterNodes.forEach {
            success = it.restoreFocusedChild() || success
        }
        return success
    }

    companion object {
        /**
         * Default [focusRequester], which when used in [Modifier.focusProperties][focusProperties]
         * implies that we want to use the default system focus order, that is based on the
         * position of the items on the screen.
         */
        val Default = FocusRequester()

        /**
         * Cancelled [focusRequester], which when used in
         * [Modifier.focusProperties][focusProperties] implies that we want to block focus search
         * from proceeding in the specified [direction][FocusDirection].
         *
         * @sample androidx.compose.ui.samples.CancelFocusMoveSample()
         */
        @Suppress("OPT_IN_MARKER_ON_WRONG_TARGET")
        @get:ExperimentalComposeUiApi
        @ExperimentalComposeUiApi
        val Cancel = FocusRequester()

        /**
         * Convenient way to create multiple [FocusRequester] instances.
         *
         * @sample androidx.compose.ui.samples.CreateFocusRequesterRefsSample
         */
        @ExperimentalComposeUiApi
        object FocusRequesterFactory {
            operator fun component1() = FocusRequester()
            operator fun component2() = FocusRequester()
            operator fun component3() = FocusRequester()
            operator fun component4() = FocusRequester()
            operator fun component5() = FocusRequester()
            operator fun component6() = FocusRequester()
            operator fun component7() = FocusRequester()
            operator fun component8() = FocusRequester()
            operator fun component9() = FocusRequester()
            operator fun component10() = FocusRequester()
            operator fun component11() = FocusRequester()
            operator fun component12() = FocusRequester()
            operator fun component13() = FocusRequester()
            operator fun component14() = FocusRequester()
            operator fun component15() = FocusRequester()
            operator fun component16() = FocusRequester()
        }

        /**
         * Convenient way to create multiple [FocusRequester]s, which can to be used to request
         * focus, or to specify a focus traversal order.
         *
         * @sample androidx.compose.ui.samples.CreateFocusRequesterRefsSample
         */
        @ExperimentalComposeUiApi
        fun createRefs() = FocusRequesterFactory
    }
<<<<<<< HEAD
=======

    /**
     * This function searches down the hierarchy and calls [onFound] for all focus nodes associated
     * with this [FocusRequester].
     * @param onFound the callback that is run when the child is found.
     * @return false if no focus nodes were found or if the FocusRequester is
     * [FocusRequester.Cancel]. Returns null if the FocusRequester is [FocusRequester.Default].
     * Otherwise returns a logical or of the result of calling [onFound] for each focus node
     * associated with this [FocusRequester].
     */
    @ExperimentalComposeUiApi
    private inline fun findFocusTarget(onFound: (FocusTargetNode) -> Boolean): Boolean {
        check(this !== Default) { InvalidFocusRequesterInvocation }
        check(this !== Cancel) { InvalidFocusRequesterInvocation }
        check(focusRequesterNodes.isNotEmpty()) { FocusRequesterNotInitialized }
        var success = false
        focusRequesterNodes.forEach { node ->
            node.visitChildren(Nodes.FocusTarget) {
                if (onFound(it)) {
                    success = true
                    return@forEach
                }
            }
        }
        return success
    }
>>>>>>> fdff00cc
}<|MERGE_RESOLUTION|>--- conflicted
+++ resolved
@@ -20,6 +20,7 @@
 import androidx.compose.runtime.collection.MutableVector
 import androidx.compose.runtime.collection.mutableVectorOf
 import androidx.compose.ui.ExperimentalComposeUiApi
+import androidx.compose.ui.focus.FocusDirection.Companion.Enter
 import androidx.compose.ui.node.Nodes
 import androidx.compose.ui.node.visitChildren
 
@@ -51,7 +52,6 @@
 @Stable
 class FocusRequester {
 
-    @OptIn(ExperimentalComposeUiApi::class)
     internal val focusRequesterNodes: MutableVector<FocusRequesterModifierNode> = mutableVectorOf()
 
     /**
@@ -62,36 +62,22 @@
      * @sample androidx.compose.ui.samples.RequestFocusSample
      */
     fun requestFocus() {
-        // TODO(b/245755256): Add another API that returns a Boolean indicating
-        //  whether requestFocus succeeded or not.
+        focus()
+    }
+
+    // TODO(b/245755256): Consider making this API Public.
+    internal fun focus(): Boolean {
         @OptIn(ExperimentalComposeUiApi::class)
-        findFocusTarget { it.requestFocus() }
-    }
-
-    /**
-     * This function searches down the hierarchy and calls [onFound] for all focus nodes associated
-     * with this [FocusRequester].
-     * @param onFound the callback that is run when the child is found.
-     * @return false if no focus nodes were found or if the FocusRequester is
-     * [FocusRequester.Cancel]. Returns null if the FocusRequester is [FocusRequester.Default].
-     * Otherwise returns a logical or of the result of calling [onFound] for each focus node
-     * associated with this [FocusRequester].
-     */
-    @OptIn(ExperimentalComposeUiApi::class)
-    internal fun findFocusTarget(onFound: (FocusTargetModifierNode) -> Boolean): Boolean {
-        check(this != Default) { InvalidFocusRequesterInvocation }
-        check(this != Cancel) { InvalidFocusRequesterInvocation }
-        check(focusRequesterNodes.isNotEmpty()) { FocusRequesterNotInitialized }
-        var success = false
-        focusRequesterNodes.forEach { node ->
-            node.visitChildren(Nodes.FocusTarget) {
-                if (onFound(it)) {
-                    success = true
-                    return@forEach
+        return findFocusTarget { focusTarget ->
+            val focusProperties = focusTarget.fetchFocusProperties()
+            if (focusProperties.canFocus) {
+                focusTarget.requestFocus()
+            } else {
+                focusTarget.findChildCorrespondingToFocusEnter(Enter) {
+                    it.requestFocus()
                 }
             }
         }
-        return success
     }
 
     /**
@@ -109,7 +95,6 @@
      *
      * @sample androidx.compose.ui.samples.CaptureFocusSample
      */
-    @OptIn(ExperimentalComposeUiApi::class)
     fun captureFocus(): Boolean {
         check(focusRequesterNodes.isNotEmpty()) { FocusRequesterNotInitialized }
         focusRequesterNodes.forEach {
@@ -134,7 +119,6 @@
      *
      * @sample androidx.compose.ui.samples.CaptureFocusSample
      */
-    @OptIn(ExperimentalComposeUiApi::class)
     fun freeFocus(): Boolean {
         check(focusRequesterNodes.isNotEmpty()) { FocusRequesterNotInitialized }
         focusRequesterNodes.forEach {
@@ -197,7 +181,7 @@
          * [Modifier.focusProperties][focusProperties] implies that we want to block focus search
          * from proceeding in the specified [direction][FocusDirection].
          *
-         * @sample androidx.compose.ui.samples.CancelFocusMoveSample()
+         * @sample androidx.compose.ui.samples.CancelFocusMoveSample
          */
         @Suppress("OPT_IN_MARKER_ON_WRONG_TARGET")
         @get:ExperimentalComposeUiApi
@@ -238,8 +222,6 @@
         @ExperimentalComposeUiApi
         fun createRefs() = FocusRequesterFactory
     }
-<<<<<<< HEAD
-=======
 
     /**
      * This function searches down the hierarchy and calls [onFound] for all focus nodes associated
@@ -266,5 +248,4 @@
         }
         return success
     }
->>>>>>> fdff00cc
 }