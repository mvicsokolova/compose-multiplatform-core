/*
 * Copyright 2021 The Android Open Source Project
 *
 * Licensed under the Apache License, Version 2.0 (the "License");
 * you may not use this file except in compliance with the License.
 * You may obtain a copy of the License at
 *
 *      http://www.apache.org/licenses/LICENSE-2.0
 *
 * Unless required by applicable law or agreed to in writing, software
 * distributed under the License is distributed on an "AS IS" BASIS,
 * WITHOUT WARRANTIES OR CONDITIONS OF ANY KIND, either express or implied.
 * See the License for the specific language governing permissions and
 * limitations under the License.
 */

package androidx.compose.ui.input.rotary

import androidx.compose.ui.Modifier

/**
 * Adding this [modifier][Modifier] to the [modifier][Modifier] parameter of a component will
 * allow it to intercept [RotaryScrollEvent]s if it (or one of its children) is focused.
 *
 * @param onRotaryScrollEvent This callback is invoked when the user interacts with the
 * rotary side button or the bezel on a wear device. While implementing this callback, return true
 * to stop propagation of this event. If you return false, the event will be sent to this
 * [onRotaryScrollEvent]'s parent.
 *
 * @return true if the event is consumed, false otherwise.
 *
 * Here is an example of a scrollable container that scrolls in response to
 * [RotaryScrollEvent]s.
 * @sample androidx.compose.ui.samples.RotaryEventSample
 *
 * This sample demonstrates how a parent can add an [onRotaryScrollEvent] modifier to gain
 * access to a [RotaryScrollEvent] when a child does not consume it:
 * @sample androidx.compose.ui.samples.PreRotaryEventSample
 */
fun Modifier.onRotaryScrollEvent(
    onRotaryScrollEvent: (RotaryScrollEvent) -> Boolean
<<<<<<< HEAD
): Modifier = this then OnRotaryScrollEventElement(onRotaryScrollEvent)
=======
): Modifier = this then RotaryInputElement(
    onRotaryScrollEvent = onRotaryScrollEvent,
    onPreRotaryScrollEvent = null
)
>>>>>>> fdff00cc

/**
 * Adding this [modifier][Modifier] to the [modifier][Modifier] parameter of a component will
 * allow it to intercept [RotaryScrollEvent]s if it (or one of its children) is focused.
 *
 * @param onPreRotaryScrollEvent This callback is invoked when the user interacts with the
 * rotary button on a wear device. It gives ancestors of a focused component the chance to
 * intercept a [RotaryScrollEvent].
 *
 * When the user rotates the side button on a wear device, a [RotaryScrollEvent] is sent to
 * the focused item. Before reaching the focused item, this event starts at the root composable,
 * and propagates down the hierarchy towards the focused item. It invokes any
 * [onPreRotaryScrollEvent]s it encounters on ancestors of the focused item. After reaching
 * the focused item, the event propagates up the hierarchy back towards the parent. It invokes any
 * [onRotaryScrollEvent]s it encounters on its way back.
 *
 * Return true to indicate that you consumed the event and want to stop propagation of this event.
 *
 * @return true if the event is consumed, false otherwise.
 *
 * @sample androidx.compose.ui.samples.PreRotaryEventSample
 */
fun Modifier.onPreRotaryScrollEvent(
    onPreRotaryScrollEvent: (RotaryScrollEvent) -> Boolean
<<<<<<< HEAD
): Modifier = this then OnPreRotaryScrollEventElement(onPreRotaryScrollEvent)
=======
): Modifier = this then RotaryInputElement(
    onRotaryScrollEvent = null,
    onPreRotaryScrollEvent = onPreRotaryScrollEvent
)

private data class RotaryInputElement(
    val onRotaryScrollEvent: ((RotaryScrollEvent) -> Boolean)?,
    val onPreRotaryScrollEvent: ((RotaryScrollEvent) -> Boolean)?
) : ModifierNodeElement<RotaryInputNode>() {
    override fun create() = RotaryInputNode(
        onEvent = onRotaryScrollEvent,
        onPreEvent = onPreRotaryScrollEvent
    )

    override fun update(node: RotaryInputNode) {
        node.onEvent = onRotaryScrollEvent
        node.onPreEvent = onPreRotaryScrollEvent
    }

    override fun InspectorInfo.inspectableProperties() {
        onRotaryScrollEvent?.let {
            name = "onRotaryScrollEvent"
            properties["onRotaryScrollEvent"] = it
        }
        onPreRotaryScrollEvent?.let {
            name = "onPreRotaryScrollEvent"
            properties["onPreRotaryScrollEvent"] = it
        }
    }
}

private class RotaryInputNode(
    var onEvent: ((RotaryScrollEvent) -> Boolean)?,
    var onPreEvent: ((RotaryScrollEvent) -> Boolean)?
) : RotaryInputModifierNode, Modifier.Node() {
    override fun onRotaryScrollEvent(event: RotaryScrollEvent) =
        onEvent?.invoke(event) ?: false
    override fun onPreRotaryScrollEvent(event: RotaryScrollEvent) =
        onPreEvent?.invoke(event) ?: false
}
>>>>>>> fdff00cc
<|MERGE_RESOLUTION|>--- conflicted
+++ resolved
@@ -17,6 +17,8 @@
 package androidx.compose.ui.input.rotary
 
 import androidx.compose.ui.Modifier
+import androidx.compose.ui.node.ModifierNodeElement
+import androidx.compose.ui.platform.InspectorInfo
 
 /**
  * Adding this [modifier][Modifier] to the [modifier][Modifier] parameter of a component will
@@ -39,14 +41,10 @@
  */
 fun Modifier.onRotaryScrollEvent(
     onRotaryScrollEvent: (RotaryScrollEvent) -> Boolean
-<<<<<<< HEAD
-): Modifier = this then OnRotaryScrollEventElement(onRotaryScrollEvent)
-=======
 ): Modifier = this then RotaryInputElement(
     onRotaryScrollEvent = onRotaryScrollEvent,
     onPreRotaryScrollEvent = null
 )
->>>>>>> fdff00cc
 
 /**
  * Adding this [modifier][Modifier] to the [modifier][Modifier] parameter of a component will
@@ -71,9 +69,6 @@
  */
 fun Modifier.onPreRotaryScrollEvent(
     onPreRotaryScrollEvent: (RotaryScrollEvent) -> Boolean
-<<<<<<< HEAD
-): Modifier = this then OnPreRotaryScrollEventElement(onPreRotaryScrollEvent)
-=======
 ): Modifier = this then RotaryInputElement(
     onRotaryScrollEvent = null,
     onPreRotaryScrollEvent = onPreRotaryScrollEvent
@@ -113,5 +108,4 @@
         onEvent?.invoke(event) ?: false
     override fun onPreRotaryScrollEvent(event: RotaryScrollEvent) =
         onPreEvent?.invoke(event) ?: false
-}
->>>>>>> fdff00cc
+}