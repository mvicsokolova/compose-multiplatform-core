--- conflicted
+++ resolved
@@ -16,11 +16,8 @@
 
 package androidx.compose.ui.node
 
-<<<<<<< HEAD
-=======
 import androidx.compose.runtime.CompositionLocalMap
 import androidx.compose.ui.ExperimentalComposeUiApi
->>>>>>> fdff00cc
 import androidx.compose.ui.Modifier
 import androidx.compose.ui.layout.MeasurePolicy
 import androidx.compose.ui.platform.ViewConfiguration
@@ -37,12 +34,9 @@
     var density: Density
     var modifier: Modifier
     var viewConfiguration: ViewConfiguration
-<<<<<<< HEAD
-=======
     var compositionLocalMap: CompositionLocalMap
     @ExperimentalComposeUiApi
     var compositeKeyHash: Int
->>>>>>> fdff00cc
 
     /**
      * Object of pre-allocated lambdas used to make use with ComposeNode allocation-less.
@@ -52,6 +46,8 @@
         val VirtualConstructor: () -> ComposeUiNode = { LayoutNode(isVirtual = true) }
         val SetModifier: ComposeUiNode.(Modifier) -> Unit = { this.modifier = it }
         val SetDensity: ComposeUiNode.(Density) -> Unit = { this.density = it }
+        val SetResolvedCompositionLocals: ComposeUiNode.(CompositionLocalMap) -> Unit =
+            { this.compositionLocalMap = it }
         val SetMeasurePolicy: ComposeUiNode.(MeasurePolicy) -> Unit =
             { this.measurePolicy = it }
         val SetLayoutDirection: ComposeUiNode.(LayoutDirection) -> Unit =
