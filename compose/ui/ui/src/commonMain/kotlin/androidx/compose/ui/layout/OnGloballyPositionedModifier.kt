--- conflicted
+++ resolved
@@ -18,10 +18,10 @@
 
 import androidx.compose.runtime.Stable
 import androidx.compose.ui.Modifier
+import androidx.compose.ui.internal.JvmDefaultWithCompatibility
+import androidx.compose.ui.node.GlobalPositionAwareModifierNode
+import androidx.compose.ui.node.ModifierNodeElement
 import androidx.compose.ui.platform.InspectorInfo
-import androidx.compose.ui.platform.InspectorValueInfo
-import androidx.compose.ui.platform.debugInspectorInfo
-import androidx.compose.ui.internal.JvmDefaultWithCompatibility
 
 /**
  * Invoke [onGloballyPositioned] with the [LayoutCoordinates] of the element when the
@@ -41,35 +41,26 @@
 @Stable
 fun Modifier.onGloballyPositioned(
     onGloballyPositioned: (LayoutCoordinates) -> Unit
-) = this.then(
-    OnGloballyPositionedModifierImpl(
-        callback = onGloballyPositioned,
-        inspectorInfo = debugInspectorInfo {
-            name = "onGloballyPositioned"
-            properties["onGloballyPositioned"] = onGloballyPositioned
-        }
-    )
-)
+) = this then OnGloballyPositionedElement(onGloballyPositioned)
 
-private class OnGloballyPositionedModifierImpl(
-    val callback: (LayoutCoordinates) -> Unit,
-    inspectorInfo: InspectorInfo.() -> Unit
-) : OnGloballyPositionedModifier, InspectorValueInfo(inspectorInfo) {
-    override fun onGloballyPositioned(coordinates: LayoutCoordinates) {
-        callback(coordinates)
+private class OnGloballyPositionedElement(
+    val onGloballyPositioned: (LayoutCoordinates) -> Unit
+) :
+    ModifierNodeElement<OnGloballyPositionedNode>() {
+    override fun create(): OnGloballyPositionedNode {
+        return OnGloballyPositionedNode(onGloballyPositioned)
     }
 
     override fun equals(other: Any?): Boolean {
         if (this === other) return true
-        if (other !is OnGloballyPositionedModifierImpl) return false
-
-        return callback == other.callback
+        if (other !is OnGloballyPositionedElement) return false
+        return onGloballyPositioned == other.onGloballyPositioned
     }
 
-<<<<<<< HEAD
     override fun hashCode(): Int {
-        return callback.hashCode()
-=======
+        return onGloballyPositioned.hashCode()
+    }
+
     override fun update(node: OnGloballyPositionedNode) {
         node.callback = onGloballyPositioned
     }
@@ -85,7 +76,6 @@
 ) : Modifier.Node(), GlobalPositionAwareModifierNode {
     override fun onGloballyPositioned(coordinates: LayoutCoordinates) {
         callback(coordinates)
->>>>>>> fdff00cc
     }
 }
 
