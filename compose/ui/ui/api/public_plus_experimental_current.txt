// Signature format: 4.0
package androidx.compose.ui {

  public final class AbsoluteAlignment {
    method public androidx.compose.ui.Alignment getBottomLeft();
    method public androidx.compose.ui.Alignment getBottomRight();
    method public androidx.compose.ui.Alignment getCenterLeft();
    method public androidx.compose.ui.Alignment getCenterRight();
    method public androidx.compose.ui.Alignment.Horizontal getLeft();
    method public androidx.compose.ui.Alignment.Horizontal getRight();
    method public androidx.compose.ui.Alignment getTopLeft();
    method public androidx.compose.ui.Alignment getTopRight();
    property public final androidx.compose.ui.Alignment BottomLeft;
    property public final androidx.compose.ui.Alignment BottomRight;
    property public final androidx.compose.ui.Alignment CenterLeft;
    property public final androidx.compose.ui.Alignment CenterRight;
    property public final androidx.compose.ui.Alignment.Horizontal Left;
    property public final androidx.compose.ui.Alignment.Horizontal Right;
    property public final androidx.compose.ui.Alignment TopLeft;
    property public final androidx.compose.ui.Alignment TopRight;
    field public static final androidx.compose.ui.AbsoluteAlignment INSTANCE;
  }

  @androidx.compose.runtime.Stable public fun interface Alignment {
    method public long align(long size, long space, androidx.compose.ui.unit.LayoutDirection layoutDirection);
    field public static final androidx.compose.ui.Alignment.Companion Companion;
  }

  public static final class Alignment.Companion {
    method public androidx.compose.ui.Alignment.Vertical getBottom();
    method public androidx.compose.ui.Alignment getBottomCenter();
    method public androidx.compose.ui.Alignment getBottomEnd();
    method public androidx.compose.ui.Alignment getBottomStart();
    method public androidx.compose.ui.Alignment getCenter();
    method public androidx.compose.ui.Alignment getCenterEnd();
    method public androidx.compose.ui.Alignment.Horizontal getCenterHorizontally();
    method public androidx.compose.ui.Alignment getCenterStart();
    method public androidx.compose.ui.Alignment.Vertical getCenterVertically();
    method public androidx.compose.ui.Alignment.Horizontal getEnd();
    method public androidx.compose.ui.Alignment.Horizontal getStart();
    method public androidx.compose.ui.Alignment.Vertical getTop();
    method public androidx.compose.ui.Alignment getTopCenter();
    method public androidx.compose.ui.Alignment getTopEnd();
    method public androidx.compose.ui.Alignment getTopStart();
    property public final androidx.compose.ui.Alignment.Vertical Bottom;
    property public final androidx.compose.ui.Alignment BottomCenter;
    property public final androidx.compose.ui.Alignment BottomEnd;
    property public final androidx.compose.ui.Alignment BottomStart;
    property public final androidx.compose.ui.Alignment Center;
    property public final androidx.compose.ui.Alignment CenterEnd;
    property public final androidx.compose.ui.Alignment.Horizontal CenterHorizontally;
    property public final androidx.compose.ui.Alignment CenterStart;
    property public final androidx.compose.ui.Alignment.Vertical CenterVertically;
    property public final androidx.compose.ui.Alignment.Horizontal End;
    property public final androidx.compose.ui.Alignment.Horizontal Start;
    property public final androidx.compose.ui.Alignment.Vertical Top;
    property public final androidx.compose.ui.Alignment TopCenter;
    property public final androidx.compose.ui.Alignment TopEnd;
    property public final androidx.compose.ui.Alignment TopStart;
  }

  @androidx.compose.runtime.Stable public static fun interface Alignment.Horizontal {
    method public int align(int size, int space, androidx.compose.ui.unit.LayoutDirection layoutDirection);
  }

  @androidx.compose.runtime.Stable public static fun interface Alignment.Vertical {
    method public int align(int size, int space);
  }

  @androidx.compose.runtime.Immutable public final class BiasAbsoluteAlignment implements androidx.compose.ui.Alignment {
    ctor public BiasAbsoluteAlignment(float horizontalBias, float verticalBias);
    method public long align(long size, long space, androidx.compose.ui.unit.LayoutDirection layoutDirection);
    method public androidx.compose.ui.BiasAbsoluteAlignment copy(float horizontalBias, float verticalBias);
  }

  @androidx.compose.runtime.Immutable public static final class BiasAbsoluteAlignment.Horizontal implements androidx.compose.ui.Alignment.Horizontal {
    ctor public BiasAbsoluteAlignment.Horizontal(float bias);
    method public int align(int size, int space, androidx.compose.ui.unit.LayoutDirection layoutDirection);
    method public androidx.compose.ui.BiasAbsoluteAlignment.Horizontal copy(float bias);
  }

  @androidx.compose.runtime.Immutable public final class BiasAlignment implements androidx.compose.ui.Alignment {
    ctor public BiasAlignment(float horizontalBias, float verticalBias);
    method public long align(long size, long space, androidx.compose.ui.unit.LayoutDirection layoutDirection);
    method public float component1();
    method public float component2();
    method public androidx.compose.ui.BiasAlignment copy(float horizontalBias, float verticalBias);
    method public float getHorizontalBias();
    method public float getVerticalBias();
    property public final float horizontalBias;
    property public final float verticalBias;
  }

  @androidx.compose.runtime.Immutable public static final class BiasAlignment.Horizontal implements androidx.compose.ui.Alignment.Horizontal {
    ctor public BiasAlignment.Horizontal(float bias);
    method public int align(int size, int space, androidx.compose.ui.unit.LayoutDirection layoutDirection);
    method public androidx.compose.ui.BiasAlignment.Horizontal copy(float bias);
  }

  @androidx.compose.runtime.Immutable public static final class BiasAlignment.Vertical implements androidx.compose.ui.Alignment.Vertical {
    ctor public BiasAlignment.Vertical(float bias);
    method public int align(int size, int space);
    method public androidx.compose.ui.BiasAlignment.Vertical copy(float bias);
  }

  public final class CombinedModifier implements androidx.compose.ui.Modifier {
    ctor public CombinedModifier(androidx.compose.ui.Modifier outer, androidx.compose.ui.Modifier inner);
    method public boolean all(kotlin.jvm.functions.Function1<? super androidx.compose.ui.Modifier.Element,java.lang.Boolean> predicate);
    method public boolean any(kotlin.jvm.functions.Function1<? super androidx.compose.ui.Modifier.Element,java.lang.Boolean> predicate);
    method public <R> R! foldIn(R? initial, kotlin.jvm.functions.Function2<? super R,? super androidx.compose.ui.Modifier.Element,? extends R> operation);
    method public <R> R! foldOut(R? initial, kotlin.jvm.functions.Function2<? super androidx.compose.ui.Modifier.Element,? super R,? extends R> operation);
  }

  public final class ComposedModifierKt {
    method public static androidx.compose.ui.Modifier composed(androidx.compose.ui.Modifier, optional kotlin.jvm.functions.Function1<? super androidx.compose.ui.platform.InspectorInfo,kotlin.Unit> inspectorInfo, kotlin.jvm.functions.Function1<? super androidx.compose.ui.Modifier,? extends androidx.compose.ui.Modifier> factory);
    method @androidx.compose.ui.ExperimentalComposeUiApi public static androidx.compose.ui.Modifier composed(androidx.compose.ui.Modifier, String fullyQualifiedName, Object? key1, optional kotlin.jvm.functions.Function1<? super androidx.compose.ui.platform.InspectorInfo,kotlin.Unit> inspectorInfo, kotlin.jvm.functions.Function1<? super androidx.compose.ui.Modifier,? extends androidx.compose.ui.Modifier> factory);
    method @androidx.compose.ui.ExperimentalComposeUiApi public static androidx.compose.ui.Modifier composed(androidx.compose.ui.Modifier, String fullyQualifiedName, Object? key1, Object? key2, optional kotlin.jvm.functions.Function1<? super androidx.compose.ui.platform.InspectorInfo,kotlin.Unit> inspectorInfo, kotlin.jvm.functions.Function1<? super androidx.compose.ui.Modifier,? extends androidx.compose.ui.Modifier> factory);
    method @androidx.compose.ui.ExperimentalComposeUiApi public static androidx.compose.ui.Modifier composed(androidx.compose.ui.Modifier, String fullyQualifiedName, Object? key1, Object? key2, Object? key3, optional kotlin.jvm.functions.Function1<? super androidx.compose.ui.platform.InspectorInfo,kotlin.Unit> inspectorInfo, kotlin.jvm.functions.Function1<? super androidx.compose.ui.Modifier,? extends androidx.compose.ui.Modifier> factory);
    method @androidx.compose.ui.ExperimentalComposeUiApi public static androidx.compose.ui.Modifier composed(androidx.compose.ui.Modifier, String fullyQualifiedName, Object![]? keys, optional kotlin.jvm.functions.Function1<? super androidx.compose.ui.platform.InspectorInfo,kotlin.Unit> inspectorInfo, kotlin.jvm.functions.Function1<? super androidx.compose.ui.Modifier,? extends androidx.compose.ui.Modifier> factory);
    method public static androidx.compose.ui.Modifier materialize(androidx.compose.runtime.Composer, androidx.compose.ui.Modifier modifier);
  }

  @kotlin.RequiresOptIn(message="This API is experimental and is likely to change in the future.") public @interface ExperimentalComposeUiApi {
  }

  @kotlin.RequiresOptIn(message="Unstable API for use only between compose-ui modules sharing the same exact version, " + "subject to change without notice in major, minor, or patch releases.") public @interface InternalComposeUiApi {
  }

  @androidx.compose.runtime.Stable public interface Modifier {
    method public boolean all(kotlin.jvm.functions.Function1<? super androidx.compose.ui.Modifier.Element,java.lang.Boolean> predicate);
    method public boolean any(kotlin.jvm.functions.Function1<? super androidx.compose.ui.Modifier.Element,java.lang.Boolean> predicate);
    method public <R> R! foldIn(R? initial, kotlin.jvm.functions.Function2<? super R,? super androidx.compose.ui.Modifier.Element,? extends R> operation);
    method public <R> R! foldOut(R? initial, kotlin.jvm.functions.Function2<? super androidx.compose.ui.Modifier.Element,? super R,? extends R> operation);
    method public default infix androidx.compose.ui.Modifier then(androidx.compose.ui.Modifier other);
    field public static final androidx.compose.ui.Modifier.Companion Companion;
  }

  public static final class Modifier.Companion implements androidx.compose.ui.Modifier {
    method public boolean all(kotlin.jvm.functions.Function1<? super androidx.compose.ui.Modifier.Element,java.lang.Boolean> predicate);
    method public boolean any(kotlin.jvm.functions.Function1<? super androidx.compose.ui.Modifier.Element,java.lang.Boolean> predicate);
    method public <R> R! foldIn(R? initial, kotlin.jvm.functions.Function2<? super R,? super androidx.compose.ui.Modifier.Element,? extends R> operation);
    method public <R> R! foldOut(R? initial, kotlin.jvm.functions.Function2<? super androidx.compose.ui.Modifier.Element,? super R,? extends R> operation);
  }

  public static interface Modifier.Element extends androidx.compose.ui.Modifier {
    method public default boolean all(kotlin.jvm.functions.Function1<? super androidx.compose.ui.Modifier.Element,java.lang.Boolean> predicate);
    method public default boolean any(kotlin.jvm.functions.Function1<? super androidx.compose.ui.Modifier.Element,java.lang.Boolean> predicate);
    method public default <R> R! foldIn(R? initial, kotlin.jvm.functions.Function2<? super R,? super androidx.compose.ui.Modifier.Element,? extends R> operation);
    method public default <R> R! foldOut(R? initial, kotlin.jvm.functions.Function2<? super androidx.compose.ui.Modifier.Element,? super R,? extends R> operation);
  }

  public final class TempListUtilsKt {
  }

  public final class ZIndexModifierKt {
    method @androidx.compose.runtime.Stable public static androidx.compose.ui.Modifier zIndex(androidx.compose.ui.Modifier, float zIndex);
  }

}

package androidx.compose.ui.autofill {

  public final class AndroidAutofillType_androidKt {
  }

  public final class AndroidAutofill_androidKt {
  }

  @androidx.compose.ui.ExperimentalComposeUiApi public interface Autofill {
    method public void cancelAutofillForNode(androidx.compose.ui.autofill.AutofillNode autofillNode);
    method public void requestAutofillForNode(androidx.compose.ui.autofill.AutofillNode autofillNode);
  }

  @androidx.compose.ui.ExperimentalComposeUiApi public final class AutofillNode {
    ctor public AutofillNode(optional java.util.List<? extends androidx.compose.ui.autofill.AutofillType> autofillTypes, optional androidx.compose.ui.geometry.Rect? boundingBox, kotlin.jvm.functions.Function1<? super java.lang.String,kotlin.Unit>? onFill);
    method public java.util.List<androidx.compose.ui.autofill.AutofillType> getAutofillTypes();
    method public androidx.compose.ui.geometry.Rect? getBoundingBox();
    method public int getId();
    method public kotlin.jvm.functions.Function1<java.lang.String,kotlin.Unit>? getOnFill();
    method public void setBoundingBox(androidx.compose.ui.geometry.Rect? boundingBox);
    property public final java.util.List<androidx.compose.ui.autofill.AutofillType> autofillTypes;
    property public final androidx.compose.ui.geometry.Rect? boundingBox;
    property public final int id;
    property public final kotlin.jvm.functions.Function1<java.lang.String,kotlin.Unit>? onFill;
  }

  @androidx.compose.ui.ExperimentalComposeUiApi public final class AutofillTree {
    ctor public AutofillTree();
    method public java.util.Map<java.lang.Integer,androidx.compose.ui.autofill.AutofillNode> getChildren();
    method public kotlin.Unit? performAutofill(int id, String value);
    method public operator void plusAssign(androidx.compose.ui.autofill.AutofillNode autofillNode);
    property public final java.util.Map<java.lang.Integer,androidx.compose.ui.autofill.AutofillNode> children;
  }

  @androidx.compose.ui.ExperimentalComposeUiApi public enum AutofillType {
    enum_constant public static final androidx.compose.ui.autofill.AutofillType AddressAuxiliaryDetails;
    enum_constant public static final androidx.compose.ui.autofill.AutofillType AddressCountry;
    enum_constant public static final androidx.compose.ui.autofill.AutofillType AddressLocality;
    enum_constant public static final androidx.compose.ui.autofill.AutofillType AddressRegion;
    enum_constant public static final androidx.compose.ui.autofill.AutofillType AddressStreet;
    enum_constant public static final androidx.compose.ui.autofill.AutofillType BirthDateDay;
    enum_constant public static final androidx.compose.ui.autofill.AutofillType BirthDateFull;
    enum_constant public static final androidx.compose.ui.autofill.AutofillType BirthDateMonth;
    enum_constant public static final androidx.compose.ui.autofill.AutofillType BirthDateYear;
    enum_constant public static final androidx.compose.ui.autofill.AutofillType CreditCardExpirationDate;
    enum_constant public static final androidx.compose.ui.autofill.AutofillType CreditCardExpirationDay;
    enum_constant public static final androidx.compose.ui.autofill.AutofillType CreditCardExpirationMonth;
    enum_constant public static final androidx.compose.ui.autofill.AutofillType CreditCardExpirationYear;
    enum_constant public static final androidx.compose.ui.autofill.AutofillType CreditCardNumber;
    enum_constant public static final androidx.compose.ui.autofill.AutofillType CreditCardSecurityCode;
    enum_constant public static final androidx.compose.ui.autofill.AutofillType EmailAddress;
    enum_constant public static final androidx.compose.ui.autofill.AutofillType Gender;
    enum_constant public static final androidx.compose.ui.autofill.AutofillType NewPassword;
    enum_constant public static final androidx.compose.ui.autofill.AutofillType NewUsername;
    enum_constant public static final androidx.compose.ui.autofill.AutofillType Password;
    enum_constant public static final androidx.compose.ui.autofill.AutofillType PersonFirstName;
    enum_constant public static final androidx.compose.ui.autofill.AutofillType PersonFullName;
    enum_constant public static final androidx.compose.ui.autofill.AutofillType PersonLastName;
    enum_constant public static final androidx.compose.ui.autofill.AutofillType PersonMiddleInitial;
    enum_constant public static final androidx.compose.ui.autofill.AutofillType PersonMiddleName;
    enum_constant public static final androidx.compose.ui.autofill.AutofillType PersonNamePrefix;
    enum_constant public static final androidx.compose.ui.autofill.AutofillType PersonNameSuffix;
    enum_constant public static final androidx.compose.ui.autofill.AutofillType PhoneCountryCode;
    enum_constant public static final androidx.compose.ui.autofill.AutofillType PhoneNumber;
    enum_constant public static final androidx.compose.ui.autofill.AutofillType PhoneNumberDevice;
    enum_constant public static final androidx.compose.ui.autofill.AutofillType PhoneNumberNational;
    enum_constant public static final androidx.compose.ui.autofill.AutofillType PostalAddress;
    enum_constant public static final androidx.compose.ui.autofill.AutofillType PostalCode;
    enum_constant public static final androidx.compose.ui.autofill.AutofillType PostalCodeExtended;
    enum_constant public static final androidx.compose.ui.autofill.AutofillType SmsOtpCode;
    enum_constant public static final androidx.compose.ui.autofill.AutofillType Username;
  }

}

package androidx.compose.ui.draw {

  public final class AlphaKt {
    method @androidx.compose.runtime.Stable public static androidx.compose.ui.Modifier alpha(androidx.compose.ui.Modifier, float alpha);
  }

  public final class BlurKt {
    method @androidx.compose.runtime.Stable public static androidx.compose.ui.Modifier blur(androidx.compose.ui.Modifier, float radiusX, float radiusY, optional androidx.compose.ui.graphics.Shape edgeTreatment);
    method @androidx.compose.runtime.Stable public static androidx.compose.ui.Modifier blur(androidx.compose.ui.Modifier, float radius, optional androidx.compose.ui.graphics.Shape edgeTreatment);
  }

  @androidx.compose.runtime.Immutable public final inline class BlurredEdgeTreatment {
    ctor public BlurredEdgeTreatment();
    method public androidx.compose.ui.graphics.Shape? getShape();
    property public final androidx.compose.ui.graphics.Shape? shape;
  }

  public static final class BlurredEdgeTreatment.Companion {
    method public androidx.compose.ui.graphics.Shape getRectangle();
    method public androidx.compose.ui.graphics.Shape getUnbounded();
    property public final androidx.compose.ui.graphics.Shape Rectangle;
    property public final androidx.compose.ui.graphics.Shape Unbounded;
  }

  public interface BuildDrawCacheParams {
    method public androidx.compose.ui.unit.Density getDensity();
    method public androidx.compose.ui.unit.LayoutDirection getLayoutDirection();
    method public long getSize();
    property public abstract androidx.compose.ui.unit.Density density;
    property public abstract androidx.compose.ui.unit.LayoutDirection layoutDirection;
    property public abstract long size;
  }

  public final class CacheDrawScope implements androidx.compose.ui.unit.Density {
    method public float getDensity();
    method public float getFontScale();
    method public androidx.compose.ui.unit.LayoutDirection getLayoutDirection();
    method public long getSize();
    method public androidx.compose.ui.draw.DrawResult onDrawBehind(kotlin.jvm.functions.Function1<? super androidx.compose.ui.graphics.drawscope.DrawScope,kotlin.Unit> block);
    method public androidx.compose.ui.draw.DrawResult onDrawWithContent(kotlin.jvm.functions.Function1<? super androidx.compose.ui.graphics.drawscope.ContentDrawScope,kotlin.Unit> block);
    property public float density;
    property public float fontScale;
    property public final androidx.compose.ui.unit.LayoutDirection layoutDirection;
    property public final long size;
  }

  public final class ClipKt {
    method @androidx.compose.runtime.Stable public static androidx.compose.ui.Modifier clip(androidx.compose.ui.Modifier, androidx.compose.ui.graphics.Shape shape);
    method @androidx.compose.runtime.Stable public static androidx.compose.ui.Modifier clipToBounds(androidx.compose.ui.Modifier);
  }

  public interface DrawCacheModifier extends androidx.compose.ui.draw.DrawModifier {
    method public void onBuildCache(androidx.compose.ui.draw.BuildDrawCacheParams params);
  }

  public interface DrawModifier extends androidx.compose.ui.Modifier.Element {
    method public void draw(androidx.compose.ui.graphics.drawscope.ContentDrawScope);
  }

  public final class DrawModifierKt {
    method public static androidx.compose.ui.Modifier drawBehind(androidx.compose.ui.Modifier, kotlin.jvm.functions.Function1<? super androidx.compose.ui.graphics.drawscope.DrawScope,kotlin.Unit> onDraw);
    method public static androidx.compose.ui.Modifier drawWithCache(androidx.compose.ui.Modifier, kotlin.jvm.functions.Function1<? super androidx.compose.ui.draw.CacheDrawScope,androidx.compose.ui.draw.DrawResult> onBuildDrawCache);
    method public static androidx.compose.ui.Modifier drawWithContent(androidx.compose.ui.Modifier, kotlin.jvm.functions.Function1<? super androidx.compose.ui.graphics.drawscope.ContentDrawScope,kotlin.Unit> onDraw);
  }

  public final class DrawResult {
  }

  public final class PainterModifierKt {
    method public static androidx.compose.ui.Modifier paint(androidx.compose.ui.Modifier, androidx.compose.ui.graphics.painter.Painter painter, optional boolean sizeToIntrinsics, optional androidx.compose.ui.Alignment alignment, optional androidx.compose.ui.layout.ContentScale contentScale, optional float alpha, optional androidx.compose.ui.graphics.ColorFilter? colorFilter);
  }

  public final class RotateKt {
    method @androidx.compose.runtime.Stable public static androidx.compose.ui.Modifier rotate(androidx.compose.ui.Modifier, float degrees);
  }

  public final class ScaleKt {
    method @androidx.compose.runtime.Stable public static androidx.compose.ui.Modifier scale(androidx.compose.ui.Modifier, float scaleX, float scaleY);
    method @androidx.compose.runtime.Stable public static androidx.compose.ui.Modifier scale(androidx.compose.ui.Modifier, float scale);
  }

  public final class ShadowKt {
    method @androidx.compose.runtime.Stable public static androidx.compose.ui.Modifier shadow(androidx.compose.ui.Modifier, float elevation, optional androidx.compose.ui.graphics.Shape shape, optional boolean clip);
  }

}

package androidx.compose.ui.focus {

  public final class FocusChangedModifierKt {
    method public static androidx.compose.ui.Modifier onFocusChanged(androidx.compose.ui.Modifier, kotlin.jvm.functions.Function1<? super androidx.compose.ui.focus.FocusState,kotlin.Unit> onFocusChanged);
  }

  public final inline class FocusDirection {
    ctor public FocusDirection();
  }

  public static final class FocusDirection.Companion {
    method public int getDown();
    method public int getIn();
    method public int getLeft();
    method public int getNext();
    method public int getOut();
    method public int getPrevious();
    method public int getRight();
    method public int getUp();
    property public final int Down;
    property public final int In;
    property public final int Left;
    property public final int Next;
    property public final int Out;
    property public final int Previous;
    property public final int Right;
    property public final int Up;
  }

  public interface FocusEventModifier extends androidx.compose.ui.Modifier.Element {
    method public void onFocusEvent(androidx.compose.ui.focus.FocusState focusState);
  }

  public final class FocusEventModifierKt {
    method public static androidx.compose.ui.Modifier onFocusEvent(androidx.compose.ui.Modifier, kotlin.jvm.functions.Function1<? super androidx.compose.ui.focus.FocusState,kotlin.Unit> onFocusEvent);
  }

  public interface FocusManager {
    method public void clearFocus(optional boolean force);
    method public boolean moveFocus(int focusDirection);
  }

  public final class FocusManagerKt {
  }

  public final class FocusModifierKt {
    method @Deprecated public static androidx.compose.ui.Modifier focusModifier(androidx.compose.ui.Modifier);
    method public static androidx.compose.ui.Modifier focusTarget(androidx.compose.ui.Modifier);
  }

  public final class FocusNodeUtilsKt {
  }

  public final class FocusOrder {
    ctor public FocusOrder();
    method public androidx.compose.ui.focus.FocusRequester getDown();
    method public androidx.compose.ui.focus.FocusRequester getEnd();
    method public androidx.compose.ui.focus.FocusRequester getLeft();
    method public androidx.compose.ui.focus.FocusRequester getNext();
    method public androidx.compose.ui.focus.FocusRequester getPrevious();
    method public androidx.compose.ui.focus.FocusRequester getRight();
    method public androidx.compose.ui.focus.FocusRequester getStart();
    method public androidx.compose.ui.focus.FocusRequester getUp();
    method public void setDown(androidx.compose.ui.focus.FocusRequester down);
    method public void setEnd(androidx.compose.ui.focus.FocusRequester end);
    method public void setLeft(androidx.compose.ui.focus.FocusRequester left);
    method public void setNext(androidx.compose.ui.focus.FocusRequester next);
    method public void setPrevious(androidx.compose.ui.focus.FocusRequester previous);
    method public void setRight(androidx.compose.ui.focus.FocusRequester right);
    method public void setStart(androidx.compose.ui.focus.FocusRequester start);
    method public void setUp(androidx.compose.ui.focus.FocusRequester up);
    property public final androidx.compose.ui.focus.FocusRequester down;
    property public final androidx.compose.ui.focus.FocusRequester end;
    property public final androidx.compose.ui.focus.FocusRequester left;
    property public final androidx.compose.ui.focus.FocusRequester next;
    property public final androidx.compose.ui.focus.FocusRequester previous;
    property public final androidx.compose.ui.focus.FocusRequester right;
    property public final androidx.compose.ui.focus.FocusRequester start;
    property public final androidx.compose.ui.focus.FocusRequester up;
  }

  public interface FocusOrderModifier extends androidx.compose.ui.Modifier.Element {
    method public void populateFocusOrder(androidx.compose.ui.focus.FocusOrder focusOrder);
  }

  public final class FocusOrderModifierKt {
    method public static androidx.compose.ui.Modifier focusOrder(androidx.compose.ui.Modifier, kotlin.jvm.functions.Function1<? super androidx.compose.ui.focus.FocusOrder,kotlin.Unit> focusOrderReceiver);
    method public static androidx.compose.ui.Modifier focusOrder(androidx.compose.ui.Modifier, androidx.compose.ui.focus.FocusRequester focusRequester);
    method public static androidx.compose.ui.Modifier focusOrder(androidx.compose.ui.Modifier, androidx.compose.ui.focus.FocusRequester focusRequester, kotlin.jvm.functions.Function1<? super androidx.compose.ui.focus.FocusOrder,kotlin.Unit> focusOrderReceiver);
  }

  public interface FocusProperties {
    method public boolean getCanFocus();
    method public void setCanFocus(boolean canFocus);
    property public abstract boolean canFocus;
  }

  public final class FocusPropertiesKt {
    method public static androidx.compose.ui.Modifier focusProperties(androidx.compose.ui.Modifier, kotlin.jvm.functions.Function1<? super androidx.compose.ui.focus.FocusProperties,kotlin.Unit> scope);
  }

  public final class FocusRequester {
    ctor public FocusRequester();
    method public boolean captureFocus();
    method public boolean freeFocus();
    method public void requestFocus();
    field public static final androidx.compose.ui.focus.FocusRequester.Companion Companion;
  }

  public static final class FocusRequester.Companion {
    method @androidx.compose.ui.ExperimentalComposeUiApi public androidx.compose.ui.focus.FocusRequester.Companion.FocusRequesterFactory createRefs();
    method public androidx.compose.ui.focus.FocusRequester getDefault();
    property public final androidx.compose.ui.focus.FocusRequester Default;
  }

  @androidx.compose.ui.ExperimentalComposeUiApi public static final class FocusRequester.Companion.FocusRequesterFactory {
    method public operator androidx.compose.ui.focus.FocusRequester component1();
    method public operator androidx.compose.ui.focus.FocusRequester component10();
    method public operator androidx.compose.ui.focus.FocusRequester component11();
    method public operator androidx.compose.ui.focus.FocusRequester component12();
    method public operator androidx.compose.ui.focus.FocusRequester component13();
    method public operator androidx.compose.ui.focus.FocusRequester component14();
    method public operator androidx.compose.ui.focus.FocusRequester component15();
    method public operator androidx.compose.ui.focus.FocusRequester component16();
    method public operator androidx.compose.ui.focus.FocusRequester component2();
    method public operator androidx.compose.ui.focus.FocusRequester component3();
    method public operator androidx.compose.ui.focus.FocusRequester component4();
    method public operator androidx.compose.ui.focus.FocusRequester component5();
    method public operator androidx.compose.ui.focus.FocusRequester component6();
    method public operator androidx.compose.ui.focus.FocusRequester component7();
    method public operator androidx.compose.ui.focus.FocusRequester component8();
    method public operator androidx.compose.ui.focus.FocusRequester component9();
    field public static final androidx.compose.ui.focus.FocusRequester.Companion.FocusRequesterFactory INSTANCE;
  }

  public final class FocusRequesterKt {
  }

  public interface FocusRequesterModifier extends androidx.compose.ui.Modifier.Element {
    method public androidx.compose.ui.focus.FocusRequester getFocusRequester();
    property public abstract androidx.compose.ui.focus.FocusRequester focusRequester;
  }

  public final class FocusRequesterModifierKt {
    method public static androidx.compose.ui.Modifier focusRequester(androidx.compose.ui.Modifier, androidx.compose.ui.focus.FocusRequester focusRequester);
  }

  public interface FocusState {
    method public boolean getHasFocus();
    method public boolean isCaptured();
    method public boolean isFocused();
    property public abstract boolean hasFocus;
    property public abstract boolean isCaptured;
    property public abstract boolean isFocused;
  }

  public final class FocusTransactionsKt {
  }

  public final class FocusTraversalKt {
  }

  public final class OneDimensionalFocusSearchKt {
  }

  public final class TwoDimensionalFocusSearchKt {
  }

}

package androidx.compose.ui.graphics {

  public final class GraphicsLayerModifierKt {
    method @androidx.compose.runtime.Stable public static androidx.compose.ui.Modifier graphicsLayer(androidx.compose.ui.Modifier, optional float scaleX, optional float scaleY, optional float alpha, optional float translationX, optional float translationY, optional float shadowElevation, optional float rotationX, optional float rotationY, optional float rotationZ, optional float cameraDistance, optional long transformOrigin, optional androidx.compose.ui.graphics.Shape shape, optional boolean clip, optional androidx.compose.ui.graphics.RenderEffect? renderEffect);
    method @androidx.compose.runtime.Stable public static androidx.compose.ui.Modifier graphicsLayer(androidx.compose.ui.Modifier, kotlin.jvm.functions.Function1<? super androidx.compose.ui.graphics.GraphicsLayerScope,kotlin.Unit> block);
    method @Deprecated @androidx.compose.runtime.Stable public static androidx.compose.ui.Modifier! graphicsLayer(androidx.compose.ui.Modifier, optional float scaleX, optional float scaleY, optional float alpha, optional float translationX, optional float translationY, optional float shadowElevation, optional float rotationX, optional float rotationY, optional float rotationZ, optional float cameraDistance, optional long transformOrigin, optional androidx.compose.ui.graphics.Shape shape, optional boolean clip);
    method @androidx.compose.runtime.Stable public static androidx.compose.ui.Modifier toolingGraphicsLayer(androidx.compose.ui.Modifier);
  }

  public interface GraphicsLayerScope extends androidx.compose.ui.unit.Density {
    method public float getAlpha();
    method public float getCameraDistance();
    method public boolean getClip();
    method public default androidx.compose.ui.graphics.RenderEffect? getRenderEffect();
    method public float getRotationX();
    method public float getRotationY();
    method public float getRotationZ();
    method public float getScaleX();
    method public float getScaleY();
    method public float getShadowElevation();
    method public androidx.compose.ui.graphics.Shape getShape();
    method public long getTransformOrigin();
    method public float getTranslationX();
    method public float getTranslationY();
    method public void setAlpha(float alpha);
    method public void setCameraDistance(float cameraDistance);
    method public void setClip(boolean clip);
    method public default void setRenderEffect(androidx.compose.ui.graphics.RenderEffect? _);
    method public void setRotationX(float rotationX);
    method public void setRotationY(float rotationY);
    method public void setRotationZ(float rotationZ);
    method public void setScaleX(float scaleX);
    method public void setScaleY(float scaleY);
    method public void setShadowElevation(float shadowElevation);
    method public void setShape(androidx.compose.ui.graphics.Shape shape);
    method public void setTransformOrigin(long transformOrigin);
    method public void setTranslationX(float translationX);
    method public void setTranslationY(float translationY);
    property public abstract float alpha;
    property public abstract float cameraDistance;
    property public abstract boolean clip;
    property public default androidx.compose.ui.graphics.RenderEffect? renderEffect;
    property public abstract float rotationX;
    property public abstract float rotationY;
    property public abstract float rotationZ;
    property public abstract float scaleX;
    property public abstract float scaleY;
    property public abstract float shadowElevation;
    property public abstract androidx.compose.ui.graphics.Shape shape;
    property public abstract long transformOrigin;
    property public abstract float translationX;
    property public abstract float translationY;
  }

  public final class GraphicsLayerScopeKt {
    method public static androidx.compose.ui.graphics.GraphicsLayerScope GraphicsLayerScope();
    field public static final float DefaultCameraDistance = 8.0f;
  }

  @androidx.compose.runtime.Immutable public final inline class TransformOrigin {
    ctor public TransformOrigin();
    method @androidx.compose.runtime.Stable public inline operator float component1();
    method @androidx.compose.runtime.Stable public inline operator float component2();
  }

  public static final class TransformOrigin.Companion {
    method public long getCenter();
    property public final long Center;
  }

  public final class TransformOriginKt {
    method public static long TransformOrigin(float pivotFractionX, float pivotFractionY);
  }

}

package androidx.compose.ui.graphics.vector {

  @androidx.compose.runtime.Immutable public final class ImageVector {
    method public float getDefaultHeight();
    method public float getDefaultWidth();
    method public String getName();
    method public androidx.compose.ui.graphics.vector.VectorGroup getRoot();
    method public int getTintBlendMode();
    method public long getTintColor();
    method public float getViewportHeight();
    method public float getViewportWidth();
    property public final float defaultHeight;
    property public final float defaultWidth;
    property public final String name;
    property public final androidx.compose.ui.graphics.vector.VectorGroup root;
    property public final int tintBlendMode;
    property public final long tintColor;
    property public final float viewportHeight;
    property public final float viewportWidth;
    field public static final androidx.compose.ui.graphics.vector.ImageVector.Companion Companion;
  }

  public static final class ImageVector.Builder {
    ctor public ImageVector.Builder(optional String name, float defaultWidth, float defaultHeight, float viewportWidth, float viewportHeight, optional long tintColor, optional int tintBlendMode);
    method public androidx.compose.ui.graphics.vector.ImageVector.Builder addGroup(optional String name, optional float rotate, optional float pivotX, optional float pivotY, optional float scaleX, optional float scaleY, optional float translationX, optional float translationY, optional java.util.List<? extends androidx.compose.ui.graphics.vector.PathNode> clipPathData);
    method public androidx.compose.ui.graphics.vector.ImageVector.Builder addPath(java.util.List<? extends androidx.compose.ui.graphics.vector.PathNode> pathData, optional int pathFillType, optional String name, optional androidx.compose.ui.graphics.Brush? fill, optional float fillAlpha, optional androidx.compose.ui.graphics.Brush? stroke, optional float strokeAlpha, optional float strokeLineWidth, optional int strokeLineCap, optional int strokeLineJoin, optional float strokeLineMiter, optional float trimPathStart, optional float trimPathEnd, optional float trimPathOffset);
    method public androidx.compose.ui.graphics.vector.ImageVector build();
    method public androidx.compose.ui.graphics.vector.ImageVector.Builder clearGroup();
  }

  public static final class ImageVector.Companion {
  }

  public final class ImageVectorKt {
    method public static inline androidx.compose.ui.graphics.vector.ImageVector.Builder group(androidx.compose.ui.graphics.vector.ImageVector.Builder, optional String name, optional float rotate, optional float pivotX, optional float pivotY, optional float scaleX, optional float scaleY, optional float translationX, optional float translationY, optional java.util.List<? extends androidx.compose.ui.graphics.vector.PathNode> clipPathData, kotlin.jvm.functions.Function1<? super androidx.compose.ui.graphics.vector.ImageVector.Builder,kotlin.Unit> block);
    method public static inline androidx.compose.ui.graphics.vector.ImageVector.Builder path(androidx.compose.ui.graphics.vector.ImageVector.Builder, optional String name, optional androidx.compose.ui.graphics.Brush? fill, optional float fillAlpha, optional androidx.compose.ui.graphics.Brush? stroke, optional float strokeAlpha, optional float strokeLineWidth, optional int strokeLineCap, optional int strokeLineJoin, optional float strokeLineMiter, optional int pathFillType, kotlin.jvm.functions.Function1<? super androidx.compose.ui.graphics.vector.PathBuilder,kotlin.Unit> pathBuilder);
  }

  public abstract sealed class VNode {
    method public abstract void draw(androidx.compose.ui.graphics.drawscope.DrawScope);
    method public final void invalidate();
  }

  public final class VectorApplier extends androidx.compose.runtime.AbstractApplier<androidx.compose.ui.graphics.vector.VNode> {
    ctor public VectorApplier(androidx.compose.ui.graphics.vector.VNode root);
    method public void insertBottomUp(int index, androidx.compose.ui.graphics.vector.VNode instance);
    method public void insertTopDown(int index, androidx.compose.ui.graphics.vector.VNode instance);
    method public void move(int from, int to, int count);
    method protected void onClear();
    method public void remove(int index, int count);
  }

  public final class VectorComposeKt {
    method @androidx.compose.runtime.Composable public static void Group(optional String name, optional float rotation, optional float pivotX, optional float pivotY, optional float scaleX, optional float scaleY, optional float translationX, optional float translationY, optional java.util.List<? extends androidx.compose.ui.graphics.vector.PathNode> clipPathData, kotlin.jvm.functions.Function0<kotlin.Unit> content);
    method @androidx.compose.runtime.Composable public static void Path(java.util.List<? extends androidx.compose.ui.graphics.vector.PathNode> pathData, optional int pathFillType, optional String name, optional androidx.compose.ui.graphics.Brush? fill, optional float fillAlpha, optional androidx.compose.ui.graphics.Brush? stroke, optional float strokeAlpha, optional float strokeLineWidth, optional int strokeLineCap, optional int strokeLineJoin, optional float strokeLineMiter, optional float trimPathStart, optional float trimPathEnd, optional float trimPathOffset);
  }

  public interface VectorConfig {
    method public default <T> T! getOrDefault(androidx.compose.ui.graphics.vector.VectorProperty<T> property, T? defaultValue);
  }

  @androidx.compose.runtime.Immutable public final class VectorGroup extends androidx.compose.ui.graphics.vector.VectorNode implements java.lang.Iterable<androidx.compose.ui.graphics.vector.VectorNode> kotlin.jvm.internal.markers.KMappedMarker {
    method public operator androidx.compose.ui.graphics.vector.VectorNode get(int index);
    method public java.util.List<androidx.compose.ui.graphics.vector.PathNode> getClipPathData();
    method public String getName();
    method public float getPivotX();
    method public float getPivotY();
    method public float getRotation();
    method public float getScaleX();
    method public float getScaleY();
    method public int getSize();
    method public float getTranslationX();
    method public float getTranslationY();
    method public java.util.Iterator<androidx.compose.ui.graphics.vector.VectorNode> iterator();
    property public final java.util.List<androidx.compose.ui.graphics.vector.PathNode> clipPathData;
    property public final String name;
    property public final float pivotX;
    property public final float pivotY;
    property public final float rotation;
    property public final float scaleX;
    property public final float scaleY;
    property public final int size;
    property public final float translationX;
    property public final float translationY;
  }

  public final class VectorKt {
    method public static inline java.util.List<androidx.compose.ui.graphics.vector.PathNode> PathData(kotlin.jvm.functions.Function1<? super androidx.compose.ui.graphics.vector.PathBuilder,kotlin.Unit> block);
    method public static java.util.List<androidx.compose.ui.graphics.vector.PathNode> addPathNodes(String? pathStr);
    method public static int getDefaultFillType();
    method public static int getDefaultStrokeLineCap();
    method public static int getDefaultStrokeLineJoin();
    method public static int getDefaultTintBlendMode();
    method public static long getDefaultTintColor();
    method public static java.util.List<androidx.compose.ui.graphics.vector.PathNode> getEmptyPath();
    property public static final int DefaultFillType;
    property public static final int DefaultStrokeLineCap;
    property public static final int DefaultStrokeLineJoin;
    property public static final int DefaultTintBlendMode;
    property public static final long DefaultTintColor;
    property public static final java.util.List<androidx.compose.ui.graphics.vector.PathNode> EmptyPath;
    field public static final String DefaultGroupName = "";
    field public static final String DefaultPathName = "";
    field public static final float DefaultPivotX = 0.0f;
    field public static final float DefaultPivotY = 0.0f;
    field public static final float DefaultRotation = 0.0f;
    field public static final float DefaultScaleX = 1.0f;
    field public static final float DefaultScaleY = 1.0f;
    field public static final float DefaultStrokeLineMiter = 4.0f;
    field public static final float DefaultStrokeLineWidth = 0.0f;
    field public static final float DefaultTranslationX = 0.0f;
    field public static final float DefaultTranslationY = 0.0f;
    field public static final float DefaultTrimPathEnd = 1.0f;
    field public static final float DefaultTrimPathOffset = 0.0f;
    field public static final float DefaultTrimPathStart = 0.0f;
  }

  public abstract sealed class VectorNode {
  }

  public final class VectorPainter extends androidx.compose.ui.graphics.painter.Painter {
    method public long getIntrinsicSize();
    method protected void onDraw(androidx.compose.ui.graphics.drawscope.DrawScope);
    property public long intrinsicSize;
  }

  public final class VectorPainterKt {
    method @androidx.compose.runtime.Composable public static void RenderVectorGroup(androidx.compose.ui.graphics.vector.VectorGroup group, optional java.util.Map<java.lang.String,? extends androidx.compose.ui.graphics.vector.VectorConfig> configs);
    method @androidx.compose.runtime.Composable public static androidx.compose.ui.graphics.vector.VectorPainter rememberVectorPainter(float defaultWidth, float defaultHeight, optional float viewportWidth, optional float viewportHeight, optional String name, optional long tintColor, optional int tintBlendMode, kotlin.jvm.functions.Function2<? super java.lang.Float,? super java.lang.Float,kotlin.Unit> content);
    method @androidx.compose.runtime.Composable public static androidx.compose.ui.graphics.vector.VectorPainter rememberVectorPainter(androidx.compose.ui.graphics.vector.ImageVector image);
    field public static final String RootGroupName = "VectorRootGroup";
  }

  @androidx.compose.runtime.Immutable public final class VectorPath extends androidx.compose.ui.graphics.vector.VectorNode {
    method public androidx.compose.ui.graphics.Brush? getFill();
    method public float getFillAlpha();
    method public String getName();
    method public java.util.List<androidx.compose.ui.graphics.vector.PathNode> getPathData();
    method public int getPathFillType();
    method public androidx.compose.ui.graphics.Brush? getStroke();
    method public float getStrokeAlpha();
    method public int getStrokeLineCap();
    method public int getStrokeLineJoin();
    method public float getStrokeLineMiter();
    method public float getStrokeLineWidth();
    method public float getTrimPathEnd();
    method public float getTrimPathOffset();
    method public float getTrimPathStart();
    property public final androidx.compose.ui.graphics.Brush? fill;
    property public final float fillAlpha;
    property public final String name;
    property public final java.util.List<androidx.compose.ui.graphics.vector.PathNode> pathData;
    property public final int pathFillType;
    property public final androidx.compose.ui.graphics.Brush? stroke;
    property public final float strokeAlpha;
    property public final int strokeLineCap;
    property public final int strokeLineJoin;
    property public final float strokeLineMiter;
    property public final float strokeLineWidth;
    property public final float trimPathEnd;
    property public final float trimPathOffset;
    property public final float trimPathStart;
  }

  public abstract sealed class VectorProperty<T> {
  }

  public static final class VectorProperty.Fill extends androidx.compose.ui.graphics.vector.VectorProperty<androidx.compose.ui.graphics.Brush> {
    field public static final androidx.compose.ui.graphics.vector.VectorProperty.Fill INSTANCE;
  }

  public static final class VectorProperty.FillAlpha extends androidx.compose.ui.graphics.vector.VectorProperty<java.lang.Float> {
    field public static final androidx.compose.ui.graphics.vector.VectorProperty.FillAlpha INSTANCE;
  }

  public static final class VectorProperty.PathData extends androidx.compose.ui.graphics.vector.VectorProperty<java.util.List<? extends androidx.compose.ui.graphics.vector.PathNode>> {
    field public static final androidx.compose.ui.graphics.vector.VectorProperty.PathData INSTANCE;
  }

  public static final class VectorProperty.PivotX extends androidx.compose.ui.graphics.vector.VectorProperty<java.lang.Float> {
    field public static final androidx.compose.ui.graphics.vector.VectorProperty.PivotX INSTANCE;
  }

  public static final class VectorProperty.PivotY extends androidx.compose.ui.graphics.vector.VectorProperty<java.lang.Float> {
    field public static final androidx.compose.ui.graphics.vector.VectorProperty.PivotY INSTANCE;
  }

  public static final class VectorProperty.Rotation extends androidx.compose.ui.graphics.vector.VectorProperty<java.lang.Float> {
    field public static final androidx.compose.ui.graphics.vector.VectorProperty.Rotation INSTANCE;
  }

<<<<<<< HEAD
=======
  public static final class VectorProperty.ScaleX extends androidx.compose.ui.graphics.vector.VectorProperty<java.lang.Float> {
    field public static final androidx.compose.ui.graphics.vector.VectorProperty.ScaleX INSTANCE;
  }

  public static final class VectorProperty.ScaleY extends androidx.compose.ui.graphics.vector.VectorProperty<java.lang.Float> {
    field public static final androidx.compose.ui.graphics.vector.VectorProperty.ScaleY INSTANCE;
  }

  public static final class VectorProperty.Stroke extends androidx.compose.ui.graphics.vector.VectorProperty<androidx.compose.ui.graphics.Brush> {
    field public static final androidx.compose.ui.graphics.vector.VectorProperty.Stroke INSTANCE;
  }

  public static final class VectorProperty.StrokeAlpha extends androidx.compose.ui.graphics.vector.VectorProperty<java.lang.Float> {
    field public static final androidx.compose.ui.graphics.vector.VectorProperty.StrokeAlpha INSTANCE;
  }

  public static final class VectorProperty.StrokeLineWidth extends androidx.compose.ui.graphics.vector.VectorProperty<java.lang.Float> {
    field public static final androidx.compose.ui.graphics.vector.VectorProperty.StrokeLineWidth INSTANCE;
  }

  public static final class VectorProperty.TranslateX extends androidx.compose.ui.graphics.vector.VectorProperty<java.lang.Float> {
    field public static final androidx.compose.ui.graphics.vector.VectorProperty.TranslateX INSTANCE;
  }

  public static final class VectorProperty.TranslateY extends androidx.compose.ui.graphics.vector.VectorProperty<java.lang.Float> {
    field public static final androidx.compose.ui.graphics.vector.VectorProperty.TranslateY INSTANCE;
  }

  public static final class VectorProperty.TrimPathEnd extends androidx.compose.ui.graphics.vector.VectorProperty<java.lang.Float> {
    field public static final androidx.compose.ui.graphics.vector.VectorProperty.TrimPathEnd INSTANCE;
  }

  public static final class VectorProperty.TrimPathOffset extends androidx.compose.ui.graphics.vector.VectorProperty<java.lang.Float> {
    field public static final androidx.compose.ui.graphics.vector.VectorProperty.TrimPathOffset INSTANCE;
  }

  public static final class VectorProperty.TrimPathStart extends androidx.compose.ui.graphics.vector.VectorProperty<java.lang.Float> {
    field public static final androidx.compose.ui.graphics.vector.VectorProperty.TrimPathStart INSTANCE;
  }

}

package androidx.compose.ui.graphics.vector.compat {

>>>>>>> 5d42ef8c
  public final class XmlVectorParser_androidKt {
  }

}

package androidx.compose.ui.hapticfeedback {

  public interface HapticFeedback {
    method public void performHapticFeedback(int hapticFeedbackType);
  }

  public final inline class HapticFeedbackType {
    ctor public HapticFeedbackType();
  }

  public static final class HapticFeedbackType.Companion {
    method public int getLongPress();
    method public int getTextHandleMove();
    method public java.util.List<androidx.compose.ui.hapticfeedback.HapticFeedbackType> values();
    property public final int LongPress;
    property public final int TextHandleMove;
  }

}

package androidx.compose.ui.input {

  public final inline class InputMode {
    ctor public InputMode();
  }

  public static final class InputMode.Companion {
    method public int getKeyboard();
    method public int getTouch();
    property public final int Keyboard;
    property public final int Touch;
  }

  public interface InputModeManager {
    method public int getInputMode();
    method @androidx.compose.ui.ExperimentalComposeUiApi public boolean requestInputMode(int inputMode);
    property public abstract int inputMode;
  }

}

package androidx.compose.ui.input.key {

  public final inline class Key {
    ctor public Key();
    method public long getKeyCode();
    property public final long keyCode;
  }

  public static final class Key.Companion {
    method public long getA();
    method public long getAllApps();
    method public long getAltLeft();
    method public long getAltRight();
    method public long getApostrophe();
    method public long getAppSwitch();
    method public long getAssist();
    method public long getAt();
    method public long getAvReceiverInput();
    method public long getAvReceiverPower();
    method public long getB();
    method public long getBack();
    method public long getBackslash();
    method public long getBackspace();
    method public long getBookmark();
    method public long getBreak();
    method public long getBrightnessDown();
    method public long getBrightnessUp();
    method public long getBrowser();
    method public long getButton1();
    method public long getButton10();
    method public long getButton11();
    method public long getButton12();
    method public long getButton13();
    method public long getButton14();
    method public long getButton15();
    method public long getButton16();
    method public long getButton2();
    method public long getButton3();
    method public long getButton4();
    method public long getButton5();
    method public long getButton6();
    method public long getButton7();
    method public long getButton8();
    method public long getButton9();
    method public long getButtonA();
    method public long getButtonB();
    method public long getButtonC();
    method public long getButtonL1();
    method public long getButtonL2();
    method public long getButtonMode();
    method public long getButtonR1();
    method public long getButtonR2();
    method public long getButtonSelect();
    method public long getButtonStart();
    method public long getButtonThumbLeft();
    method public long getButtonThumbRight();
    method public long getButtonX();
    method public long getButtonY();
    method public long getButtonZ();
    method public long getC();
    method public long getCalculator();
    method public long getCalendar();
    method public long getCall();
    method public long getCamera();
    method public long getCapsLock();
    method public long getCaptions();
    method public long getChannelDown();
    method public long getChannelUp();
    method public long getClear();
    method public long getComma();
    method public long getContacts();
    method public long getCopy();
    method public long getCtrlLeft();
    method public long getCtrlRight();
    method public long getCut();
    method public long getD();
    method public long getDelete();
    method public long getDirectionCenter();
    method public long getDirectionDown();
    method public long getDirectionDownLeft();
    method public long getDirectionDownRight();
    method public long getDirectionLeft();
    method public long getDirectionRight();
    method public long getDirectionUp();
    method public long getDirectionUpLeft();
    method public long getDirectionUpRight();
    method public long getDvr();
    method public long getE();
    method public long getEight();
    method public long getEisu();
    method public long getEndCall();
    method public long getEnter();
    method public long getEnvelope();
    method public long getEquals();
    method public long getEscape();
    method public long getF();
    method public long getF1();
    method public long getF10();
    method public long getF11();
    method public long getF12();
    method public long getF2();
    method public long getF3();
    method public long getF4();
    method public long getF5();
    method public long getF6();
    method public long getF7();
    method public long getF8();
    method public long getF9();
    method public long getFive();
    method public long getFocus();
    method public long getForward();
    method public long getFour();
    method public long getFunction();
    method public long getG();
    method public long getGrave();
    method public long getGuide();
    method public long getH();
    method public long getHeadsetHook();
    method public long getHelp();
    method public long getHenkan();
    method public long getHome();
    method public long getI();
    method public long getInfo();
    method public long getInsert();
    method public long getJ();
    method public long getK();
    method public long getKana();
    method public long getKatakanaHiragana();
    method public long getL();
    method public long getLanguageSwitch();
    method public long getLastChannel();
    method public long getLeftBracket();
    method public long getM();
    method public long getMannerMode();
    method public long getMediaAudioTrack();
    method public long getMediaClose();
    method public long getMediaEject();
    method public long getMediaFastForward();
    method public long getMediaNext();
    method public long getMediaPause();
    method public long getMediaPlay();
    method public long getMediaPlayPause();
    method public long getMediaPrevious();
    method public long getMediaRecord();
    method public long getMediaRewind();
    method public long getMediaSkipBackward();
    method public long getMediaSkipForward();
    method public long getMediaStepBackward();
    method public long getMediaStepForward();
    method public long getMediaStop();
    method public long getMediaTopMenu();
    method public long getMenu();
    method public long getMetaLeft();
    method public long getMetaRight();
    method public long getMicrophoneMute();
    method public long getMinus();
    method public long getMoveEnd();
    method public long getMoveHome();
    method public long getMuhenkan();
    method public long getMultiply();
    method public long getMusic();
    method public long getN();
    method public long getNavigateIn();
    method public long getNavigateNext();
    method public long getNavigateOut();
    method public long getNavigatePrevious();
    method public long getNine();
    method public long getNotification();
    method public long getNumLock();
    method public long getNumPad0();
    method public long getNumPad1();
    method public long getNumPad2();
    method public long getNumPad3();
    method public long getNumPad4();
    method public long getNumPad5();
    method public long getNumPad6();
    method public long getNumPad7();
    method public long getNumPad8();
    method public long getNumPad9();
    method public long getNumPadAdd();
    method public long getNumPadComma();
    method public long getNumPadDivide();
    method public long getNumPadDot();
    method public long getNumPadEnter();
    method public long getNumPadEquals();
    method public long getNumPadLeftParenthesis();
    method public long getNumPadMultiply();
    method public long getNumPadRightParenthesis();
    method public long getNumPadSubtract();
    method public long getNumber();
    method public long getO();
    method public long getOne();
    method public long getP();
    method public long getPageDown();
    method public long getPageUp();
    method public long getPairing();
    method public long getPaste();
    method public long getPeriod();
    method public long getPictureSymbols();
    method public long getPlus();
    method public long getPound();
    method public long getPower();
    method public long getPrintScreen();
    method public long getProfileSwitch();
    method public long getProgramBlue();
    method public long getProgramGreen();
    method public long getProgramRed();
    method public long getProgramYellow();
    method public long getQ();
    method public long getR();
    method public long getRefresh();
    method public long getRightBracket();
    method public long getRo();
    method public long getS();
    method public long getScrollLock();
    method public long getSearch();
    method public long getSemicolon();
    method public long getSetTopBoxInput();
    method public long getSetTopBoxPower();
    method public long getSettings();
    method public long getSeven();
    method public long getShiftLeft();
    method public long getShiftRight();
    method public long getSix();
    method public long getSlash();
    method public long getSleep();
    method public long getSoftLeft();
    method public long getSoftRight();
    method public long getSoftSleep();
    method public long getSpacebar();
    method public long getStem1();
    method public long getStem2();
    method public long getStem3();
    method public long getStemPrimary();
    method public long getSwitchCharset();
    method public long getSymbol();
    method public long getSystemNavigationDown();
    method public long getSystemNavigationLeft();
    method public long getSystemNavigationRight();
    method public long getSystemNavigationUp();
    method public long getT();
    method public long getTab();
    method public long getThree();
    method public long getThumbsDown();
    method public long getThumbsUp();
    method public long getToggle2D3D();
    method public long getTv();
    method public long getTvAntennaCable();
    method public long getTvAudioDescription();
    method public long getTvAudioDescriptionMixingVolumeDown();
    method public long getTvAudioDescriptionMixingVolumeUp();
    method public long getTvContentsMenu();
    method public long getTvDataService();
    method public long getTvInput();
    method public long getTvInputComponent1();
    method public long getTvInputComponent2();
    method public long getTvInputComposite1();
    method public long getTvInputComposite2();
    method public long getTvInputHdmi1();
    method public long getTvInputHdmi2();
    method public long getTvInputHdmi3();
    method public long getTvInputHdmi4();
    method public long getTvInputVga1();
    method public long getTvMediaContextMenu();
    method public long getTvNetwork();
    method public long getTvNumberEntry();
    method public long getTvPower();
    method public long getTvRadioService();
    method public long getTvSatellite();
    method public long getTvSatelliteBs();
    method public long getTvSatelliteCs();
    method public long getTvSatelliteService();
    method public long getTvTeletext();
    method public long getTvTerrestrialAnalog();
    method public long getTvTerrestrialDigital();
    method public long getTvTimerProgramming();
    method public long getTvZoomMode();
    method public long getTwo();
    method public long getU();
    method public long getUnknown();
    method public long getV();
    method public long getVoiceAssist();
    method public long getVolumeDown();
    method public long getVolumeMute();
    method public long getVolumeUp();
    method public long getW();
    method public long getWakeUp();
    method public long getWindow();
    method public long getX();
    method public long getY();
    method public long getYen();
    method public long getZ();
    method public long getZenkakuHankaru();
    method public long getZero();
    method public long getZoomIn();
    method public long getZoomOut();
    property public final long A;
    property public final long AllApps;
    property public final long AltLeft;
    property public final long AltRight;
    property public final long Apostrophe;
    property public final long AppSwitch;
    property public final long Assist;
    property public final long At;
    property public final long AvReceiverInput;
    property public final long AvReceiverPower;
    property public final long B;
    property public final long Back;
    property public final long Backslash;
    property public final long Backspace;
    property public final long Bookmark;
    property public final long Break;
    property public final long BrightnessDown;
    property public final long BrightnessUp;
    property public final long Browser;
    property public final long Button1;
    property public final long Button10;
    property public final long Button11;
    property public final long Button12;
    property public final long Button13;
    property public final long Button14;
    property public final long Button15;
    property public final long Button16;
    property public final long Button2;
    property public final long Button3;
    property public final long Button4;
    property public final long Button5;
    property public final long Button6;
    property public final long Button7;
    property public final long Button8;
    property public final long Button9;
    property public final long ButtonA;
    property public final long ButtonB;
    property public final long ButtonC;
    property public final long ButtonL1;
    property public final long ButtonL2;
    property public final long ButtonMode;
    property public final long ButtonR1;
    property public final long ButtonR2;
    property public final long ButtonSelect;
    property public final long ButtonStart;
    property public final long ButtonThumbLeft;
    property public final long ButtonThumbRight;
    property public final long ButtonX;
    property public final long ButtonY;
    property public final long ButtonZ;
    property public final long C;
    property public final long Calculator;
    property public final long Calendar;
    property public final long Call;
    property public final long Camera;
    property public final long CapsLock;
    property public final long Captions;
    property public final long ChannelDown;
    property public final long ChannelUp;
    property public final long Clear;
    property public final long Comma;
    property public final long Contacts;
    property public final long Copy;
    property public final long CtrlLeft;
    property public final long CtrlRight;
    property public final long Cut;
    property public final long D;
    property public final long Delete;
    property public final long DirectionCenter;
    property public final long DirectionDown;
    property public final long DirectionDownLeft;
    property public final long DirectionDownRight;
    property public final long DirectionLeft;
    property public final long DirectionRight;
    property public final long DirectionUp;
    property public final long DirectionUpLeft;
    property public final long DirectionUpRight;
    property public final long Dvr;
    property public final long E;
    property public final long Eight;
    property public final long Eisu;
    property public final long EndCall;
    property public final long Enter;
    property public final long Envelope;
    property public final long Equals;
    property public final long Escape;
    property public final long F;
    property public final long F1;
    property public final long F10;
    property public final long F11;
    property public final long F12;
    property public final long F2;
    property public final long F3;
    property public final long F4;
    property public final long F5;
    property public final long F6;
    property public final long F7;
    property public final long F8;
    property public final long F9;
    property public final long Five;
    property public final long Focus;
    property public final long Forward;
    property public final long Four;
    property public final long Function;
    property public final long G;
    property public final long Grave;
    property public final long Guide;
    property public final long H;
    property public final long HeadsetHook;
    property public final long Help;
    property public final long Henkan;
    property public final long Home;
    property public final long I;
    property public final long Info;
    property public final long Insert;
    property public final long J;
    property public final long K;
    property public final long Kana;
    property public final long KatakanaHiragana;
    property public final long L;
    property public final long LanguageSwitch;
    property public final long LastChannel;
    property public final long LeftBracket;
    property public final long M;
    property public final long MannerMode;
    property public final long MediaAudioTrack;
    property public final long MediaClose;
    property public final long MediaEject;
    property public final long MediaFastForward;
    property public final long MediaNext;
    property public final long MediaPause;
    property public final long MediaPlay;
    property public final long MediaPlayPause;
    property public final long MediaPrevious;
    property public final long MediaRecord;
    property public final long MediaRewind;
    property public final long MediaSkipBackward;
    property public final long MediaSkipForward;
    property public final long MediaStepBackward;
    property public final long MediaStepForward;
    property public final long MediaStop;
    property public final long MediaTopMenu;
    property public final long Menu;
    property public final long MetaLeft;
    property public final long MetaRight;
    property public final long MicrophoneMute;
    property public final long Minus;
    property public final long MoveEnd;
    property public final long MoveHome;
    property public final long Muhenkan;
    property public final long Multiply;
    property public final long Music;
    property public final long N;
    property public final long NavigateIn;
    property public final long NavigateNext;
    property public final long NavigateOut;
    property public final long NavigatePrevious;
    property public final long Nine;
    property public final long Notification;
    property public final long NumLock;
    property public final long NumPad0;
    property public final long NumPad1;
    property public final long NumPad2;
    property public final long NumPad3;
    property public final long NumPad4;
    property public final long NumPad5;
    property public final long NumPad6;
    property public final long NumPad7;
    property public final long NumPad8;
    property public final long NumPad9;
    property public final long NumPadAdd;
    property public final long NumPadComma;
    property public final long NumPadDivide;
    property public final long NumPadDot;
    property public final long NumPadEnter;
    property public final long NumPadEquals;
    property public final long NumPadLeftParenthesis;
    property public final long NumPadMultiply;
    property public final long NumPadRightParenthesis;
    property public final long NumPadSubtract;
    property public final long Number;
    property public final long O;
    property public final long One;
    property public final long P;
    property public final long PageDown;
    property public final long PageUp;
    property public final long Pairing;
    property public final long Paste;
    property public final long Period;
    property public final long PictureSymbols;
    property public final long Plus;
    property public final long Pound;
    property public final long Power;
    property public final long PrintScreen;
    property public final long ProfileSwitch;
    property public final long ProgramBlue;
    property public final long ProgramGreen;
    property public final long ProgramRed;
    property public final long ProgramYellow;
    property public final long Q;
    property public final long R;
    property public final long Refresh;
    property public final long RightBracket;
    property public final long Ro;
    property public final long S;
    property public final long ScrollLock;
    property public final long Search;
    property public final long Semicolon;
    property public final long SetTopBoxInput;
    property public final long SetTopBoxPower;
    property public final long Settings;
    property public final long Seven;
    property public final long ShiftLeft;
    property public final long ShiftRight;
    property public final long Six;
    property public final long Slash;
    property public final long Sleep;
    property public final long SoftLeft;
    property public final long SoftRight;
    property public final long SoftSleep;
    property public final long Spacebar;
    property public final long Stem1;
    property public final long Stem2;
    property public final long Stem3;
    property public final long StemPrimary;
    property public final long SwitchCharset;
    property public final long Symbol;
    property public final long SystemNavigationDown;
    property public final long SystemNavigationLeft;
    property public final long SystemNavigationRight;
    property public final long SystemNavigationUp;
    property public final long T;
    property public final long Tab;
    property public final long Three;
    property public final long ThumbsDown;
    property public final long ThumbsUp;
    property public final long Toggle2D3D;
    property public final long Tv;
    property public final long TvAntennaCable;
    property public final long TvAudioDescription;
    property public final long TvAudioDescriptionMixingVolumeDown;
    property public final long TvAudioDescriptionMixingVolumeUp;
    property public final long TvContentsMenu;
    property public final long TvDataService;
    property public final long TvInput;
    property public final long TvInputComponent1;
    property public final long TvInputComponent2;
    property public final long TvInputComposite1;
    property public final long TvInputComposite2;
    property public final long TvInputHdmi1;
    property public final long TvInputHdmi2;
    property public final long TvInputHdmi3;
    property public final long TvInputHdmi4;
    property public final long TvInputVga1;
    property public final long TvMediaContextMenu;
    property public final long TvNetwork;
    property public final long TvNumberEntry;
    property public final long TvPower;
    property public final long TvRadioService;
    property public final long TvSatellite;
    property public final long TvSatelliteBs;
    property public final long TvSatelliteCs;
    property public final long TvSatelliteService;
    property public final long TvTeletext;
    property public final long TvTerrestrialAnalog;
    property public final long TvTerrestrialDigital;
    property public final long TvTimerProgramming;
    property public final long TvZoomMode;
    property public final long Two;
    property public final long U;
    property public final long Unknown;
    property public final long V;
    property public final long VoiceAssist;
    property public final long VolumeDown;
    property public final long VolumeMute;
    property public final long VolumeUp;
    property public final long W;
    property public final long WakeUp;
    property public final long Window;
    property public final long X;
    property public final long Y;
    property public final long Yen;
    property public final long Z;
    property public final long ZenkakuHankaru;
    property public final long Zero;
    property public final long ZoomIn;
    property public final long ZoomOut;
  }

  public final inline class KeyEvent {
    ctor public KeyEvent();
    method public android.view.KeyEvent getNativeKeyEvent();
    property public final android.view.KeyEvent nativeKeyEvent;
  }

  public final inline class KeyEventType {
    ctor public KeyEventType();
  }

  public static final class KeyEventType.Companion {
    method public int getKeyDown();
    method public int getKeyUp();
    method public int getUnknown();
    property public final int KeyDown;
    property public final int KeyUp;
    property public final int Unknown;
  }

  public final class KeyEvent_androidKt {
    method public static long getKey(android.view.KeyEvent);
    method public static int getType(android.view.KeyEvent);
    method public static int getUtf16CodePoint(android.view.KeyEvent);
    method public static boolean isAltPressed(android.view.KeyEvent);
    method public static boolean isCtrlPressed(android.view.KeyEvent);
    method public static boolean isMetaPressed(android.view.KeyEvent);
    method public static boolean isShiftPressed(android.view.KeyEvent);
  }

  public final class KeyInputModifierKt {
    method public static androidx.compose.ui.Modifier onKeyEvent(androidx.compose.ui.Modifier, kotlin.jvm.functions.Function1<? super androidx.compose.ui.input.key.KeyEvent,java.lang.Boolean> onKeyEvent);
    method public static androidx.compose.ui.Modifier onPreviewKeyEvent(androidx.compose.ui.Modifier, kotlin.jvm.functions.Function1<? super androidx.compose.ui.input.key.KeyEvent,java.lang.Boolean> onPreviewKeyEvent);
  }

  public final class Key_androidKt {
    method public static long Key(int nativeKeyCode);
    method public static int getNativeKeyCode(long);
  }

}

package androidx.compose.ui.input.nestedscroll {

  public interface NestedScrollConnection {
    method public default suspend Object? onPostFling(long consumed, long available, kotlin.coroutines.Continuation<? super androidx.compose.ui.unit.Velocity> p);
    method public default long onPostScroll(long consumed, long available, int source);
    method public default suspend Object? onPreFling(long available, kotlin.coroutines.Continuation<? super androidx.compose.ui.unit.Velocity> p);
    method public default long onPreScroll(long available, int source);
  }

  public final class NestedScrollDelegatingWrapperKt {
  }

  public final class NestedScrollDispatcher {
    ctor public NestedScrollDispatcher();
    method public suspend Object? dispatchPostFling(long consumed, long available, kotlin.coroutines.Continuation<? super androidx.compose.ui.unit.Velocity> p);
    method public long dispatchPostScroll(long consumed, long available, int source);
    method public suspend Object? dispatchPreFling(long available, kotlin.coroutines.Continuation<? super androidx.compose.ui.unit.Velocity> p);
    method public long dispatchPreScroll(long available, int source);
    method public kotlinx.coroutines.CoroutineScope getCoroutineScope();
    property public final kotlinx.coroutines.CoroutineScope coroutineScope;
  }

  public final class NestedScrollModifierKt {
    method public static androidx.compose.ui.Modifier nestedScroll(androidx.compose.ui.Modifier, androidx.compose.ui.input.nestedscroll.NestedScrollConnection connection, optional androidx.compose.ui.input.nestedscroll.NestedScrollDispatcher? dispatcher);
  }

  public final inline class NestedScrollSource {
    ctor public NestedScrollSource();
  }

  public static final class NestedScrollSource.Companion {
    method public int getDrag();
    method public int getFling();
    method @Deprecated public int getRelocate();
    property public final int Drag;
    property public final int Fling;
    property @Deprecated public final int Relocate;
  }

}

package androidx.compose.ui.input.pointer {

  @kotlin.coroutines.RestrictsSuspension public interface AwaitPointerEventScope extends androidx.compose.ui.unit.Density {
    method public suspend Object? awaitPointerEvent(optional androidx.compose.ui.input.pointer.PointerEventPass pass, optional kotlin.coroutines.Continuation<? super androidx.compose.ui.input.pointer.PointerEvent> p);
    method public androidx.compose.ui.input.pointer.PointerEvent getCurrentEvent();
    method public default long getExtendedTouchPadding();
    method public long getSize();
    method public androidx.compose.ui.platform.ViewConfiguration getViewConfiguration();
    method public default suspend <T> Object? withTimeout(long timeMillis, kotlin.jvm.functions.Function2<? super androidx.compose.ui.input.pointer.AwaitPointerEventScope,? super kotlin.coroutines.Continuation<? super T>,?> block, kotlin.coroutines.Continuation<? super T> p);
    method public default suspend <T> Object? withTimeoutOrNull(long timeMillis, kotlin.jvm.functions.Function2<? super androidx.compose.ui.input.pointer.AwaitPointerEventScope,? super kotlin.coroutines.Continuation<? super T>,?> block, kotlin.coroutines.Continuation<? super T> p);
    property public abstract androidx.compose.ui.input.pointer.PointerEvent currentEvent;
    property public default long extendedTouchPadding;
    property public abstract long size;
    property public abstract androidx.compose.ui.platform.ViewConfiguration viewConfiguration;
  }

  public final class ConsumedData {
    ctor public ConsumedData(optional boolean positionChange, optional boolean downChange);
    method public boolean getDownChange();
    method public boolean getPositionChange();
    method public void setDownChange(boolean downChange);
    method public void setPositionChange(boolean positionChange);
    property public final boolean downChange;
    property public final boolean positionChange;
  }

  @androidx.compose.runtime.Immutable @androidx.compose.ui.ExperimentalComposeUiApi public final class HistoricalChange {
    ctor public HistoricalChange(long uptimeMillis, long position);
    method public long getPosition();
    method public long getUptimeMillis();
    property public final long position;
    property public final long uptimeMillis;
  }

  public final inline class PointerButtons {
    ctor public PointerButtons();
  }

  public final class PointerEvent {
    ctor public PointerEvent(java.util.List<androidx.compose.ui.input.pointer.PointerInputChange> changes);
    method public java.util.List<androidx.compose.ui.input.pointer.PointerInputChange> component1();
    method public androidx.compose.ui.input.pointer.PointerEvent copy(java.util.List<androidx.compose.ui.input.pointer.PointerInputChange> changes, android.view.MotionEvent? motionEvent);
    method public int getButtons();
    method public java.util.List<androidx.compose.ui.input.pointer.PointerInputChange> getChanges();
    method public int getKeyboardModifiers();
    method public int getType();
    property public final int buttons;
    property public final java.util.List<androidx.compose.ui.input.pointer.PointerInputChange> changes;
    property public final int keyboardModifiers;
    property public final int type;
  }

  public final class PointerEventKt {
    method public static boolean anyChangeConsumed(androidx.compose.ui.input.pointer.PointerInputChange);
    method public static boolean changedToDown(androidx.compose.ui.input.pointer.PointerInputChange);
    method public static boolean changedToDownIgnoreConsumed(androidx.compose.ui.input.pointer.PointerInputChange);
    method public static boolean changedToUp(androidx.compose.ui.input.pointer.PointerInputChange);
    method public static boolean changedToUpIgnoreConsumed(androidx.compose.ui.input.pointer.PointerInputChange);
    method public static void consumeAllChanges(androidx.compose.ui.input.pointer.PointerInputChange);
    method public static void consumeDownChange(androidx.compose.ui.input.pointer.PointerInputChange);
    method public static void consumePositionChange(androidx.compose.ui.input.pointer.PointerInputChange);
    method public static int indexOfFirstPressed(int);
    method public static int indexOfLastPressed(int);
    method @Deprecated public static boolean isOutOfBounds(androidx.compose.ui.input.pointer.PointerInputChange, long size);
    method public static boolean isOutOfBounds(androidx.compose.ui.input.pointer.PointerInputChange, long size, long extendedTouchPadding);
    method public static boolean isPressed(int, int buttonIndex);
    method public static long positionChange(androidx.compose.ui.input.pointer.PointerInputChange);
    method public static boolean positionChangeConsumed(androidx.compose.ui.input.pointer.PointerInputChange);
    method public static long positionChangeIgnoreConsumed(androidx.compose.ui.input.pointer.PointerInputChange);
    method public static boolean positionChanged(androidx.compose.ui.input.pointer.PointerInputChange);
    method public static boolean positionChangedIgnoreConsumed(androidx.compose.ui.input.pointer.PointerInputChange);
  }

  public enum PointerEventPass {
    enum_constant public static final androidx.compose.ui.input.pointer.PointerEventPass Final;
    enum_constant public static final androidx.compose.ui.input.pointer.PointerEventPass Initial;
    enum_constant public static final androidx.compose.ui.input.pointer.PointerEventPass Main;
  }

  public final class PointerEventTimeoutCancellationException extends java.util.concurrent.CancellationException {
    ctor public PointerEventTimeoutCancellationException(long time);
  }

  public final inline class PointerEventType {
    ctor public PointerEventType();
  }

  public static final class PointerEventType.Companion {
    method public int getEnter();
    method public int getExit();
    method public int getMove();
    method public int getPress();
    method public int getRelease();
    method @androidx.compose.ui.ExperimentalComposeUiApi public int getScroll();
    method public int getUnknown();
    property public final int Enter;
    property public final int Exit;
    property public final int Move;
    property public final int Press;
    property public final int Release;
    property @androidx.compose.ui.ExperimentalComposeUiApi public final int Scroll;
    property public final int Unknown;
  }

  public final class PointerEvent_androidKt {
    method public static boolean getAreAnyPressed(int);
    method public static int indexOfFirstPressed(int);
    method public static int indexOfLastPressed(int);
    method public static boolean isAltGraphPressed(int);
    method public static boolean isAltPressed(int);
    method public static boolean isBackPressed(int);
    method public static boolean isCapsLockOn(int);
    method public static boolean isCtrlPressed(int);
    method public static boolean isForwardPressed(int);
    method public static boolean isFunctionPressed(int);
    method public static boolean isMetaPressed(int);
    method public static boolean isNumLockOn(int);
    method public static boolean isPressed(int, int buttonIndex);
    method public static boolean isPrimaryPressed(int);
    method public static boolean isScrollLockOn(int);
    method public static boolean isSecondaryPressed(int);
    method public static boolean isShiftPressed(int);
    method public static boolean isSymPressed(int);
    method public static boolean isTertiaryPressed(int);
  }

  public interface PointerIcon {
  }

  @androidx.compose.ui.ExperimentalComposeUiApi public final class PointerIconDefaults {
    method public androidx.compose.ui.input.pointer.PointerIcon getCrosshair();
    method public androidx.compose.ui.input.pointer.PointerIcon getDefault();
    method public androidx.compose.ui.input.pointer.PointerIcon getHand();
    method public androidx.compose.ui.input.pointer.PointerIcon getText();
    property public final androidx.compose.ui.input.pointer.PointerIcon Crosshair;
    property public final androidx.compose.ui.input.pointer.PointerIcon Default;
    property public final androidx.compose.ui.input.pointer.PointerIcon Hand;
    property public final androidx.compose.ui.input.pointer.PointerIcon Text;
    field public static final androidx.compose.ui.input.pointer.PointerIconDefaults INSTANCE;
  }

  public final class PointerIconKt {
    method public static androidx.compose.ui.Modifier pointerHoverIcon(androidx.compose.ui.Modifier, androidx.compose.ui.input.pointer.PointerIcon icon, optional boolean overrideDescendants);
  }

  public final class PointerIcon_androidKt {
    method public static androidx.compose.ui.input.pointer.PointerIcon PointerIcon(android.view.PointerIcon pointerIcon);
    method public static androidx.compose.ui.input.pointer.PointerIcon PointerIcon(int pointerIconType);
  }

  public final inline class PointerId {
    ctor public PointerId();
    method public long getValue();
    property public final long value;
  }

  @androidx.compose.runtime.Immutable public final class PointerInputChange {
    ctor public PointerInputChange(long id, long uptimeMillis, long position, boolean pressed, long previousUptimeMillis, long previousPosition, boolean previousPressed, androidx.compose.ui.input.pointer.ConsumedData consumed, optional int type);
    method @androidx.compose.ui.ExperimentalComposeUiApi public void consume();
    method public androidx.compose.ui.input.pointer.PointerInputChange copy(optional long id, optional long currentTime, optional long currentPosition, optional boolean currentPressed, optional long previousTime, optional long previousPosition, optional boolean previousPressed, optional androidx.compose.ui.input.pointer.ConsumedData consumed, optional int type);
    method @androidx.compose.ui.ExperimentalComposeUiApi public androidx.compose.ui.input.pointer.PointerInputChange copy(optional long id, optional long currentTime, optional long currentPosition, optional boolean currentPressed, optional long previousTime, optional long previousPosition, optional boolean previousPressed, optional androidx.compose.ui.input.pointer.ConsumedData consumed, optional int type, java.util.List<androidx.compose.ui.input.pointer.HistoricalChange> historical);
    method public androidx.compose.ui.input.pointer.ConsumedData getConsumed();
    method @androidx.compose.ui.ExperimentalComposeUiApi public java.util.List<androidx.compose.ui.input.pointer.HistoricalChange> getHistorical();
    method public long getId();
    method public long getPosition();
    method public boolean getPressed();
    method public long getPreviousPosition();
    method public boolean getPreviousPressed();
    method public long getPreviousUptimeMillis();
    method @androidx.compose.ui.ExperimentalComposeUiApi public long getScrollDelta();
    method public int getType();
    method public long getUptimeMillis();
    method @androidx.compose.ui.ExperimentalComposeUiApi public boolean isConsumed();
    property public final androidx.compose.ui.input.pointer.ConsumedData consumed;
    property @androidx.compose.ui.ExperimentalComposeUiApi public final java.util.List<androidx.compose.ui.input.pointer.HistoricalChange> historical;
    property public final long id;
    property @androidx.compose.ui.ExperimentalComposeUiApi public final boolean isConsumed;
    property public final long position;
    property public final boolean pressed;
    property public final long previousPosition;
    property public final boolean previousPressed;
    property public final long previousUptimeMillis;
    property @androidx.compose.ui.ExperimentalComposeUiApi public final long scrollDelta;
    property public final int type;
    property public final long uptimeMillis;
  }

  public final class PointerInputEventProcessorKt {
  }

  public abstract class PointerInputFilter {
    ctor public PointerInputFilter();
    method public boolean getInterceptOutOfBoundsChildEvents();
    method @androidx.compose.ui.ExperimentalComposeUiApi public boolean getShareWithSiblings();
    method public final long getSize();
    method public abstract void onCancel();
    method public abstract void onPointerEvent(androidx.compose.ui.input.pointer.PointerEvent pointerEvent, androidx.compose.ui.input.pointer.PointerEventPass pass, long bounds);
    property public boolean interceptOutOfBoundsChildEvents;
    property @androidx.compose.ui.ExperimentalComposeUiApi public boolean shareWithSiblings;
    property public final long size;
  }

  public interface PointerInputModifier extends androidx.compose.ui.Modifier.Element {
    method public androidx.compose.ui.input.pointer.PointerInputFilter getPointerInputFilter();
    property public abstract androidx.compose.ui.input.pointer.PointerInputFilter pointerInputFilter;
  }

  public interface PointerInputScope extends androidx.compose.ui.unit.Density {
    method public suspend <R> Object? awaitPointerEventScope(kotlin.jvm.functions.Function2<? super androidx.compose.ui.input.pointer.AwaitPointerEventScope,? super kotlin.coroutines.Continuation<? super R>,?> block, kotlin.coroutines.Continuation<? super R> p);
    method public default long getExtendedTouchPadding();
    method public default boolean getInterceptOutOfBoundsChildEvents();
    method public long getSize();
    method public androidx.compose.ui.platform.ViewConfiguration getViewConfiguration();
    method public default void setInterceptOutOfBoundsChildEvents(boolean _);
    property public default long extendedTouchPadding;
    property public default boolean interceptOutOfBoundsChildEvents;
    property public abstract long size;
    property public abstract androidx.compose.ui.platform.ViewConfiguration viewConfiguration;
  }

  public final class PointerInputTestUtilKt {
  }

  public final class PointerInteropFilter_androidKt {
    method @androidx.compose.ui.ExperimentalComposeUiApi public static androidx.compose.ui.Modifier motionEventSpy(androidx.compose.ui.Modifier, kotlin.jvm.functions.Function1<? super android.view.MotionEvent,kotlin.Unit> watcher);
    method @androidx.compose.ui.ExperimentalComposeUiApi public static androidx.compose.ui.Modifier pointerInteropFilter(androidx.compose.ui.Modifier, optional androidx.compose.ui.input.pointer.RequestDisallowInterceptTouchEvent? requestDisallowInterceptTouchEvent, kotlin.jvm.functions.Function1<? super android.view.MotionEvent,java.lang.Boolean> onTouchEvent);
  }

  public final class PointerInteropUtils_androidKt {
  }

  public final inline class PointerKeyboardModifiers {
    ctor public PointerKeyboardModifiers();
  }

  public final inline class PointerType {
    ctor public PointerType();
  }

  public static final class PointerType.Companion {
    method public int getEraser();
    method public int getMouse();
    method public int getStylus();
    method public int getTouch();
    method public int getUnknown();
    property public final int Eraser;
    property public final int Mouse;
    property public final int Stylus;
    property public final int Touch;
    property public final int Unknown;
  }

  @androidx.compose.ui.ExperimentalComposeUiApi public final class RequestDisallowInterceptTouchEvent implements kotlin.jvm.functions.Function1<java.lang.Boolean,kotlin.Unit> {
    ctor public RequestDisallowInterceptTouchEvent();
    method public void invoke(boolean disallowIntercept);
  }

  public final class SuspendingPointerInputFilterKt {
    method @Deprecated public static androidx.compose.ui.Modifier pointerInput(androidx.compose.ui.Modifier, kotlin.jvm.functions.Function2<? super androidx.compose.ui.input.pointer.PointerInputScope,? super kotlin.coroutines.Continuation<? super kotlin.Unit>,?> block);
    method public static androidx.compose.ui.Modifier pointerInput(androidx.compose.ui.Modifier, Object? key1, kotlin.jvm.functions.Function2<? super androidx.compose.ui.input.pointer.PointerInputScope,? super kotlin.coroutines.Continuation<? super kotlin.Unit>,?> block);
    method public static androidx.compose.ui.Modifier pointerInput(androidx.compose.ui.Modifier, Object? key1, Object? key2, kotlin.jvm.functions.Function2<? super androidx.compose.ui.input.pointer.PointerInputScope,? super kotlin.coroutines.Continuation<? super kotlin.Unit>,?> block);
    method public static androidx.compose.ui.Modifier pointerInput(androidx.compose.ui.Modifier, Object![]? keys, kotlin.jvm.functions.Function2<? super androidx.compose.ui.input.pointer.PointerInputScope,? super kotlin.coroutines.Continuation<? super kotlin.Unit>,?> block);
  }

}

package androidx.compose.ui.input.pointer.util {

  public final class VelocityTracker {
    ctor public VelocityTracker();
    method public void addPosition(long timeMillis, long position);
    method public long calculateVelocity();
    method public void resetTracking();
  }

  public final class VelocityTrackerKt {
    method public static void addPointerInputChange(androidx.compose.ui.input.pointer.util.VelocityTracker, androidx.compose.ui.input.pointer.PointerInputChange event);
  }

}

package androidx.compose.ui.layout {

  @androidx.compose.runtime.Immutable public abstract sealed class AlignmentLine {
    field public static final androidx.compose.ui.layout.AlignmentLine.Companion Companion;
    field public static final int Unspecified = -2147483648; // 0x80000000
  }

  public static final class AlignmentLine.Companion {
  }

  public final class AlignmentLineKt {
    method public static androidx.compose.ui.layout.HorizontalAlignmentLine getFirstBaseline();
    method public static androidx.compose.ui.layout.HorizontalAlignmentLine getLastBaseline();
    property public static final androidx.compose.ui.layout.HorizontalAlignmentLine FirstBaseline;
    property public static final androidx.compose.ui.layout.HorizontalAlignmentLine LastBaseline;
  }

  @androidx.compose.runtime.Stable public interface ContentScale {
    method public long computeScaleFactor(long srcSize, long dstSize);
    field public static final androidx.compose.ui.layout.ContentScale.Companion Companion;
  }

  public static final class ContentScale.Companion {
    method public androidx.compose.ui.layout.ContentScale getCrop();
    method public androidx.compose.ui.layout.ContentScale getFillBounds();
    method public androidx.compose.ui.layout.ContentScale getFillHeight();
    method public androidx.compose.ui.layout.ContentScale getFillWidth();
    method public androidx.compose.ui.layout.ContentScale getFit();
    method public androidx.compose.ui.layout.ContentScale getInside();
    method public androidx.compose.ui.layout.FixedScale getNone();
    property public final androidx.compose.ui.layout.ContentScale Crop;
    property public final androidx.compose.ui.layout.ContentScale FillBounds;
    property public final androidx.compose.ui.layout.ContentScale FillHeight;
    property public final androidx.compose.ui.layout.ContentScale FillWidth;
    property public final androidx.compose.ui.layout.ContentScale Fit;
    property public final androidx.compose.ui.layout.ContentScale Inside;
    property public final androidx.compose.ui.layout.FixedScale None;
  }

  public final class ContentScaleKt {
  }

  @androidx.compose.runtime.Immutable public final class FixedScale implements androidx.compose.ui.layout.ContentScale {
    ctor public FixedScale(float value);
    method public float component1();
    method public long computeScaleFactor(long srcSize, long dstSize);
    method public androidx.compose.ui.layout.FixedScale copy(float value);
    method public float getValue();
    property public final float value;
  }

  public interface GraphicLayerInfo {
    method public long getLayerId();
    method public default long getOwnerViewId();
    property public abstract long layerId;
    property public default long ownerViewId;
  }

  public final class HorizontalAlignmentLine extends androidx.compose.ui.layout.AlignmentLine {
    ctor public HorizontalAlignmentLine(kotlin.jvm.functions.Function2<? super java.lang.Integer,? super java.lang.Integer,java.lang.Integer> merger);
  }

  public interface IntrinsicMeasurable {
    method public Object? getParentData();
    method public int maxIntrinsicHeight(int width);
    method public int maxIntrinsicWidth(int height);
    method public int minIntrinsicHeight(int width);
    method public int minIntrinsicWidth(int height);
    property public abstract Object? parentData;
  }

  public final class IntrinsicMeasurableKt {
  }

  public interface IntrinsicMeasureScope extends androidx.compose.ui.unit.Density {
    method public androidx.compose.ui.unit.LayoutDirection getLayoutDirection();
    property public abstract androidx.compose.ui.unit.LayoutDirection layoutDirection;
  }

  public interface LayoutCoordinates {
    method public operator int get(androidx.compose.ui.layout.AlignmentLine alignmentLine);
    method public androidx.compose.ui.layout.LayoutCoordinates? getParentCoordinates();
    method public androidx.compose.ui.layout.LayoutCoordinates? getParentLayoutCoordinates();
    method public java.util.Set<androidx.compose.ui.layout.AlignmentLine> getProvidedAlignmentLines();
    method public long getSize();
    method public boolean isAttached();
    method public androidx.compose.ui.geometry.Rect localBoundingBoxOf(androidx.compose.ui.layout.LayoutCoordinates sourceCoordinates, optional boolean clipBounds);
    method public long localPositionOf(androidx.compose.ui.layout.LayoutCoordinates sourceCoordinates, long relativeToSource);
    method public long localToRoot(long relativeToLocal);
    method public long localToWindow(long relativeToLocal);
    method public long windowToLocal(long relativeToWindow);
    property public abstract boolean isAttached;
    property public abstract androidx.compose.ui.layout.LayoutCoordinates? parentCoordinates;
    property public abstract androidx.compose.ui.layout.LayoutCoordinates? parentLayoutCoordinates;
    property public abstract java.util.Set<androidx.compose.ui.layout.AlignmentLine> providedAlignmentLines;
    property public abstract long size;
  }

  public final class LayoutCoordinatesKt {
    method public static androidx.compose.ui.geometry.Rect boundsInParent(androidx.compose.ui.layout.LayoutCoordinates);
    method public static androidx.compose.ui.geometry.Rect boundsInRoot(androidx.compose.ui.layout.LayoutCoordinates);
    method public static androidx.compose.ui.geometry.Rect boundsInWindow(androidx.compose.ui.layout.LayoutCoordinates);
    method public static long positionInParent(androidx.compose.ui.layout.LayoutCoordinates);
    method public static long positionInRoot(androidx.compose.ui.layout.LayoutCoordinates);
    method public static long positionInWindow(androidx.compose.ui.layout.LayoutCoordinates);
  }

  public final class LayoutIdKt {
    method public static Object? getLayoutId(androidx.compose.ui.layout.Measurable);
    method @androidx.compose.runtime.Stable public static androidx.compose.ui.Modifier layoutId(androidx.compose.ui.Modifier, Object layoutId);
  }

  public interface LayoutIdParentData {
    method public Object getLayoutId();
    property public abstract Object layoutId;
  }

  public interface LayoutInfo {
    method public androidx.compose.ui.layout.LayoutCoordinates getCoordinates();
    method public androidx.compose.ui.unit.Density getDensity();
    method public int getHeight();
    method public androidx.compose.ui.unit.LayoutDirection getLayoutDirection();
    method public java.util.List<androidx.compose.ui.layout.ModifierInfo> getModifierInfo();
    method public androidx.compose.ui.layout.LayoutInfo? getParentInfo();
    method public androidx.compose.ui.platform.ViewConfiguration getViewConfiguration();
    method public int getWidth();
    method public boolean isAttached();
    method public boolean isPlaced();
    property public abstract androidx.compose.ui.layout.LayoutCoordinates coordinates;
    property public abstract androidx.compose.ui.unit.Density density;
    property public abstract int height;
    property public abstract boolean isAttached;
    property public abstract boolean isPlaced;
    property public abstract androidx.compose.ui.unit.LayoutDirection layoutDirection;
    property public abstract androidx.compose.ui.layout.LayoutInfo? parentInfo;
    property public abstract androidx.compose.ui.platform.ViewConfiguration viewConfiguration;
    property public abstract int width;
  }

  public final class LayoutKt {
    method @androidx.compose.runtime.Composable public static inline void Layout(kotlin.jvm.functions.Function0<kotlin.Unit> content, optional androidx.compose.ui.Modifier modifier, androidx.compose.ui.layout.MeasurePolicy measurePolicy);
    method @androidx.compose.runtime.Composable public static inline void Layout(optional androidx.compose.ui.Modifier modifier, androidx.compose.ui.layout.MeasurePolicy measurePolicy);
    method @Deprecated @androidx.compose.runtime.Composable public static void MultiMeasureLayout(optional androidx.compose.ui.Modifier modifier, kotlin.jvm.functions.Function0<kotlin.Unit> content, androidx.compose.ui.layout.MeasurePolicy measurePolicy);
  }

  public interface LayoutModifier extends androidx.compose.ui.Modifier.Element {
    method public default int maxIntrinsicHeight(androidx.compose.ui.layout.IntrinsicMeasureScope, androidx.compose.ui.layout.IntrinsicMeasurable measurable, int width);
    method public default int maxIntrinsicWidth(androidx.compose.ui.layout.IntrinsicMeasureScope, androidx.compose.ui.layout.IntrinsicMeasurable measurable, int height);
    method public androidx.compose.ui.layout.MeasureResult measure(androidx.compose.ui.layout.MeasureScope, androidx.compose.ui.layout.Measurable measurable, long constraints);
    method public default int minIntrinsicHeight(androidx.compose.ui.layout.IntrinsicMeasureScope, androidx.compose.ui.layout.IntrinsicMeasurable measurable, int width);
    method public default int minIntrinsicWidth(androidx.compose.ui.layout.IntrinsicMeasureScope, androidx.compose.ui.layout.IntrinsicMeasurable measurable, int height);
  }

  public final class LayoutModifierKt {
    method public static androidx.compose.ui.Modifier layout(androidx.compose.ui.Modifier, kotlin.jvm.functions.Function3<? super androidx.compose.ui.layout.MeasureScope,? super androidx.compose.ui.layout.Measurable,? super androidx.compose.ui.unit.Constraints,? extends androidx.compose.ui.layout.MeasureResult> measure);
  }

  public interface Measurable extends androidx.compose.ui.layout.IntrinsicMeasurable {
    method public androidx.compose.ui.layout.Placeable measure(long constraints);
  }

  @androidx.compose.runtime.Stable public fun interface MeasurePolicy {
    method public default int maxIntrinsicHeight(androidx.compose.ui.layout.IntrinsicMeasureScope, java.util.List<? extends androidx.compose.ui.layout.IntrinsicMeasurable> measurables, int width);
    method public default int maxIntrinsicWidth(androidx.compose.ui.layout.IntrinsicMeasureScope, java.util.List<? extends androidx.compose.ui.layout.IntrinsicMeasurable> measurables, int height);
    method public androidx.compose.ui.layout.MeasureResult measure(androidx.compose.ui.layout.MeasureScope, java.util.List<? extends androidx.compose.ui.layout.Measurable> measurables, long constraints);
    method public default int minIntrinsicHeight(androidx.compose.ui.layout.IntrinsicMeasureScope, java.util.List<? extends androidx.compose.ui.layout.IntrinsicMeasurable> measurables, int width);
    method public default int minIntrinsicWidth(androidx.compose.ui.layout.IntrinsicMeasureScope, java.util.List<? extends androidx.compose.ui.layout.IntrinsicMeasurable> measurables, int height);
  }

  public interface MeasureResult {
    method public java.util.Map<androidx.compose.ui.layout.AlignmentLine,java.lang.Integer> getAlignmentLines();
    method public int getHeight();
    method public int getWidth();
    method public void placeChildren();
    property public abstract java.util.Map<androidx.compose.ui.layout.AlignmentLine,java.lang.Integer> alignmentLines;
    property public abstract int height;
    property public abstract int width;
  }

  public interface MeasureScope extends androidx.compose.ui.layout.IntrinsicMeasureScope {
    method public default androidx.compose.ui.layout.MeasureResult layout(int width, int height, optional java.util.Map<androidx.compose.ui.layout.AlignmentLine,java.lang.Integer> alignmentLines, kotlin.jvm.functions.Function1<? super androidx.compose.ui.layout.Placeable.PlacementScope,kotlin.Unit> placementBlock);
  }

  public final class MeasureScopeKt {
  }

  public interface Measured {
    method public operator int get(androidx.compose.ui.layout.AlignmentLine alignmentLine);
    method public int getMeasuredHeight();
    method public int getMeasuredWidth();
    property public abstract int measuredHeight;
    property public abstract int measuredWidth;
  }

  public final class ModifierInfo {
    ctor public ModifierInfo(androidx.compose.ui.Modifier modifier, androidx.compose.ui.layout.LayoutCoordinates coordinates, optional Object? extra);
    method public androidx.compose.ui.layout.LayoutCoordinates getCoordinates();
    method public Object? getExtra();
    method public androidx.compose.ui.Modifier getModifier();
    property public final androidx.compose.ui.layout.LayoutCoordinates coordinates;
    property public final Object? extra;
    property public final androidx.compose.ui.Modifier modifier;
  }

  public interface OnGloballyPositionedModifier extends androidx.compose.ui.Modifier.Element {
    method public void onGloballyPositioned(androidx.compose.ui.layout.LayoutCoordinates coordinates);
  }

  public final class OnGloballyPositionedModifierKt {
    method @androidx.compose.runtime.Stable public static androidx.compose.ui.Modifier onGloballyPositioned(androidx.compose.ui.Modifier, kotlin.jvm.functions.Function1<? super androidx.compose.ui.layout.LayoutCoordinates,kotlin.Unit> onGloballyPositioned);
  }

  @androidx.compose.ui.ExperimentalComposeUiApi public interface OnPlacedModifier extends androidx.compose.ui.Modifier.Element {
    method public void onPlaced(androidx.compose.ui.layout.LayoutCoordinates coordinates);
  }

  public final class OnPlacedModifierKt {
    method @androidx.compose.runtime.Stable @androidx.compose.ui.ExperimentalComposeUiApi public static androidx.compose.ui.Modifier onPlaced(androidx.compose.ui.Modifier, kotlin.jvm.functions.Function1<? super androidx.compose.ui.layout.LayoutCoordinates,kotlin.Unit> onPlaced);
  }

  public interface OnRemeasuredModifier extends androidx.compose.ui.Modifier.Element {
    method public void onRemeasured(long size);
  }

  public final class OnRemeasuredModifierKt {
    method @androidx.compose.runtime.Stable public static androidx.compose.ui.Modifier onSizeChanged(androidx.compose.ui.Modifier, kotlin.jvm.functions.Function1<? super androidx.compose.ui.unit.IntSize,kotlin.Unit> onSizeChanged);
  }

  public interface ParentDataModifier extends androidx.compose.ui.Modifier.Element {
    method public Object? modifyParentData(androidx.compose.ui.unit.Density, Object? parentData);
  }

  public abstract class Placeable implements androidx.compose.ui.layout.Measured {
    ctor public Placeable();
    method protected final long getApparentToRealOffset();
    method public final int getHeight();
    method public int getMeasuredHeight();
    method protected final long getMeasuredSize();
    method public int getMeasuredWidth();
    method protected final long getMeasurementConstraints();
    method public final int getWidth();
    method protected abstract void placeAt(long position, float zIndex, kotlin.jvm.functions.Function1<? super androidx.compose.ui.graphics.GraphicsLayerScope,kotlin.Unit>? layerBlock);
    method protected final void setMeasuredSize(long value);
    method protected final void setMeasurementConstraints(long value);
    property protected final long apparentToRealOffset;
    property public final int height;
    property public int measuredHeight;
    property protected final long measuredSize;
    property public int measuredWidth;
    property protected final long measurementConstraints;
    property public final int width;
  }

  public abstract static class Placeable.PlacementScope {
    ctor public Placeable.PlacementScope();
    method protected abstract androidx.compose.ui.unit.LayoutDirection getParentLayoutDirection();
    method protected abstract int getParentWidth();
    method public final void place(androidx.compose.ui.layout.Placeable, int x, int y, optional float zIndex);
    method public final void place(androidx.compose.ui.layout.Placeable, long position, optional float zIndex);
    method public final void placeRelative(androidx.compose.ui.layout.Placeable, long position, optional float zIndex);
    method public final void placeRelative(androidx.compose.ui.layout.Placeable, int x, int y, optional float zIndex);
    method public final void placeRelativeWithLayer(androidx.compose.ui.layout.Placeable, long position, optional float zIndex, optional kotlin.jvm.functions.Function1<? super androidx.compose.ui.graphics.GraphicsLayerScope,kotlin.Unit> layerBlock);
    method public final void placeRelativeWithLayer(androidx.compose.ui.layout.Placeable, int x, int y, optional float zIndex, optional kotlin.jvm.functions.Function1<? super androidx.compose.ui.graphics.GraphicsLayerScope,kotlin.Unit> layerBlock);
    method public final void placeWithLayer(androidx.compose.ui.layout.Placeable, int x, int y, optional float zIndex, optional kotlin.jvm.functions.Function1<? super androidx.compose.ui.graphics.GraphicsLayerScope,kotlin.Unit> layerBlock);
    method public final void placeWithLayer(androidx.compose.ui.layout.Placeable, long position, optional float zIndex, optional kotlin.jvm.functions.Function1<? super androidx.compose.ui.graphics.GraphicsLayerScope,kotlin.Unit> layerBlock);
    property protected abstract androidx.compose.ui.unit.LayoutDirection parentLayoutDirection;
    property protected abstract int parentWidth;
  }

  public final class PlaceableKt {
  }

  @Deprecated @androidx.compose.ui.ExperimentalComposeUiApi public interface RelocationModifier extends androidx.compose.ui.Modifier.Element {
    method @Deprecated public androidx.compose.ui.geometry.Rect computeDestination(androidx.compose.ui.geometry.Rect source, androidx.compose.ui.layout.LayoutCoordinates layoutCoordinates);
    method @Deprecated public suspend Object? performRelocation(androidx.compose.ui.geometry.Rect source, androidx.compose.ui.geometry.Rect destination, kotlin.coroutines.Continuation<? super kotlin.Unit> p);
  }

  public final class RelocationModifierKt {
    method @Deprecated @androidx.compose.ui.ExperimentalComposeUiApi public static androidx.compose.ui.Modifier onRelocationRequest(androidx.compose.ui.Modifier, kotlin.jvm.functions.Function2<? super androidx.compose.ui.geometry.Rect,? super androidx.compose.ui.layout.LayoutCoordinates,androidx.compose.ui.geometry.Rect> onProvideDestination, kotlin.jvm.functions.Function3<? super androidx.compose.ui.geometry.Rect,? super androidx.compose.ui.geometry.Rect,? super kotlin.coroutines.Continuation<? super kotlin.Unit>,?> onPerformRelocation);
  }

  @Deprecated @androidx.compose.ui.ExperimentalComposeUiApi public final class RelocationRequester {
    ctor @Deprecated public RelocationRequester();
    method @Deprecated public suspend Object? bringIntoView(optional androidx.compose.ui.geometry.Rect? rect, optional kotlin.coroutines.Continuation<? super kotlin.Unit> p);
  }

  public final class RelocationRequesterModifierKt {
    method @Deprecated @androidx.compose.ui.ExperimentalComposeUiApi public static androidx.compose.ui.Modifier relocationRequester(androidx.compose.ui.Modifier, Object relocationRequester);
  }

  public interface Remeasurement {
    method public void forceRemeasure();
  }

  public interface RemeasurementModifier extends androidx.compose.ui.Modifier.Element {
    method public void onRemeasurementAvailable(androidx.compose.ui.layout.Remeasurement remeasurement);
  }

  @androidx.compose.runtime.Immutable public final inline class ScaleFactor {
    ctor public ScaleFactor();
    method @androidx.compose.runtime.Stable public inline operator float component1();
    method @androidx.compose.runtime.Stable public inline operator float component2();
    method @androidx.compose.runtime.Stable public operator long div(float operand);
    method @androidx.compose.runtime.Stable public operator long times(float operand);
  }

  public static final class ScaleFactor.Companion {
    method public long getUnspecified();
    property public final long Unspecified;
  }

  public final class ScaleFactorKt {
    method @androidx.compose.runtime.Stable public static long ScaleFactor(float scaleX, float scaleY);
    method @androidx.compose.runtime.Stable public static operator long div(long, long scaleFactor);
    method public static inline boolean isSpecified(long);
    method public static inline boolean isUnspecified(long);
    method @androidx.compose.runtime.Stable public static long lerp(long start, long stop, float fraction);
    method public static inline long takeOrElse(long, kotlin.jvm.functions.Function0<androidx.compose.ui.layout.ScaleFactor> block);
    method @androidx.compose.runtime.Stable public static operator long times(long, long scaleFactor);
    method @androidx.compose.runtime.Stable public static operator long times(long, long size);
  }

  public final class SubcomposeLayoutKt {
    method @androidx.compose.runtime.Composable public static void SubcomposeLayout(optional androidx.compose.ui.Modifier modifier, kotlin.jvm.functions.Function2<? super androidx.compose.ui.layout.SubcomposeMeasureScope,? super androidx.compose.ui.unit.Constraints,? extends androidx.compose.ui.layout.MeasureResult> measurePolicy);
    method @androidx.compose.runtime.Composable public static void SubcomposeLayout(androidx.compose.ui.layout.SubcomposeLayoutState state, optional androidx.compose.ui.Modifier modifier, kotlin.jvm.functions.Function2<? super androidx.compose.ui.layout.SubcomposeMeasureScope,? super androidx.compose.ui.unit.Constraints,? extends androidx.compose.ui.layout.MeasureResult> measurePolicy);
  }

  public final class SubcomposeLayoutState {
    ctor public SubcomposeLayoutState(int maxSlotsToRetainForReuse);
    ctor public SubcomposeLayoutState();
    method public androidx.compose.ui.layout.SubcomposeLayoutState.PrecomposedSlotHandle precompose(Object? slotId, kotlin.jvm.functions.Function0<kotlin.Unit> content);
  }

  public static interface SubcomposeLayoutState.PrecomposedSlotHandle {
    method public void dispose();
  }

  public interface SubcomposeMeasureScope extends androidx.compose.ui.layout.MeasureScope {
    method public java.util.List<androidx.compose.ui.layout.Measurable> subcompose(Object? slotId, kotlin.jvm.functions.Function0<kotlin.Unit> content);
  }

  public final class TestModifierUpdaterKt {
  }

  public final class VerticalAlignmentLine extends androidx.compose.ui.layout.AlignmentLine {
    ctor public VerticalAlignmentLine(kotlin.jvm.functions.Function2<? super java.lang.Integer,? super java.lang.Integer,java.lang.Integer> merger);
  }

}

package androidx.compose.ui.modifier {

  @androidx.compose.runtime.Stable public abstract sealed class ModifierLocal<T> {
  }

  @androidx.compose.runtime.Stable public interface ModifierLocalConsumer extends androidx.compose.ui.Modifier.Element {
    method public void onModifierLocalsUpdated(androidx.compose.ui.modifier.ModifierLocalReadScope scope);
  }

  public final class ModifierLocalConsumerKt {
    method @androidx.compose.runtime.Stable @androidx.compose.ui.ExperimentalComposeUiApi public static androidx.compose.ui.Modifier modifierLocalConsumer(androidx.compose.ui.Modifier, kotlin.jvm.functions.Function1<? super androidx.compose.ui.modifier.ModifierLocalReadScope,kotlin.Unit> consumer);
  }

  public final class ModifierLocalKt {
    method public static <T> androidx.compose.ui.modifier.ProvidableModifierLocal<T> modifierLocalOf(kotlin.jvm.functions.Function0<? extends T> defaultFactory);
  }

  @androidx.compose.runtime.Stable public interface ModifierLocalProvider<T> extends androidx.compose.ui.Modifier.Element {
    method public androidx.compose.ui.modifier.ProvidableModifierLocal<T> getKey();
    method public T! getValue();
    property public abstract androidx.compose.ui.modifier.ProvidableModifierLocal<T> key;
    property public abstract T! value;
  }

  public final class ModifierLocalProviderKt {
    method @androidx.compose.ui.ExperimentalComposeUiApi public static <T> androidx.compose.ui.Modifier modifierLocalProvider(androidx.compose.ui.Modifier, androidx.compose.ui.modifier.ProvidableModifierLocal<T> key, kotlin.jvm.functions.Function0<? extends T> value);
  }

  public interface ModifierLocalReadScope {
    method public <T> T! getCurrent(androidx.compose.ui.modifier.ModifierLocal<T>);
  }

  @androidx.compose.runtime.Stable public final class ProvidableModifierLocal<T> extends androidx.compose.ui.modifier.ModifierLocal<T> {
    ctor public ProvidableModifierLocal(kotlin.jvm.functions.Function0<? extends T> defaultFactory);
  }

}

package androidx.compose.ui.node {

  public final class HitTestResultKt {
  }

  @kotlin.RequiresOptIn(message="This API is internal to library.") @kotlin.annotation.Target(allowedTargets={kotlin.annotation.AnnotationTarget.CLASS, kotlin.annotation.AnnotationTarget.FUNCTION, kotlin.annotation.AnnotationTarget.PROPERTY, kotlin.annotation.AnnotationTarget.PROPERTY_GETTER, kotlin.annotation.AnnotationTarget.PROPERTY_SETTER}) public @interface InternalCoreApi {
  }

  public final class LayoutNodeKt {
  }

  public final class Ref<T> {
    ctor public Ref();
    method public T? getValue();
    method public void setValue(T? value);
    property public final T? value;
  }

  public interface RootForTest {
    method public androidx.compose.ui.unit.Density getDensity();
    method public androidx.compose.ui.semantics.SemanticsOwner getSemanticsOwner();
    method public androidx.compose.ui.text.input.TextInputService getTextInputService();
    method public boolean sendKeyEvent(android.view.KeyEvent keyEvent);
    property public abstract androidx.compose.ui.unit.Density density;
    property public abstract androidx.compose.ui.semantics.SemanticsOwner semanticsOwner;
    property public abstract androidx.compose.ui.text.input.TextInputService textInputService;
  }

  public final class ViewInterop_androidKt {
  }

}

package androidx.compose.ui.platform {

  public abstract class AbstractComposeView extends android.view.ViewGroup {
    ctor public AbstractComposeView(android.content.Context context, optional android.util.AttributeSet? attrs, optional int defStyleAttr);
    ctor public AbstractComposeView(android.content.Context context, optional android.util.AttributeSet? attrs);
    ctor public AbstractComposeView(android.content.Context context);
    method @androidx.compose.runtime.Composable public abstract void Content();
    method public final void createComposition();
    method public final void disposeComposition();
    method public final boolean getHasComposition();
    method protected boolean getShouldCreateCompositionOnAttachedToWindow();
    method public final boolean getShowLayoutBounds();
    method protected final void onLayout(boolean changed, int left, int top, int right, int bottom);
    method protected final void onMeasure(int widthMeasureSpec, int heightMeasureSpec);
    method public final void setParentCompositionContext(androidx.compose.runtime.CompositionContext? parent);
    method public final void setShowLayoutBounds(boolean value);
    method public final void setViewCompositionStrategy(androidx.compose.ui.platform.ViewCompositionStrategy strategy);
    property public final boolean hasComposition;
    property protected boolean shouldCreateCompositionOnAttachedToWindow;
    property public final boolean showLayoutBounds;
  }

  public interface AccessibilityManager {
    method public long calculateRecommendedTimeoutMillis(long originalTimeoutMillis, optional boolean containsIcons, optional boolean containsText, optional boolean containsControls);
  }

  public final class AndroidClipboardManager_androidKt {
  }

  public final class AndroidComposeViewAccessibilityDelegateCompat_androidKt {
  }

  public final class AndroidComposeView_androidKt {
  }

  public final class AndroidCompositionLocals_androidKt {
    method public static androidx.compose.runtime.ProvidableCompositionLocal<android.content.res.Configuration> getLocalConfiguration();
    method public static androidx.compose.runtime.ProvidableCompositionLocal<android.content.Context> getLocalContext();
    method public static androidx.compose.runtime.ProvidableCompositionLocal<androidx.lifecycle.LifecycleOwner> getLocalLifecycleOwner();
    method public static androidx.compose.runtime.ProvidableCompositionLocal<androidx.savedstate.SavedStateRegistryOwner> getLocalSavedStateRegistryOwner();
    method public static androidx.compose.runtime.ProvidableCompositionLocal<android.view.View> getLocalView();
    property public static final androidx.compose.runtime.ProvidableCompositionLocal<android.content.res.Configuration> LocalConfiguration;
    property public static final androidx.compose.runtime.ProvidableCompositionLocal<android.content.Context> LocalContext;
    property public static final androidx.compose.runtime.ProvidableCompositionLocal<androidx.lifecycle.LifecycleOwner> LocalLifecycleOwner;
    property public static final androidx.compose.runtime.ProvidableCompositionLocal<androidx.savedstate.SavedStateRegistryOwner> LocalSavedStateRegistryOwner;
    property public static final androidx.compose.runtime.ProvidableCompositionLocal<android.view.View> LocalView;
  }

  public final class AndroidUiDispatcher extends kotlinx.coroutines.CoroutineDispatcher {
    method public void dispatch(kotlin.coroutines.CoroutineContext context, Runnable block);
    method public android.view.Choreographer getChoreographer();
    method public androidx.compose.runtime.MonotonicFrameClock getFrameClock();
    property public final android.view.Choreographer choreographer;
    property public final androidx.compose.runtime.MonotonicFrameClock frameClock;
    field public static final androidx.compose.ui.platform.AndroidUiDispatcher.Companion Companion;
  }

  public static final class AndroidUiDispatcher.Companion {
    method public kotlin.coroutines.CoroutineContext getCurrentThread();
    method public kotlin.coroutines.CoroutineContext getMain();
    property public final kotlin.coroutines.CoroutineContext CurrentThread;
    property public final kotlin.coroutines.CoroutineContext Main;
  }

  public final class AndroidUiDispatcher_androidKt {
  }

  public final class AndroidUiFrameClock implements androidx.compose.runtime.MonotonicFrameClock {
    ctor public AndroidUiFrameClock(android.view.Choreographer choreographer);
    method public android.view.Choreographer getChoreographer();
    method public suspend <R> Object? withFrameNanos(kotlin.jvm.functions.Function1<? super java.lang.Long,? extends R> onFrame, kotlin.coroutines.Continuation<? super R> p);
    property public final android.view.Choreographer choreographer;
  }

  public final class AndroidUriHandler implements androidx.compose.ui.platform.UriHandler {
    ctor public AndroidUriHandler(android.content.Context context);
    method public void openUri(String uri);
  }

  public final class AndroidViewConfiguration implements androidx.compose.ui.platform.ViewConfiguration {
    ctor public AndroidViewConfiguration(android.view.ViewConfiguration viewConfiguration);
    method public long getDoubleTapMinTimeMillis();
    method public long getDoubleTapTimeoutMillis();
    method public long getLongPressTimeoutMillis();
    method public float getTouchSlop();
    property public long doubleTapMinTimeMillis;
    property public long doubleTapTimeoutMillis;
    property public long longPressTimeoutMillis;
    property public float touchSlop;
  }

  public interface ClipboardManager {
    method public androidx.compose.ui.text.AnnotatedString? getText();
    method public void setText(androidx.compose.ui.text.AnnotatedString annotatedString);
  }

  public final class ComposeView extends androidx.compose.ui.platform.AbstractComposeView {
    ctor public ComposeView(android.content.Context context, optional android.util.AttributeSet? attrs, optional int defStyleAttr);
    ctor public ComposeView(android.content.Context context, optional android.util.AttributeSet? attrs);
    ctor public ComposeView(android.content.Context context);
    method @androidx.compose.runtime.Composable public void Content();
    method public void setContent(kotlin.jvm.functions.Function0<kotlin.Unit> content);
    property protected boolean shouldCreateCompositionOnAttachedToWindow;
  }

  public final class CompositionLocalsKt {
    method public static androidx.compose.runtime.ProvidableCompositionLocal<androidx.compose.ui.platform.AccessibilityManager> getLocalAccessibilityManager();
    method @androidx.compose.ui.ExperimentalComposeUiApi public static androidx.compose.runtime.ProvidableCompositionLocal<androidx.compose.ui.autofill.Autofill> getLocalAutofill();
    method @androidx.compose.ui.ExperimentalComposeUiApi public static androidx.compose.runtime.ProvidableCompositionLocal<androidx.compose.ui.autofill.AutofillTree> getLocalAutofillTree();
    method public static androidx.compose.runtime.ProvidableCompositionLocal<androidx.compose.ui.platform.ClipboardManager> getLocalClipboardManager();
    method public static androidx.compose.runtime.ProvidableCompositionLocal<androidx.compose.ui.unit.Density> getLocalDensity();
    method public static androidx.compose.runtime.ProvidableCompositionLocal<androidx.compose.ui.focus.FocusManager> getLocalFocusManager();
    method public static androidx.compose.runtime.ProvidableCompositionLocal<androidx.compose.ui.hapticfeedback.HapticFeedback> getLocalHapticFeedback();
    method public static androidx.compose.runtime.ProvidableCompositionLocal<androidx.compose.ui.input.InputModeManager> getLocalInputModeManager();
    method public static androidx.compose.runtime.ProvidableCompositionLocal<androidx.compose.ui.unit.LayoutDirection> getLocalLayoutDirection();
    method public static androidx.compose.runtime.ProvidableCompositionLocal<androidx.compose.ui.text.input.TextInputService> getLocalTextInputService();
    method public static androidx.compose.runtime.ProvidableCompositionLocal<androidx.compose.ui.platform.TextToolbar> getLocalTextToolbar();
    method public static androidx.compose.runtime.ProvidableCompositionLocal<androidx.compose.ui.platform.UriHandler> getLocalUriHandler();
    method public static androidx.compose.runtime.ProvidableCompositionLocal<androidx.compose.ui.platform.ViewConfiguration> getLocalViewConfiguration();
    method public static androidx.compose.runtime.ProvidableCompositionLocal<androidx.compose.ui.platform.WindowInfo> getLocalWindowInfo();
    property public static final androidx.compose.runtime.ProvidableCompositionLocal<androidx.compose.ui.platform.AccessibilityManager> LocalAccessibilityManager;
    property @androidx.compose.ui.ExperimentalComposeUiApi public static final androidx.compose.runtime.ProvidableCompositionLocal<androidx.compose.ui.autofill.Autofill> LocalAutofill;
    property @androidx.compose.ui.ExperimentalComposeUiApi public static final androidx.compose.runtime.ProvidableCompositionLocal<androidx.compose.ui.autofill.AutofillTree> LocalAutofillTree;
    property public static final androidx.compose.runtime.ProvidableCompositionLocal<androidx.compose.ui.platform.ClipboardManager> LocalClipboardManager;
    property public static final androidx.compose.runtime.ProvidableCompositionLocal<androidx.compose.ui.unit.Density> LocalDensity;
    property public static final androidx.compose.runtime.ProvidableCompositionLocal<androidx.compose.ui.focus.FocusManager> LocalFocusManager;
    property public static final androidx.compose.runtime.ProvidableCompositionLocal<androidx.compose.ui.hapticfeedback.HapticFeedback> LocalHapticFeedback;
    property public static final androidx.compose.runtime.ProvidableCompositionLocal<androidx.compose.ui.input.InputModeManager> LocalInputModeManager;
    property public static final androidx.compose.runtime.ProvidableCompositionLocal<androidx.compose.ui.unit.LayoutDirection> LocalLayoutDirection;
    property public static final androidx.compose.runtime.ProvidableCompositionLocal<androidx.compose.ui.text.input.TextInputService> LocalTextInputService;
    property public static final androidx.compose.runtime.ProvidableCompositionLocal<androidx.compose.ui.platform.TextToolbar> LocalTextToolbar;
    property public static final androidx.compose.runtime.ProvidableCompositionLocal<androidx.compose.ui.platform.UriHandler> LocalUriHandler;
    property public static final androidx.compose.runtime.ProvidableCompositionLocal<androidx.compose.ui.platform.ViewConfiguration> LocalViewConfiguration;
    property public static final androidx.compose.runtime.ProvidableCompositionLocal<androidx.compose.ui.platform.WindowInfo> LocalWindowInfo;
  }

  public final class DebugUtilsKt {
  }

  public final class DisposableSaveableStateRegistry_androidKt {
  }

  public interface InfiniteAnimationPolicy extends kotlin.coroutines.CoroutineContext.Element {
    method public default kotlin.coroutines.CoroutineContext.Key<?> getKey();
    method public suspend <R> Object? onInfiniteOperation(kotlin.jvm.functions.Function1<? super kotlin.coroutines.Continuation<? super R>,?> block, kotlin.coroutines.Continuation<? super R> p);
    property public default kotlin.coroutines.CoroutineContext.Key<?> key;
    field public static final androidx.compose.ui.platform.InfiniteAnimationPolicy.Key Key;
  }

  public static final class InfiniteAnimationPolicy.Key implements kotlin.coroutines.CoroutineContext.Key<androidx.compose.ui.platform.InfiniteAnimationPolicy> {
  }

<<<<<<< HEAD
=======
  public final class InspectableModifier extends androidx.compose.ui.platform.InspectorValueInfo implements androidx.compose.ui.Modifier.Element {
    ctor public InspectableModifier(kotlin.jvm.functions.Function1<? super androidx.compose.ui.platform.InspectorInfo,kotlin.Unit> inspectorInfo);
    method public androidx.compose.ui.platform.InspectableModifier.End getEnd();
    property public final androidx.compose.ui.platform.InspectableModifier.End end;
  }

  public final class InspectableModifier.End implements androidx.compose.ui.Modifier.Element {
    ctor public InspectableModifier.End();
  }

>>>>>>> 5d42ef8c
  public interface InspectableValue {
    method public default kotlin.sequences.Sequence<androidx.compose.ui.platform.ValueElement> getInspectableElements();
    method public default String? getNameFallback();
    method public default Object? getValueOverride();
    property public default kotlin.sequences.Sequence<androidx.compose.ui.platform.ValueElement> inspectableElements;
    property public default String? nameFallback;
    property public default Object? valueOverride;
  }

  public final class InspectableValueKt {
    method public static inline kotlin.jvm.functions.Function1<androidx.compose.ui.platform.InspectorInfo,kotlin.Unit> debugInspectorInfo(kotlin.jvm.functions.Function1<? super androidx.compose.ui.platform.InspectorInfo,kotlin.Unit> definitions);
    method public static kotlin.jvm.functions.Function1<androidx.compose.ui.platform.InspectorInfo,kotlin.Unit> getNoInspectorInfo();
    method public static inline androidx.compose.ui.Modifier inspectable(androidx.compose.ui.Modifier, kotlin.jvm.functions.Function1<? super androidx.compose.ui.platform.InspectorInfo,kotlin.Unit> inspectorInfo, kotlin.jvm.functions.Function1<? super androidx.compose.ui.Modifier,? extends androidx.compose.ui.Modifier> factory);
    method public static boolean isDebugInspectorInfoEnabled();
    method public static void setDebugInspectorInfoEnabled(boolean isDebugInspectorInfoEnabled);
    property public static final kotlin.jvm.functions.Function1<androidx.compose.ui.platform.InspectorInfo,kotlin.Unit> NoInspectorInfo;
    property public static final boolean isDebugInspectorInfoEnabled;
  }

  public final class InspectionModeKt {
    method public static androidx.compose.runtime.ProvidableCompositionLocal<java.lang.Boolean> getLocalInspectionMode();
    property public static final androidx.compose.runtime.ProvidableCompositionLocal<java.lang.Boolean> LocalInspectionMode;
  }

  public final class InspectorInfo {
    ctor public InspectorInfo();
    method public String? getName();
    method public androidx.compose.ui.platform.ValueElementSequence getProperties();
    method public Object? getValue();
    method public void setName(String? name);
    method public void setValue(Object? value);
    property public final String? name;
    property public final androidx.compose.ui.platform.ValueElementSequence properties;
    property public final Object? value;
  }

  public abstract class InspectorValueInfo implements androidx.compose.ui.platform.InspectableValue {
    ctor public InspectorValueInfo(kotlin.jvm.functions.Function1<? super androidx.compose.ui.platform.InspectorInfo,kotlin.Unit> info);
    property public kotlin.sequences.Sequence<androidx.compose.ui.platform.ValueElement> inspectableElements;
    property public String? nameFallback;
    property public Object? valueOverride;
  }

  public final class InvertMatrixKt {
  }

  public final class JvmActuals_jvmKt {
  }

  @androidx.compose.ui.ExperimentalComposeUiApi public final class LocalSoftwareKeyboardController {
    method @androidx.compose.runtime.Composable public androidx.compose.ui.platform.SoftwareKeyboardController? getCurrent();
    method public infix androidx.compose.runtime.ProvidedValue<androidx.compose.ui.platform.SoftwareKeyboardController> provides(androidx.compose.ui.platform.SoftwareKeyboardController softwareKeyboardController);
    property @androidx.compose.runtime.Composable public final androidx.compose.ui.platform.SoftwareKeyboardController? current;
    field public static final androidx.compose.ui.platform.LocalSoftwareKeyboardController INSTANCE;
  }

  public final class ShapeContainingUtilKt {
  }

  @androidx.compose.runtime.Stable @androidx.compose.ui.ExperimentalComposeUiApi public interface SoftwareKeyboardController {
    method public void hide();
    method @Deprecated public default void hideSoftwareKeyboard();
    method public void show();
    method @Deprecated public default void showSoftwareKeyboard();
  }

  public final class TestTagKt {
    method @androidx.compose.runtime.Stable public static androidx.compose.ui.Modifier testTag(androidx.compose.ui.Modifier, String tag);
  }

  public interface TextToolbar {
    method public androidx.compose.ui.platform.TextToolbarStatus getStatus();
    method public void hide();
    method public void showMenu(androidx.compose.ui.geometry.Rect rect, optional kotlin.jvm.functions.Function0<kotlin.Unit>? onCopyRequested, optional kotlin.jvm.functions.Function0<kotlin.Unit>? onPasteRequested, optional kotlin.jvm.functions.Function0<kotlin.Unit>? onCutRequested, optional kotlin.jvm.functions.Function0<kotlin.Unit>? onSelectAllRequested);
    property public abstract androidx.compose.ui.platform.TextToolbarStatus status;
  }

  public final class TextToolbarKt {
  }

  public enum TextToolbarStatus {
    enum_constant public static final androidx.compose.ui.platform.TextToolbarStatus Hidden;
    enum_constant public static final androidx.compose.ui.platform.TextToolbarStatus Shown;
  }

  public interface UriHandler {
    method public void openUri(String uri);
  }

  public final class ValueElement {
    ctor public ValueElement(String name, Object? value);
    method public String component1();
    method public Object? component2();
    method public androidx.compose.ui.platform.ValueElement copy(String name, Object? value);
    method public String getName();
    method public Object? getValue();
    property public final String name;
    property public final Object? value;
  }

  public final class ValueElementSequence implements kotlin.sequences.Sequence<androidx.compose.ui.platform.ValueElement> {
    ctor public ValueElementSequence();
    method public java.util.Iterator<androidx.compose.ui.platform.ValueElement> iterator();
    method public operator void set(String name, Object? value);
  }

  public interface ViewCompositionStrategy {
    method public kotlin.jvm.functions.Function0<kotlin.Unit> installFor(androidx.compose.ui.platform.AbstractComposeView view);
    field public static final androidx.compose.ui.platform.ViewCompositionStrategy.Companion Companion;
  }

  public static final class ViewCompositionStrategy.Companion {
  }

  public static final class ViewCompositionStrategy.DisposeOnDetachedFromWindow implements androidx.compose.ui.platform.ViewCompositionStrategy {
    method public kotlin.jvm.functions.Function0<kotlin.Unit> installFor(androidx.compose.ui.platform.AbstractComposeView view);
    field public static final androidx.compose.ui.platform.ViewCompositionStrategy.DisposeOnDetachedFromWindow INSTANCE;
  }

  public static final class ViewCompositionStrategy.DisposeOnLifecycleDestroyed implements androidx.compose.ui.platform.ViewCompositionStrategy {
    ctor public ViewCompositionStrategy.DisposeOnLifecycleDestroyed(androidx.lifecycle.Lifecycle lifecycle);
    ctor public ViewCompositionStrategy.DisposeOnLifecycleDestroyed(androidx.lifecycle.LifecycleOwner lifecycleOwner);
    method public kotlin.jvm.functions.Function0<kotlin.Unit> installFor(androidx.compose.ui.platform.AbstractComposeView view);
  }

  public static final class ViewCompositionStrategy.DisposeOnViewTreeLifecycleDestroyed implements androidx.compose.ui.platform.ViewCompositionStrategy {
    method public kotlin.jvm.functions.Function0<kotlin.Unit> installFor(androidx.compose.ui.platform.AbstractComposeView view);
    field public static final androidx.compose.ui.platform.ViewCompositionStrategy.DisposeOnViewTreeLifecycleDestroyed INSTANCE;
  }

  public final class ViewCompositionStrategy_androidKt {
  }

  public interface ViewConfiguration {
    method public long getDoubleTapMinTimeMillis();
    method public long getDoubleTapTimeoutMillis();
    method public long getLongPressTimeoutMillis();
    method public default long getMinimumTouchTargetSize();
    method public float getTouchSlop();
    property public abstract long doubleTapMinTimeMillis;
    property public abstract long doubleTapTimeoutMillis;
    property public abstract long longPressTimeoutMillis;
    property public default long minimumTouchTargetSize;
    property public abstract float touchSlop;
  }

  public interface ViewRootForInspector {
    method public default androidx.compose.ui.platform.AbstractComposeView? getSubCompositionView();
    method public default android.view.View? getViewRoot();
    property public default androidx.compose.ui.platform.AbstractComposeView? subCompositionView;
    property public default android.view.View? viewRoot;
  }

  @VisibleForTesting public interface ViewRootForTest extends androidx.compose.ui.node.RootForTest {
    method public boolean getHasPendingMeasureOrLayout();
    method public android.view.View getView();
    method public void invalidateDescendants();
    method public boolean isLifecycleInResumedState();
    property public abstract boolean hasPendingMeasureOrLayout;
    property public abstract boolean isLifecycleInResumedState;
    property public abstract android.view.View view;
    field public static final androidx.compose.ui.platform.ViewRootForTest.Companion Companion;
  }

  public static final class ViewRootForTest.Companion {
    method public kotlin.jvm.functions.Function1<androidx.compose.ui.platform.ViewRootForTest,kotlin.Unit>? getOnViewCreatedCallback();
    method public void setOnViewCreatedCallback(kotlin.jvm.functions.Function1<? super androidx.compose.ui.platform.ViewRootForTest,kotlin.Unit>? onViewCreatedCallback);
    property public final kotlin.jvm.functions.Function1<androidx.compose.ui.platform.ViewRootForTest,kotlin.Unit>? onViewCreatedCallback;
  }

  @androidx.compose.runtime.Stable public interface WindowInfo {
    method public boolean isWindowFocused();
    property public abstract boolean isWindowFocused;
  }

  public final class WindowInfoKt {
  }

  @androidx.compose.ui.InternalComposeUiApi public fun interface WindowRecomposerFactory {
    method public androidx.compose.runtime.Recomposer createRecomposer(android.view.View windowRootView);
    field public static final androidx.compose.ui.platform.WindowRecomposerFactory.Companion Companion;
  }

  public static final class WindowRecomposerFactory.Companion {
    method public androidx.compose.ui.platform.WindowRecomposerFactory getLifecycleAware();
    property public final androidx.compose.ui.platform.WindowRecomposerFactory LifecycleAware;
  }

  @androidx.compose.ui.InternalComposeUiApi public final class WindowRecomposerPolicy {
    method public void setFactory(androidx.compose.ui.platform.WindowRecomposerFactory factory);
    method public inline <R> R! withFactory(androidx.compose.ui.platform.WindowRecomposerFactory factory, kotlin.jvm.functions.Function0<? extends R> block);
    field public static final androidx.compose.ui.platform.WindowRecomposerPolicy INSTANCE;
  }

  public final class WindowRecomposer_androidKt {
    method public static androidx.compose.runtime.CompositionContext? findViewTreeCompositionContext(android.view.View);
    method public static androidx.compose.runtime.CompositionContext? getCompositionContext(android.view.View);
    method public static void setCompositionContext(android.view.View, androidx.compose.runtime.CompositionContext? value);
  }

  public final class Wrapper_androidKt {
  }

}

package androidx.compose.ui.platform.accessibility {

  public final class CollectionInfoKt {
  }

}

package androidx.compose.ui.platform.actionmodecallback {

  public final class TextActionModeCallback_androidKt {
  }

}

package androidx.compose.ui.res {

  public final class ColorResources_androidKt {
    method @androidx.compose.runtime.Composable @androidx.compose.runtime.ReadOnlyComposable public static long colorResource(@ColorRes int id);
  }

  public final class FontResources_androidKt {
    method @androidx.compose.runtime.Composable @androidx.compose.runtime.ReadOnlyComposable public static androidx.compose.ui.text.font.Typeface fontResource(androidx.compose.ui.text.font.FontFamily fontFamily);
  }

  public final class ImageResources_androidKt {
    method public static androidx.compose.ui.graphics.ImageBitmap imageResource(androidx.compose.ui.graphics.ImageBitmap.Companion, android.content.res.Resources res, @DrawableRes int id);
    method @androidx.compose.runtime.Composable public static androidx.compose.ui.graphics.ImageBitmap imageResource(androidx.compose.ui.graphics.ImageBitmap.Companion, @DrawableRes int id);
  }

  public final class PainterResources_androidKt {
    method @androidx.compose.runtime.Composable public static androidx.compose.ui.graphics.painter.Painter painterResource(@DrawableRes int id);
  }

  public final class PrimitiveResources_androidKt {
    method @androidx.compose.runtime.Composable @androidx.compose.runtime.ReadOnlyComposable public static boolean booleanResource(@BoolRes int id);
    method @androidx.compose.runtime.Composable @androidx.compose.runtime.ReadOnlyComposable public static float dimensionResource(@DimenRes int id);
    method @androidx.compose.runtime.Composable @androidx.compose.runtime.ReadOnlyComposable public static int[] integerArrayResource(@ArrayRes int id);
    method @androidx.compose.runtime.Composable @androidx.compose.runtime.ReadOnlyComposable public static int integerResource(@IntegerRes int id);
  }

  public final class StringResources_androidKt {
    method @androidx.compose.runtime.Composable @androidx.compose.runtime.ReadOnlyComposable public static String![] stringArrayResource(@ArrayRes int id);
    method @androidx.compose.runtime.Composable @androidx.compose.runtime.ReadOnlyComposable public static String stringResource(@StringRes int id);
    method @androidx.compose.runtime.Composable @androidx.compose.runtime.ReadOnlyComposable public static String stringResource(@StringRes int id, java.lang.Object... formatArgs);
  }

  public final class VectorResources_androidKt {
    method @androidx.compose.runtime.Composable public static androidx.compose.ui.graphics.vector.ImageVector vectorResource(androidx.compose.ui.graphics.vector.ImageVector.Companion, @DrawableRes int id);
    method @kotlin.jvm.Throws(exceptionClasses=XmlPullParserException::class) public static androidx.compose.ui.graphics.vector.ImageVector vectorResource(androidx.compose.ui.graphics.vector.ImageVector.Companion, optional android.content.res.Resources.Theme? theme, android.content.res.Resources res, int resId) throws org.xmlpull.v1.XmlPullParserException;
  }

}

package androidx.compose.ui.semantics {

  public final class AccessibilityAction<T extends kotlin.Function<? extends java.lang.Boolean>> {
    ctor public AccessibilityAction(String? label, T? action);
    method public T? getAction();
    method public String? getLabel();
    property public final T? action;
    property public final String? label;
  }

  public final class CollectionInfo {
    ctor public CollectionInfo(int rowCount, int columnCount);
    method public int getColumnCount();
    method public int getRowCount();
    property public final int columnCount;
    property public final int rowCount;
  }

  public final class CollectionItemInfo {
    ctor public CollectionItemInfo(int rowIndex, int rowSpan, int columnIndex, int columnSpan);
    method public int getColumnIndex();
    method public int getColumnSpan();
    method public int getRowIndex();
    method public int getRowSpan();
    property public final int columnIndex;
    property public final int columnSpan;
    property public final int rowIndex;
    property public final int rowSpan;
  }

  public final class CustomAccessibilityAction {
    ctor public CustomAccessibilityAction(String label, kotlin.jvm.functions.Function0<java.lang.Boolean> action);
    method public kotlin.jvm.functions.Function0<java.lang.Boolean> getAction();
    method public String getLabel();
    property public final kotlin.jvm.functions.Function0<java.lang.Boolean> action;
    property public final String label;
  }

  @androidx.compose.runtime.Immutable public final inline class LiveRegionMode {
    ctor public LiveRegionMode();
  }

  public static final class LiveRegionMode.Companion {
    method public int getAssertive();
    method public int getPolite();
    property public final int Assertive;
    property public final int Polite;
  }

  public final class ProgressBarRangeInfo {
    ctor public ProgressBarRangeInfo(float current, kotlin.ranges.ClosedFloatingPointRange<java.lang.Float> range, optional int steps);
    method public float getCurrent();
    method public kotlin.ranges.ClosedFloatingPointRange<java.lang.Float> getRange();
    method public int getSteps();
    property public final float current;
    property public final kotlin.ranges.ClosedFloatingPointRange<java.lang.Float> range;
    property public final int steps;
    field public static final androidx.compose.ui.semantics.ProgressBarRangeInfo.Companion Companion;
  }

  public static final class ProgressBarRangeInfo.Companion {
    method public androidx.compose.ui.semantics.ProgressBarRangeInfo getIndeterminate();
    property public final androidx.compose.ui.semantics.ProgressBarRangeInfo Indeterminate;
  }

  @androidx.compose.runtime.Immutable public final inline class Role {
    ctor public Role();
  }

  public static final class Role.Companion {
    method public int getButton();
    method public int getCheckbox();
    method public int getImage();
    method public int getRadioButton();
    method public int getSwitch();
    method public int getTab();
    property public final int Button;
    property public final int Checkbox;
    property public final int Image;
    property public final int RadioButton;
    property public final int Switch;
    property public final int Tab;
  }

  public final class ScrollAxisRange {
    ctor public ScrollAxisRange(kotlin.jvm.functions.Function0<java.lang.Float> value, kotlin.jvm.functions.Function0<java.lang.Float> maxValue, optional boolean reverseScrolling);
    method public kotlin.jvm.functions.Function0<java.lang.Float> getMaxValue();
    method public boolean getReverseScrolling();
    method public kotlin.jvm.functions.Function0<java.lang.Float> getValue();
    property public final kotlin.jvm.functions.Function0<java.lang.Float> maxValue;
    property public final boolean reverseScrolling;
    property public final kotlin.jvm.functions.Function0<java.lang.Float> value;
  }

  public final class SemanticsActions {
    method public androidx.compose.ui.semantics.SemanticsPropertyKey<androidx.compose.ui.semantics.AccessibilityAction<kotlin.jvm.functions.Function0<java.lang.Boolean>>> getCollapse();
    method public androidx.compose.ui.semantics.SemanticsPropertyKey<androidx.compose.ui.semantics.AccessibilityAction<kotlin.jvm.functions.Function0<java.lang.Boolean>>> getCopyText();
    method public androidx.compose.ui.semantics.SemanticsPropertyKey<java.util.List<androidx.compose.ui.semantics.CustomAccessibilityAction>> getCustomActions();
    method public androidx.compose.ui.semantics.SemanticsPropertyKey<androidx.compose.ui.semantics.AccessibilityAction<kotlin.jvm.functions.Function0<java.lang.Boolean>>> getCutText();
    method public androidx.compose.ui.semantics.SemanticsPropertyKey<androidx.compose.ui.semantics.AccessibilityAction<kotlin.jvm.functions.Function0<java.lang.Boolean>>> getDismiss();
    method public androidx.compose.ui.semantics.SemanticsPropertyKey<androidx.compose.ui.semantics.AccessibilityAction<kotlin.jvm.functions.Function0<java.lang.Boolean>>> getExpand();
    method public androidx.compose.ui.semantics.SemanticsPropertyKey<androidx.compose.ui.semantics.AccessibilityAction<kotlin.jvm.functions.Function1<java.util.List<androidx.compose.ui.text.TextLayoutResult>,java.lang.Boolean>>> getGetTextLayoutResult();
    method public androidx.compose.ui.semantics.SemanticsPropertyKey<androidx.compose.ui.semantics.AccessibilityAction<kotlin.jvm.functions.Function0<java.lang.Boolean>>> getOnClick();
    method public androidx.compose.ui.semantics.SemanticsPropertyKey<androidx.compose.ui.semantics.AccessibilityAction<kotlin.jvm.functions.Function0<java.lang.Boolean>>> getOnLongClick();
    method public androidx.compose.ui.semantics.SemanticsPropertyKey<androidx.compose.ui.semantics.AccessibilityAction<kotlin.jvm.functions.Function0<java.lang.Boolean>>> getPasteText();
    method public androidx.compose.ui.semantics.SemanticsPropertyKey<androidx.compose.ui.semantics.AccessibilityAction<kotlin.jvm.functions.Function2<java.lang.Float,java.lang.Float,java.lang.Boolean>>> getScrollBy();
    method public androidx.compose.ui.semantics.SemanticsPropertyKey<androidx.compose.ui.semantics.AccessibilityAction<kotlin.jvm.functions.Function1<java.lang.Integer,java.lang.Boolean>>> getScrollToIndex();
    method public androidx.compose.ui.semantics.SemanticsPropertyKey<androidx.compose.ui.semantics.AccessibilityAction<kotlin.jvm.functions.Function1<java.lang.Float,java.lang.Boolean>>> getSetProgress();
    method public androidx.compose.ui.semantics.SemanticsPropertyKey<androidx.compose.ui.semantics.AccessibilityAction<kotlin.jvm.functions.Function3<java.lang.Integer,java.lang.Integer,java.lang.Boolean,java.lang.Boolean>>> getSetSelection();
    method public androidx.compose.ui.semantics.SemanticsPropertyKey<androidx.compose.ui.semantics.AccessibilityAction<kotlin.jvm.functions.Function1<androidx.compose.ui.text.AnnotatedString,java.lang.Boolean>>> getSetText();
    property public final androidx.compose.ui.semantics.SemanticsPropertyKey<androidx.compose.ui.semantics.AccessibilityAction<kotlin.jvm.functions.Function0<java.lang.Boolean>>> Collapse;
    property public final androidx.compose.ui.semantics.SemanticsPropertyKey<androidx.compose.ui.semantics.AccessibilityAction<kotlin.jvm.functions.Function0<java.lang.Boolean>>> CopyText;
    property public final androidx.compose.ui.semantics.SemanticsPropertyKey<java.util.List<androidx.compose.ui.semantics.CustomAccessibilityAction>> CustomActions;
    property public final androidx.compose.ui.semantics.SemanticsPropertyKey<androidx.compose.ui.semantics.AccessibilityAction<kotlin.jvm.functions.Function0<java.lang.Boolean>>> CutText;
    property public final androidx.compose.ui.semantics.SemanticsPropertyKey<androidx.compose.ui.semantics.AccessibilityAction<kotlin.jvm.functions.Function0<java.lang.Boolean>>> Dismiss;
    property public final androidx.compose.ui.semantics.SemanticsPropertyKey<androidx.compose.ui.semantics.AccessibilityAction<kotlin.jvm.functions.Function0<java.lang.Boolean>>> Expand;
    property public final androidx.compose.ui.semantics.SemanticsPropertyKey<androidx.compose.ui.semantics.AccessibilityAction<kotlin.jvm.functions.Function1<java.util.List<androidx.compose.ui.text.TextLayoutResult>,java.lang.Boolean>>> GetTextLayoutResult;
    property public final androidx.compose.ui.semantics.SemanticsPropertyKey<androidx.compose.ui.semantics.AccessibilityAction<kotlin.jvm.functions.Function0<java.lang.Boolean>>> OnClick;
    property public final androidx.compose.ui.semantics.SemanticsPropertyKey<androidx.compose.ui.semantics.AccessibilityAction<kotlin.jvm.functions.Function0<java.lang.Boolean>>> OnLongClick;
    property public final androidx.compose.ui.semantics.SemanticsPropertyKey<androidx.compose.ui.semantics.AccessibilityAction<kotlin.jvm.functions.Function0<java.lang.Boolean>>> PasteText;
    property public final androidx.compose.ui.semantics.SemanticsPropertyKey<androidx.compose.ui.semantics.AccessibilityAction<kotlin.jvm.functions.Function2<java.lang.Float,java.lang.Float,java.lang.Boolean>>> ScrollBy;
    property public final androidx.compose.ui.semantics.SemanticsPropertyKey<androidx.compose.ui.semantics.AccessibilityAction<kotlin.jvm.functions.Function1<java.lang.Integer,java.lang.Boolean>>> ScrollToIndex;
    property public final androidx.compose.ui.semantics.SemanticsPropertyKey<androidx.compose.ui.semantics.AccessibilityAction<kotlin.jvm.functions.Function1<java.lang.Float,java.lang.Boolean>>> SetProgress;
    property public final androidx.compose.ui.semantics.SemanticsPropertyKey<androidx.compose.ui.semantics.AccessibilityAction<kotlin.jvm.functions.Function3<java.lang.Integer,java.lang.Integer,java.lang.Boolean,java.lang.Boolean>>> SetSelection;
    property public final androidx.compose.ui.semantics.SemanticsPropertyKey<androidx.compose.ui.semantics.AccessibilityAction<kotlin.jvm.functions.Function1<androidx.compose.ui.text.AnnotatedString,java.lang.Boolean>>> SetText;
    field public static final androidx.compose.ui.semantics.SemanticsActions INSTANCE;
  }

  public final class SemanticsConfiguration implements java.lang.Iterable<java.util.Map.Entry<? extends androidx.compose.ui.semantics.SemanticsPropertyKey<?>,?>> kotlin.jvm.internal.markers.KMappedMarker androidx.compose.ui.semantics.SemanticsPropertyReceiver {
    ctor public SemanticsConfiguration();
    method public operator <T> boolean contains(androidx.compose.ui.semantics.SemanticsPropertyKey<T> key);
    method public androidx.compose.ui.semantics.SemanticsConfiguration copy();
    method public operator <T> T! get(androidx.compose.ui.semantics.SemanticsPropertyKey<T> key);
    method public <T> T! getOrElse(androidx.compose.ui.semantics.SemanticsPropertyKey<T> key, kotlin.jvm.functions.Function0<? extends T> defaultValue);
    method public <T> T? getOrElseNullable(androidx.compose.ui.semantics.SemanticsPropertyKey<T> key, kotlin.jvm.functions.Function0<? extends T> defaultValue);
    method public boolean isClearingSemantics();
    method public boolean isMergingSemanticsOfDescendants();
    method public java.util.Iterator<java.util.Map.Entry<androidx.compose.ui.semantics.SemanticsPropertyKey<?>,java.lang.Object>> iterator();
    method public <T> void set(androidx.compose.ui.semantics.SemanticsPropertyKey<T> key, T? value);
    method public void setClearingSemantics(boolean isClearingSemantics);
    method public void setMergingSemanticsOfDescendants(boolean isMergingSemanticsOfDescendants);
    property public final boolean isClearingSemantics;
    property public final boolean isMergingSemanticsOfDescendants;
  }

  public final class SemanticsConfigurationKt {
    method public static <T> T? getOrNull(androidx.compose.ui.semantics.SemanticsConfiguration, androidx.compose.ui.semantics.SemanticsPropertyKey<T> key);
  }

  public interface SemanticsModifier extends androidx.compose.ui.Modifier.Element {
    method public int getId();
    method public androidx.compose.ui.semantics.SemanticsConfiguration getSemanticsConfiguration();
    property public abstract int id;
    property public abstract androidx.compose.ui.semantics.SemanticsConfiguration semanticsConfiguration;
  }

  public final class SemanticsModifierKt {
    method public static androidx.compose.ui.Modifier clearAndSetSemantics(androidx.compose.ui.Modifier, kotlin.jvm.functions.Function1<? super androidx.compose.ui.semantics.SemanticsPropertyReceiver,kotlin.Unit> properties);
    method public static androidx.compose.ui.Modifier semantics(androidx.compose.ui.Modifier, optional boolean mergeDescendants, kotlin.jvm.functions.Function1<? super androidx.compose.ui.semantics.SemanticsPropertyReceiver,kotlin.Unit> properties);
  }

  public final class SemanticsNode {
    method public int getAlignmentLinePosition(androidx.compose.ui.layout.AlignmentLine alignmentLine);
    method public androidx.compose.ui.geometry.Rect getBoundsInRoot();
    method public androidx.compose.ui.geometry.Rect getBoundsInWindow();
    method public java.util.List<androidx.compose.ui.semantics.SemanticsNode> getChildren();
    method public androidx.compose.ui.semantics.SemanticsConfiguration getConfig();
    method public int getId();
    method public androidx.compose.ui.layout.LayoutInfo getLayoutInfo();
    method public boolean getMergingEnabled();
    method public androidx.compose.ui.semantics.SemanticsNode? getParent();
    method public long getPositionInRoot();
    method public long getPositionInWindow();
    method public androidx.compose.ui.node.RootForTest? getRoot();
    method public long getSize();
    method public androidx.compose.ui.geometry.Rect getTouchBoundsInRoot();
    method public boolean isRoot();
    property public final androidx.compose.ui.geometry.Rect boundsInRoot;
    property public final androidx.compose.ui.geometry.Rect boundsInWindow;
    property public final java.util.List<androidx.compose.ui.semantics.SemanticsNode> children;
    property public final androidx.compose.ui.semantics.SemanticsConfiguration config;
    property public final int id;
    property public final boolean isRoot;
    property public final androidx.compose.ui.layout.LayoutInfo layoutInfo;
    property public final boolean mergingEnabled;
    property public final androidx.compose.ui.semantics.SemanticsNode? parent;
    property public final long positionInRoot;
    property public final long positionInWindow;
    property public final androidx.compose.ui.node.RootForTest? root;
    property public final long size;
    property public final androidx.compose.ui.geometry.Rect touchBoundsInRoot;
  }

  public final class SemanticsNodeKt {
  }

  public final class SemanticsOwner {
    method public androidx.compose.ui.semantics.SemanticsNode getRootSemanticsNode();
    method public androidx.compose.ui.semantics.SemanticsNode getUnmergedRootSemanticsNode();
    property public final androidx.compose.ui.semantics.SemanticsNode rootSemanticsNode;
    property public final androidx.compose.ui.semantics.SemanticsNode unmergedRootSemanticsNode;
  }

  public final class SemanticsOwnerKt {
    method public static java.util.List<androidx.compose.ui.semantics.SemanticsNode> getAllSemanticsNodes(androidx.compose.ui.semantics.SemanticsOwner, boolean mergingEnabled);
  }

  public final class SemanticsProperties {
    method public androidx.compose.ui.semantics.SemanticsPropertyKey<androidx.compose.ui.semantics.CollectionInfo> getCollectionInfo();
    method public androidx.compose.ui.semantics.SemanticsPropertyKey<androidx.compose.ui.semantics.CollectionItemInfo> getCollectionItemInfo();
    method public androidx.compose.ui.semantics.SemanticsPropertyKey<java.util.List<java.lang.String>> getContentDescription();
    method public androidx.compose.ui.semantics.SemanticsPropertyKey<kotlin.Unit> getDisabled();
    method public androidx.compose.ui.semantics.SemanticsPropertyKey<androidx.compose.ui.text.AnnotatedString> getEditableText();
    method public androidx.compose.ui.semantics.SemanticsPropertyKey<java.lang.String> getError();
    method public androidx.compose.ui.semantics.SemanticsPropertyKey<java.lang.Boolean> getFocused();
    method public androidx.compose.ui.semantics.SemanticsPropertyKey<kotlin.Unit> getHeading();
    method public androidx.compose.ui.semantics.SemanticsPropertyKey<androidx.compose.ui.semantics.ScrollAxisRange> getHorizontalScrollAxisRange();
    method public androidx.compose.ui.semantics.SemanticsPropertyKey<androidx.compose.ui.text.input.ImeAction> getImeAction();
    method public androidx.compose.ui.semantics.SemanticsPropertyKey<kotlin.jvm.functions.Function1<java.lang.Object,java.lang.Integer>> getIndexForKey();
    method public androidx.compose.ui.semantics.SemanticsPropertyKey<kotlin.Unit> getInvisibleToUser();
    method public androidx.compose.ui.semantics.SemanticsPropertyKey<kotlin.Unit> getIsDialog();
    method public androidx.compose.ui.semantics.SemanticsPropertyKey<kotlin.Unit> getIsPopup();
    method public androidx.compose.ui.semantics.SemanticsPropertyKey<androidx.compose.ui.semantics.LiveRegionMode> getLiveRegion();
    method public androidx.compose.ui.semantics.SemanticsPropertyKey<java.lang.String> getPaneTitle();
    method public androidx.compose.ui.semantics.SemanticsPropertyKey<kotlin.Unit> getPassword();
    method public androidx.compose.ui.semantics.SemanticsPropertyKey<androidx.compose.ui.semantics.ProgressBarRangeInfo> getProgressBarRangeInfo();
    method public androidx.compose.ui.semantics.SemanticsPropertyKey<androidx.compose.ui.semantics.Role> getRole();
    method public androidx.compose.ui.semantics.SemanticsPropertyKey<kotlin.Unit> getSelectableGroup();
    method public androidx.compose.ui.semantics.SemanticsPropertyKey<java.lang.Boolean> getSelected();
    method public androidx.compose.ui.semantics.SemanticsPropertyKey<java.lang.String> getStateDescription();
    method public androidx.compose.ui.semantics.SemanticsPropertyKey<java.lang.String> getTestTag();
    method public androidx.compose.ui.semantics.SemanticsPropertyKey<java.util.List<androidx.compose.ui.text.AnnotatedString>> getText();
    method public androidx.compose.ui.semantics.SemanticsPropertyKey<androidx.compose.ui.text.TextRange> getTextSelectionRange();
    method public androidx.compose.ui.semantics.SemanticsPropertyKey<androidx.compose.ui.state.ToggleableState> getToggleableState();
    method public androidx.compose.ui.semantics.SemanticsPropertyKey<androidx.compose.ui.semantics.ScrollAxisRange> getVerticalScrollAxisRange();
    property public final androidx.compose.ui.semantics.SemanticsPropertyKey<androidx.compose.ui.semantics.CollectionInfo> CollectionInfo;
    property public final androidx.compose.ui.semantics.SemanticsPropertyKey<androidx.compose.ui.semantics.CollectionItemInfo> CollectionItemInfo;
    property public final androidx.compose.ui.semantics.SemanticsPropertyKey<java.util.List<java.lang.String>> ContentDescription;
    property public final androidx.compose.ui.semantics.SemanticsPropertyKey<kotlin.Unit> Disabled;
    property public final androidx.compose.ui.semantics.SemanticsPropertyKey<androidx.compose.ui.text.AnnotatedString> EditableText;
    property public final androidx.compose.ui.semantics.SemanticsPropertyKey<java.lang.String> Error;
    property public final androidx.compose.ui.semantics.SemanticsPropertyKey<java.lang.Boolean> Focused;
    property public final androidx.compose.ui.semantics.SemanticsPropertyKey<kotlin.Unit> Heading;
    property public final androidx.compose.ui.semantics.SemanticsPropertyKey<androidx.compose.ui.semantics.ScrollAxisRange> HorizontalScrollAxisRange;
    property public final androidx.compose.ui.semantics.SemanticsPropertyKey<androidx.compose.ui.text.input.ImeAction> ImeAction;
    property public final androidx.compose.ui.semantics.SemanticsPropertyKey<kotlin.jvm.functions.Function1<java.lang.Object,java.lang.Integer>> IndexForKey;
    property public final androidx.compose.ui.semantics.SemanticsPropertyKey<kotlin.Unit> InvisibleToUser;
    property public final androidx.compose.ui.semantics.SemanticsPropertyKey<kotlin.Unit> IsDialog;
    property public final androidx.compose.ui.semantics.SemanticsPropertyKey<kotlin.Unit> IsPopup;
    property public final androidx.compose.ui.semantics.SemanticsPropertyKey<androidx.compose.ui.semantics.LiveRegionMode> LiveRegion;
    property public final androidx.compose.ui.semantics.SemanticsPropertyKey<java.lang.String> PaneTitle;
    property public final androidx.compose.ui.semantics.SemanticsPropertyKey<kotlin.Unit> Password;
    property public final androidx.compose.ui.semantics.SemanticsPropertyKey<androidx.compose.ui.semantics.ProgressBarRangeInfo> ProgressBarRangeInfo;
    property public final androidx.compose.ui.semantics.SemanticsPropertyKey<androidx.compose.ui.semantics.Role> Role;
    property public final androidx.compose.ui.semantics.SemanticsPropertyKey<kotlin.Unit> SelectableGroup;
    property public final androidx.compose.ui.semantics.SemanticsPropertyKey<java.lang.Boolean> Selected;
    property public final androidx.compose.ui.semantics.SemanticsPropertyKey<java.lang.String> StateDescription;
    property public final androidx.compose.ui.semantics.SemanticsPropertyKey<java.lang.String> TestTag;
    property public final androidx.compose.ui.semantics.SemanticsPropertyKey<java.util.List<androidx.compose.ui.text.AnnotatedString>> Text;
    property public final androidx.compose.ui.semantics.SemanticsPropertyKey<androidx.compose.ui.text.TextRange> TextSelectionRange;
    property public final androidx.compose.ui.semantics.SemanticsPropertyKey<androidx.compose.ui.state.ToggleableState> ToggleableState;
    property public final androidx.compose.ui.semantics.SemanticsPropertyKey<androidx.compose.ui.semantics.ScrollAxisRange> VerticalScrollAxisRange;
    field public static final androidx.compose.ui.semantics.SemanticsProperties INSTANCE;
  }

  public final class SemanticsPropertiesKt {
    method public static void collapse(androidx.compose.ui.semantics.SemanticsPropertyReceiver, optional String? label, kotlin.jvm.functions.Function0<java.lang.Boolean>? action);
    method public static void copyText(androidx.compose.ui.semantics.SemanticsPropertyReceiver, optional String? label, kotlin.jvm.functions.Function0<java.lang.Boolean>? action);
    method public static void cutText(androidx.compose.ui.semantics.SemanticsPropertyReceiver, optional String? label, kotlin.jvm.functions.Function0<java.lang.Boolean>? action);
    method public static void dialog(androidx.compose.ui.semantics.SemanticsPropertyReceiver);
    method public static void disabled(androidx.compose.ui.semantics.SemanticsPropertyReceiver);
    method public static void dismiss(androidx.compose.ui.semantics.SemanticsPropertyReceiver, optional String? label, kotlin.jvm.functions.Function0<java.lang.Boolean>? action);
    method public static void error(androidx.compose.ui.semantics.SemanticsPropertyReceiver, String description);
    method public static void expand(androidx.compose.ui.semantics.SemanticsPropertyReceiver, optional String? label, kotlin.jvm.functions.Function0<java.lang.Boolean>? action);
    method public static androidx.compose.ui.semantics.CollectionInfo getCollectionInfo(androidx.compose.ui.semantics.SemanticsPropertyReceiver);
    method public static androidx.compose.ui.semantics.CollectionItemInfo getCollectionItemInfo(androidx.compose.ui.semantics.SemanticsPropertyReceiver);
    method public static String getContentDescription(androidx.compose.ui.semantics.SemanticsPropertyReceiver);
    method public static java.util.List<androidx.compose.ui.semantics.CustomAccessibilityAction> getCustomActions(androidx.compose.ui.semantics.SemanticsPropertyReceiver);
    method public static androidx.compose.ui.text.AnnotatedString getEditableText(androidx.compose.ui.semantics.SemanticsPropertyReceiver);
    method public static boolean getFocused(androidx.compose.ui.semantics.SemanticsPropertyReceiver);
    method public static androidx.compose.ui.semantics.ScrollAxisRange getHorizontalScrollAxisRange(androidx.compose.ui.semantics.SemanticsPropertyReceiver);
    method public static int getImeAction(androidx.compose.ui.semantics.SemanticsPropertyReceiver);
    method public static int getLiveRegion(androidx.compose.ui.semantics.SemanticsPropertyReceiver);
    method public static String getPaneTitle(androidx.compose.ui.semantics.SemanticsPropertyReceiver);
    method public static androidx.compose.ui.semantics.ProgressBarRangeInfo getProgressBarRangeInfo(androidx.compose.ui.semantics.SemanticsPropertyReceiver);
    method public static int getRole(androidx.compose.ui.semantics.SemanticsPropertyReceiver);
    method public static boolean getSelected(androidx.compose.ui.semantics.SemanticsPropertyReceiver);
    method public static String getStateDescription(androidx.compose.ui.semantics.SemanticsPropertyReceiver);
    method public static String getTestTag(androidx.compose.ui.semantics.SemanticsPropertyReceiver);
    method public static androidx.compose.ui.text.AnnotatedString getText(androidx.compose.ui.semantics.SemanticsPropertyReceiver);
    method public static void getTextLayoutResult(androidx.compose.ui.semantics.SemanticsPropertyReceiver, optional String? label, kotlin.jvm.functions.Function1<? super java.util.List<androidx.compose.ui.text.TextLayoutResult>,java.lang.Boolean>? action);
    method public static long getTextSelectionRange(androidx.compose.ui.semantics.SemanticsPropertyReceiver);
    method public static androidx.compose.ui.state.ToggleableState getToggleableState(androidx.compose.ui.semantics.SemanticsPropertyReceiver);
    method public static androidx.compose.ui.semantics.ScrollAxisRange getVerticalScrollAxisRange(androidx.compose.ui.semantics.SemanticsPropertyReceiver);
    method public static void heading(androidx.compose.ui.semantics.SemanticsPropertyReceiver);
    method public static void indexForKey(androidx.compose.ui.semantics.SemanticsPropertyReceiver, kotlin.jvm.functions.Function1<java.lang.Object,java.lang.Integer> mapping);
    method @androidx.compose.ui.ExperimentalComposeUiApi public static void invisibleToUser(androidx.compose.ui.semantics.SemanticsPropertyReceiver);
    method public static void onClick(androidx.compose.ui.semantics.SemanticsPropertyReceiver, optional String? label, kotlin.jvm.functions.Function0<java.lang.Boolean>? action);
    method public static void onLongClick(androidx.compose.ui.semantics.SemanticsPropertyReceiver, optional String? label, kotlin.jvm.functions.Function0<java.lang.Boolean>? action);
    method public static void password(androidx.compose.ui.semantics.SemanticsPropertyReceiver);
    method public static void pasteText(androidx.compose.ui.semantics.SemanticsPropertyReceiver, optional String? label, kotlin.jvm.functions.Function0<java.lang.Boolean>? action);
    method public static void popup(androidx.compose.ui.semantics.SemanticsPropertyReceiver);
    method public static void scrollBy(androidx.compose.ui.semantics.SemanticsPropertyReceiver, optional String? label, kotlin.jvm.functions.Function2<? super java.lang.Float,? super java.lang.Float,java.lang.Boolean>? action);
    method public static void scrollToIndex(androidx.compose.ui.semantics.SemanticsPropertyReceiver, optional String? label, kotlin.jvm.functions.Function1<? super java.lang.Integer,java.lang.Boolean> action);
    method public static void selectableGroup(androidx.compose.ui.semantics.SemanticsPropertyReceiver);
    method public static void setCollectionInfo(androidx.compose.ui.semantics.SemanticsPropertyReceiver, androidx.compose.ui.semantics.CollectionInfo collectionInfo);
    method public static void setCollectionItemInfo(androidx.compose.ui.semantics.SemanticsPropertyReceiver, androidx.compose.ui.semantics.CollectionItemInfo collectionItemInfo);
    method public static void setContentDescription(androidx.compose.ui.semantics.SemanticsPropertyReceiver, String value);
    method public static void setCustomActions(androidx.compose.ui.semantics.SemanticsPropertyReceiver, java.util.List<androidx.compose.ui.semantics.CustomAccessibilityAction> customActions);
    method public static void setEditableText(androidx.compose.ui.semantics.SemanticsPropertyReceiver, androidx.compose.ui.text.AnnotatedString editableText);
    method public static void setFocused(androidx.compose.ui.semantics.SemanticsPropertyReceiver, boolean focused);
    method public static void setHorizontalScrollAxisRange(androidx.compose.ui.semantics.SemanticsPropertyReceiver, androidx.compose.ui.semantics.ScrollAxisRange horizontalScrollAxisRange);
    method public static void setImeAction(androidx.compose.ui.semantics.SemanticsPropertyReceiver, int imeAction);
    method public static void setLiveRegion(androidx.compose.ui.semantics.SemanticsPropertyReceiver, int liveRegion);
    method public static void setPaneTitle(androidx.compose.ui.semantics.SemanticsPropertyReceiver, String paneTitle);
    method public static void setProgress(androidx.compose.ui.semantics.SemanticsPropertyReceiver, optional String? label, kotlin.jvm.functions.Function1<? super java.lang.Float,java.lang.Boolean>? action);
    method public static void setProgressBarRangeInfo(androidx.compose.ui.semantics.SemanticsPropertyReceiver, androidx.compose.ui.semantics.ProgressBarRangeInfo progressBarRangeInfo);
    method public static void setRole(androidx.compose.ui.semantics.SemanticsPropertyReceiver, int role);
    method public static void setSelected(androidx.compose.ui.semantics.SemanticsPropertyReceiver, boolean selected);
    method public static void setSelection(androidx.compose.ui.semantics.SemanticsPropertyReceiver, optional String? label, kotlin.jvm.functions.Function3<? super java.lang.Integer,? super java.lang.Integer,? super java.lang.Boolean,java.lang.Boolean>? action);
    method public static void setStateDescription(androidx.compose.ui.semantics.SemanticsPropertyReceiver, String stateDescription);
    method public static void setTestTag(androidx.compose.ui.semantics.SemanticsPropertyReceiver, String testTag);
    method public static void setText(androidx.compose.ui.semantics.SemanticsPropertyReceiver, androidx.compose.ui.text.AnnotatedString value);
    method public static void setText(androidx.compose.ui.semantics.SemanticsPropertyReceiver, optional String? label, kotlin.jvm.functions.Function1<? super androidx.compose.ui.text.AnnotatedString,java.lang.Boolean>? action);
    method public static void setTextSelectionRange(androidx.compose.ui.semantics.SemanticsPropertyReceiver, long textSelectionRange);
    method public static void setToggleableState(androidx.compose.ui.semantics.SemanticsPropertyReceiver, androidx.compose.ui.state.ToggleableState toggleableState);
    method public static void setVerticalScrollAxisRange(androidx.compose.ui.semantics.SemanticsPropertyReceiver, androidx.compose.ui.semantics.ScrollAxisRange verticalScrollAxisRange);
  }

  public final class SemanticsPropertyKey<T> {
    ctor public SemanticsPropertyKey(String name, optional kotlin.jvm.functions.Function2<? super T,? super T,? extends T> mergePolicy);
    method public String getName();
    method public operator T! getValue(androidx.compose.ui.semantics.SemanticsPropertyReceiver thisRef, kotlin.reflect.KProperty<?> property);
    method public T? merge(T? parentValue, T? childValue);
    method public operator void setValue(androidx.compose.ui.semantics.SemanticsPropertyReceiver thisRef, kotlin.reflect.KProperty<?> property, T? value);
    property public final String name;
  }

  public interface SemanticsPropertyReceiver {
    method public operator <T> void set(androidx.compose.ui.semantics.SemanticsPropertyKey<T> key, T? value);
  }

  public final class SemanticsSortKt {
  }

}

package androidx.compose.ui.state {

  public enum ToggleableState {
    enum_constant public static final androidx.compose.ui.state.ToggleableState Indeterminate;
    enum_constant public static final androidx.compose.ui.state.ToggleableState Off;
    enum_constant public static final androidx.compose.ui.state.ToggleableState On;
  }

  public final class ToggleableStateKt {
    method public static androidx.compose.ui.state.ToggleableState ToggleableState(boolean value);
  }

}

package androidx.compose.ui.text.input {

  public final class InputState_androidKt {
  }

  public final class RecordingInputConnection_androidKt {
  }

  public final class TextInputServiceAndroid_androidKt {
  }

}

package androidx.compose.ui.viewinterop {

  public final class AndroidViewHolder_androidKt {
  }

  public final class AndroidView_androidKt {
    method @androidx.compose.runtime.Composable public static <T extends android.view.View> void AndroidView(kotlin.jvm.functions.Function1<? super android.content.Context,? extends T> factory, optional androidx.compose.ui.Modifier modifier, optional kotlin.jvm.functions.Function1<? super T,kotlin.Unit> update);
    method public static kotlin.jvm.functions.Function1<android.view.View,kotlin.Unit> getNoOpUpdate();
    property public static final kotlin.jvm.functions.Function1<android.view.View,kotlin.Unit> NoOpUpdate;
  }

}

package androidx.compose.ui.window {

  public final class AndroidDialog_androidKt {
    method @androidx.compose.runtime.Composable public static void Dialog(kotlin.jvm.functions.Function0<kotlin.Unit> onDismissRequest, optional androidx.compose.ui.window.DialogProperties properties, kotlin.jvm.functions.Function0<kotlin.Unit> content);
  }

  public final class AndroidPopup_androidKt {
    method @androidx.compose.runtime.Composable public static void Popup(optional androidx.compose.ui.Alignment alignment, optional long offset, optional kotlin.jvm.functions.Function0<kotlin.Unit>? onDismissRequest, optional androidx.compose.ui.window.PopupProperties properties, kotlin.jvm.functions.Function0<kotlin.Unit> content);
    method @androidx.compose.runtime.Composable public static void Popup(androidx.compose.ui.window.PopupPositionProvider popupPositionProvider, optional kotlin.jvm.functions.Function0<kotlin.Unit>? onDismissRequest, optional androidx.compose.ui.window.PopupProperties properties, kotlin.jvm.functions.Function0<kotlin.Unit> content);
    method @org.jetbrains.annotations.TestOnly public static boolean isPopupLayout(android.view.View view, optional String? testTag);
  }

  @androidx.compose.runtime.Immutable public final class DialogProperties {
    ctor @androidx.compose.ui.ExperimentalComposeUiApi public DialogProperties(optional boolean dismissOnBackPress, optional boolean dismissOnClickOutside, optional androidx.compose.ui.window.SecureFlagPolicy securePolicy, optional boolean usePlatformDefaultWidth);
    ctor public DialogProperties(optional boolean dismissOnBackPress, optional boolean dismissOnClickOutside, optional androidx.compose.ui.window.SecureFlagPolicy securePolicy);
    method public boolean getDismissOnBackPress();
    method public boolean getDismissOnClickOutside();
    method public androidx.compose.ui.window.SecureFlagPolicy getSecurePolicy();
    method @androidx.compose.ui.ExperimentalComposeUiApi public boolean getUsePlatformDefaultWidth();
    property public final boolean dismissOnBackPress;
    property public final boolean dismissOnClickOutside;
    property public final androidx.compose.ui.window.SecureFlagPolicy securePolicy;
    property @androidx.compose.ui.ExperimentalComposeUiApi public final boolean usePlatformDefaultWidth;
  }

  public interface DialogWindowProvider {
    method public android.view.Window getWindow();
    property public abstract android.view.Window window;
  }

  @androidx.compose.runtime.Immutable public interface PopupPositionProvider {
    method public long calculatePosition(androidx.compose.ui.unit.IntRect anchorBounds, long windowSize, androidx.compose.ui.unit.LayoutDirection layoutDirection, long popupContentSize);
  }

  @androidx.compose.runtime.Immutable public final class PopupProperties {
    ctor @androidx.compose.ui.ExperimentalComposeUiApi public PopupProperties(optional boolean focusable, optional boolean dismissOnBackPress, optional boolean dismissOnClickOutside, optional androidx.compose.ui.window.SecureFlagPolicy securePolicy, optional boolean excludeFromSystemGesture, optional boolean clippingEnabled, optional boolean usePlatformDefaultWidth);
    ctor public PopupProperties(optional boolean focusable, optional boolean dismissOnBackPress, optional boolean dismissOnClickOutside, optional androidx.compose.ui.window.SecureFlagPolicy securePolicy, optional boolean excludeFromSystemGesture, optional boolean clippingEnabled);
    method public boolean getClippingEnabled();
    method public boolean getDismissOnBackPress();
    method public boolean getDismissOnClickOutside();
    method public boolean getExcludeFromSystemGesture();
    method public boolean getFocusable();
    method public androidx.compose.ui.window.SecureFlagPolicy getSecurePolicy();
    method @androidx.compose.ui.ExperimentalComposeUiApi public boolean getUsePlatformDefaultWidth();
    property public final boolean clippingEnabled;
    property public final boolean dismissOnBackPress;
    property public final boolean dismissOnClickOutside;
    property public final boolean excludeFromSystemGesture;
    property public final boolean focusable;
    property public final androidx.compose.ui.window.SecureFlagPolicy securePolicy;
    property @androidx.compose.ui.ExperimentalComposeUiApi public final boolean usePlatformDefaultWidth;
  }

  public enum SecureFlagPolicy {
    enum_constant public static final androidx.compose.ui.window.SecureFlagPolicy Inherit;
    enum_constant public static final androidx.compose.ui.window.SecureFlagPolicy SecureOff;
    enum_constant public static final androidx.compose.ui.window.SecureFlagPolicy SecureOn;
  }

  public final class SecureFlagPolicy_androidKt {
  }

}
<|MERGE_RESOLUTION|>--- conflicted
+++ resolved
@@ -757,8 +757,6 @@
     field public static final androidx.compose.ui.graphics.vector.VectorProperty.Rotation INSTANCE;
   }
 
-<<<<<<< HEAD
-=======
   public static final class VectorProperty.ScaleX extends androidx.compose.ui.graphics.vector.VectorProperty<java.lang.Float> {
     field public static final androidx.compose.ui.graphics.vector.VectorProperty.ScaleX INSTANCE;
   }
@@ -803,7 +801,6 @@
 
 package androidx.compose.ui.graphics.vector.compat {
 
->>>>>>> 5d42ef8c
   public final class XmlVectorParser_androidKt {
   }
 
@@ -2371,8 +2368,6 @@
   public static final class InfiniteAnimationPolicy.Key implements kotlin.coroutines.CoroutineContext.Key<androidx.compose.ui.platform.InfiniteAnimationPolicy> {
   }
 
-<<<<<<< HEAD
-=======
   public final class InspectableModifier extends androidx.compose.ui.platform.InspectorValueInfo implements androidx.compose.ui.Modifier.Element {
     ctor public InspectableModifier(kotlin.jvm.functions.Function1<? super androidx.compose.ui.platform.InspectorInfo,kotlin.Unit> inspectorInfo);
     method public androidx.compose.ui.platform.InspectableModifier.End getEnd();
@@ -2383,7 +2378,6 @@
     ctor public InspectableModifier.End();
   }
 
->>>>>>> 5d42ef8c
   public interface InspectableValue {
     method public default kotlin.sequences.Sequence<androidx.compose.ui.platform.ValueElement> getInspectableElements();
     method public default String? getNameFallback();
