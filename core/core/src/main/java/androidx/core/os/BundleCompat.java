/*
 * Copyright 2022 The Android Open Source Project
 *
 * Licensed under the Apache License, Version 2.0 (the "License");
 * you may not use this file except in compliance with the License.
 * You may obtain a copy of the License at
 *
 *      http://www.apache.org/licenses/LICENSE-2.0
 *
 * Unless required by applicable law or agreed to in writing, software
 * distributed under the License is distributed on an "AS IS" BASIS,
 * WITHOUT WARRANTIES OR CONDITIONS OF ANY KIND, either express or implied.
 * See the License for the specific language governing permissions and
 * limitations under the License.
 */

package androidx.core.os;

import android.annotation.SuppressLint;
import android.os.Bundle;
import android.os.Parcelable;
import android.util.SparseArray;

import androidx.annotation.DoNotInline;
import androidx.annotation.NonNull;
import androidx.annotation.Nullable;
import androidx.annotation.OptIn;
import androidx.annotation.RequiresApi;

import java.util.ArrayList;

/**
 * Helper for accessing features in {@link Bundle}.
 */
public final class BundleCompat {
    private BundleCompat() {
        /* Hide constructor */
    }

    /**
     * Returns the value associated with the given key or {@code null} if:
     * <ul>
     *     <li>No mapping of the desired type exists for the given key.
     *     <li>A {@code null} value is explicitly associated with the key.
     *     <li>The object is not of type {@code clazz}.
     * </ul>
     *
     * <p><b>Note: </b> if the expected value is not a class provided by the Android platform,
     * you must call {@link Bundle#setClassLoader(ClassLoader)} with the proper {@link ClassLoader}
     * first.
     * Otherwise, this method might throw an exception or return {@code null}.
     *
     * Compatibility behavior:
     * <ul>
     *     <li>SDK 34 and above, this method matches platform behavior.
     *     <li>SDK 33 and below, the object type is checked after deserialization.
     * </ul>
     *
     *
     * @param in The bundle to retrieve from.
     * @param key a String, or {@code null}
     * @param clazz The type of the object expected
     * @return a Parcelable value, or {@code null}
     */
    @Nullable
    @OptIn(markerClass = BuildCompat.PrereleaseSdkCheck.class)
    @SuppressWarnings({"deprecation", "unchecked"})
    public static <T> T getParcelable(@NonNull Bundle in, @Nullable String key,
            @NonNull Class<T> clazz) {
<<<<<<< HEAD
        if (BuildCompat.isAtLeastU()) {
=======
        // Even though API was introduced in 33, we use 34 as 33 is bugged in some scenarios.
        if (Build.VERSION.SDK_INT >= 34) {
>>>>>>> fdff00cc
            return Api33Impl.getParcelable(in, key, clazz);
        } else {
            T parcelable = in.getParcelable(key);
            return clazz.isInstance(parcelable) ? parcelable : null;
        }
    }

    /**
     * Returns the value associated with the given key, or {@code null} if:
     * <ul>
     *     <li>No mapping of the desired type exists for the given key.
     *     <li>A {@code null} value is explicitly associated with the key.
     *     <li>The object is not of type {@code clazz}.
     * </ul>
     *
     * <p><b>Note: </b> if the expected value is not a class provided by the Android platform,
     * you must call {@link Bundle#setClassLoader(ClassLoader)} with the proper {@link ClassLoader}
     * first.
     * Otherwise, this method might throw an exception or return {@code null}.
     *
     * Compatibility behavior:
     * <ul>
     *     <li>SDK 34 and above, this method matches platform behavior.
     *     <li>SDK 33 and below, this method will not check the array elements' types.
     * </ul>
     *
     * @param in The bundle to retrieve from.
     * @param key a String, or {@code null}
     * @param clazz The type of the items inside the array. This is only verified when unparceling.
     * @return a Parcelable[] value, or {@code null}
     */
    @Nullable
    @OptIn(markerClass = BuildCompat.PrereleaseSdkCheck.class)
    @SuppressWarnings({"deprecation"})
    @SuppressLint({"ArrayReturn", "NullableCollection"})
    public static Parcelable[] getParcelableArray(@NonNull Bundle in, @Nullable String key,
            @NonNull Class<? extends Parcelable> clazz) {
<<<<<<< HEAD
        if (BuildCompat.isAtLeastU()) {
=======
        // Even though API was introduced in 33, we use 34 as 33 is bugged in some scenarios.
        if (Build.VERSION.SDK_INT >= 34) {
>>>>>>> fdff00cc
            return Api33Impl.getParcelableArray(in, key, clazz);
        } else {
            return in.getParcelableArray(key);
        }
    }

    /**
     * Returns the value associated with the given key, or {@code null} if:
     * <ul>
     *     <li>No mapping of the desired type exists for the given key.
     *     <li>A {@code null} value is explicitly associated with the key.
     *     <li>The object is not of type {@code clazz}.
     * </ul>
     *
     * <p><b>Note: </b> if the expected value is not a class provided by the Android platform,
     * you must call {@link Bundle#setClassLoader(ClassLoader)} with the proper {@link ClassLoader}
     * first.
     * Otherwise, this method might throw an exception or return {@code null}.
     *
     * Compatibility behavior:
     * <ul>
     *     <li>SDK 34 and above, this method matches platform behavior.
     *     <li>SDK 33 and below, this method will not check the list elements' types.
     * </ul>
     *
     * @param in The bundle to retrieve from.
     * @param key   a String, or {@code null}
     * @param clazz The type of the items inside the array list. This is only verified when
     *     unparceling.
     * @return an ArrayList<T> value, or {@code null}
     */
    @Nullable
    @OptIn(markerClass = BuildCompat.PrereleaseSdkCheck.class)
    @SuppressWarnings({"deprecation", "unchecked"})
    @SuppressLint({"ConcreteCollection", "NullableCollection"})
    public static  <T> ArrayList<T> getParcelableArrayList(@NonNull Bundle in, @Nullable String key,
            @NonNull Class<? extends T> clazz) {
<<<<<<< HEAD
        if (BuildCompat.isAtLeastU()) {
=======
        // Even though API was introduced in 33, we use 34 as 33 is bugged in some scenarios.
        if (Build.VERSION.SDK_INT >= 34) {
>>>>>>> fdff00cc
            return Api33Impl.getParcelableArrayList(in, key, clazz);
        } else {
            return (ArrayList<T>) in.getParcelableArrayList(key);
        }
    }

    /**
     * Returns the value associated with the given key, or {@code null} if:
     * <ul>
     *     <li>No mapping of the desired type exists for the given key.
     *     <li>A {@code null} value is explicitly associated with the key.
     *     <li>The object is not of type {@code clazz}.
     * </ul>
     *
     * Compatibility behavior:
     * <ul>
     *     <li>SDK 34 and above, this method matches platform behavior.
     *     <li>SDK 33 and below, this method will not check the array elements' types.
     * </ul>
     *
     * @param in The bundle to retrieve from.
     * @param key a String, or null
     * @param clazz The type of the items inside the sparse array. This is only verified when
     *     unparceling.
     * @return a SparseArray of T values, or null
     */
    @Nullable
    @OptIn(markerClass = BuildCompat.PrereleaseSdkCheck.class)
    @SuppressWarnings({"deprecation", "unchecked"})
    public static <T> SparseArray<T> getSparseParcelableArray(@NonNull Bundle in,
            @Nullable String key, @NonNull Class<? extends T> clazz) {
<<<<<<< HEAD
        if (BuildCompat.isAtLeastU()) {
=======
        if (Build.VERSION.SDK_INT >= 34) {
>>>>>>> fdff00cc
            return Api33Impl.getSparseParcelableArray(in, key, clazz);
        } else {
            return (SparseArray<T>) in.getSparseParcelableArray(key);
        }
    }

    @RequiresApi(33)
    static class Api33Impl {
        private Api33Impl() {
            // This class is non-instantiable.
        }

        @DoNotInline
        static <T> T getParcelable(@NonNull Bundle in, @Nullable String key,
                @NonNull Class<T> clazz) {
            return in.getParcelable(key, clazz);
        }

        @DoNotInline
        static <T> T[] getParcelableArray(@NonNull Bundle in, @Nullable String key,
                @NonNull Class<T> clazz) {
            return in.getParcelableArray(key, clazz);
        }

        @DoNotInline
        static <T> ArrayList<T> getParcelableArrayList(@NonNull Bundle in, @Nullable String key,
                @NonNull Class<? extends T> clazz) {
            return in.getParcelableArrayList(key, clazz);
        }

        @DoNotInline
        static <T> SparseArray<T> getSparseParcelableArray(@NonNull Bundle in, @Nullable String key,
                @NonNull Class<? extends T> clazz) {
            return in.getSparseParcelableArray(key, clazz);
        }
    }
}<|MERGE_RESOLUTION|>--- conflicted
+++ resolved
@@ -17,16 +17,20 @@
 package androidx.core.os;
 
 import android.annotation.SuppressLint;
+import android.os.Build;
 import android.os.Bundle;
+import android.os.IBinder;
 import android.os.Parcelable;
+import android.util.Log;
 import android.util.SparseArray;
 
 import androidx.annotation.DoNotInline;
 import androidx.annotation.NonNull;
 import androidx.annotation.Nullable;
-import androidx.annotation.OptIn;
 import androidx.annotation.RequiresApi;
 
+import java.lang.reflect.InvocationTargetException;
+import java.lang.reflect.Method;
 import java.util.ArrayList;
 
 /**
@@ -44,12 +48,11 @@
      *     <li>A {@code null} value is explicitly associated with the key.
      *     <li>The object is not of type {@code clazz}.
      * </ul>
-     *
-     * <p><b>Note: </b> if the expected value is not a class provided by the Android platform,
-     * you must call {@link Bundle#setClassLoader(ClassLoader)} with the proper {@link ClassLoader}
-     * first.
-     * Otherwise, this method might throw an exception or return {@code null}.
-     *
+     * <p>
+     * <b>Note: </b> if the expected value is not a class provided by the Android platform, you
+     * must call {@link Bundle#setClassLoader(ClassLoader)} with the proper {@link ClassLoader}
+     * first. Otherwise, this method might throw an exception or return {@code null}.
+     * <p>
      * Compatibility behavior:
      * <ul>
      *     <li>SDK 34 and above, this method matches platform behavior.
@@ -63,16 +66,11 @@
      * @return a Parcelable value, or {@code null}
      */
     @Nullable
-    @OptIn(markerClass = BuildCompat.PrereleaseSdkCheck.class)
     @SuppressWarnings({"deprecation", "unchecked"})
     public static <T> T getParcelable(@NonNull Bundle in, @Nullable String key,
             @NonNull Class<T> clazz) {
-<<<<<<< HEAD
-        if (BuildCompat.isAtLeastU()) {
-=======
         // Even though API was introduced in 33, we use 34 as 33 is bugged in some scenarios.
         if (Build.VERSION.SDK_INT >= 34) {
->>>>>>> fdff00cc
             return Api33Impl.getParcelable(in, key, clazz);
         } else {
             T parcelable = in.getParcelable(key);
@@ -87,12 +85,11 @@
      *     <li>A {@code null} value is explicitly associated with the key.
      *     <li>The object is not of type {@code clazz}.
      * </ul>
-     *
-     * <p><b>Note: </b> if the expected value is not a class provided by the Android platform,
-     * you must call {@link Bundle#setClassLoader(ClassLoader)} with the proper {@link ClassLoader}
-     * first.
-     * Otherwise, this method might throw an exception or return {@code null}.
-     *
+     * <p>
+     * <b>Note: </b> if the expected value is not a class provided by the Android platform, you
+     * must call {@link Bundle#setClassLoader(ClassLoader)} with the proper {@link ClassLoader}
+     * first. Otherwise, this method might throw an exception or return {@code null}.
+     * <p>
      * Compatibility behavior:
      * <ul>
      *     <li>SDK 34 and above, this method matches platform behavior.
@@ -105,17 +102,12 @@
      * @return a Parcelable[] value, or {@code null}
      */
     @Nullable
-    @OptIn(markerClass = BuildCompat.PrereleaseSdkCheck.class)
     @SuppressWarnings({"deprecation"})
     @SuppressLint({"ArrayReturn", "NullableCollection"})
     public static Parcelable[] getParcelableArray(@NonNull Bundle in, @Nullable String key,
             @NonNull Class<? extends Parcelable> clazz) {
-<<<<<<< HEAD
-        if (BuildCompat.isAtLeastU()) {
-=======
         // Even though API was introduced in 33, we use 34 as 33 is bugged in some scenarios.
         if (Build.VERSION.SDK_INT >= 34) {
->>>>>>> fdff00cc
             return Api33Impl.getParcelableArray(in, key, clazz);
         } else {
             return in.getParcelableArray(key);
@@ -129,12 +121,11 @@
      *     <li>A {@code null} value is explicitly associated with the key.
      *     <li>The object is not of type {@code clazz}.
      * </ul>
-     *
-     * <p><b>Note: </b> if the expected value is not a class provided by the Android platform,
-     * you must call {@link Bundle#setClassLoader(ClassLoader)} with the proper {@link ClassLoader}
-     * first.
-     * Otherwise, this method might throw an exception or return {@code null}.
-     *
+     * <p>
+     * <b>Note: </b> if the expected value is not a class provided by the Android platform, you
+     * must call {@link Bundle#setClassLoader(ClassLoader)} with the proper {@link ClassLoader}
+     * first. Otherwise, this method might throw an exception or return {@code null}.
+     * <p>
      * Compatibility behavior:
      * <ul>
      *     <li>SDK 34 and above, this method matches platform behavior.
@@ -142,23 +133,18 @@
      * </ul>
      *
      * @param in The bundle to retrieve from.
-     * @param key   a String, or {@code null}
+     * @param key a String, or {@code null}
      * @param clazz The type of the items inside the array list. This is only verified when
      *     unparceling.
      * @return an ArrayList<T> value, or {@code null}
      */
     @Nullable
-    @OptIn(markerClass = BuildCompat.PrereleaseSdkCheck.class)
     @SuppressWarnings({"deprecation", "unchecked"})
     @SuppressLint({"ConcreteCollection", "NullableCollection"})
     public static  <T> ArrayList<T> getParcelableArrayList(@NonNull Bundle in, @Nullable String key,
             @NonNull Class<? extends T> clazz) {
-<<<<<<< HEAD
-        if (BuildCompat.isAtLeastU()) {
-=======
         // Even though API was introduced in 33, we use 34 as 33 is bugged in some scenarios.
         if (Build.VERSION.SDK_INT >= 34) {
->>>>>>> fdff00cc
             return Api33Impl.getParcelableArrayList(in, key, clazz);
         } else {
             return (ArrayList<T>) in.getParcelableArrayList(key);
@@ -185,19 +171,48 @@
      *     unparceling.
      * @return a SparseArray of T values, or null
      */
-    @Nullable
-    @OptIn(markerClass = BuildCompat.PrereleaseSdkCheck.class)
     @SuppressWarnings({"deprecation", "unchecked"})
+    @Nullable
     public static <T> SparseArray<T> getSparseParcelableArray(@NonNull Bundle in,
             @Nullable String key, @NonNull Class<? extends T> clazz) {
-<<<<<<< HEAD
-        if (BuildCompat.isAtLeastU()) {
-=======
         if (Build.VERSION.SDK_INT >= 34) {
->>>>>>> fdff00cc
             return Api33Impl.getSparseParcelableArray(in, key, clazz);
         } else {
             return (SparseArray<T>) in.getSparseParcelableArray(key);
+        }
+    }
+
+    /**
+     * A convenience method to handle getting an {@link IBinder} inside a {@link Bundle} for all
+     * Android versions.
+     *
+     * @param bundle The bundle to get the {@link IBinder}.
+     * @param key The key to use while getting the {@link IBinder}.
+     * @return The {@link IBinder} that was obtained.
+     */
+    @Nullable
+    public static IBinder getBinder(@NonNull Bundle bundle, @Nullable String key) {
+        if (Build.VERSION.SDK_INT >= 18) {
+            return Api18Impl.getBinder(bundle, key);
+        } else {
+            return BeforeApi18Impl.getBinder(bundle, key);
+        }
+    }
+
+    /**
+     * A convenience method to handle putting an {@link IBinder} inside a {@link Bundle} for all
+     * Android versions.
+     *
+     * @param bundle The bundle to insert the {@link IBinder}.
+     * @param key The key to use while putting the {@link IBinder}.
+     * @param binder The {@link IBinder} to put.
+     */
+    public static void putBinder(@NonNull Bundle bundle, @Nullable String key,
+            @Nullable IBinder binder) {
+        if (Build.VERSION.SDK_INT >= 18) {
+            Api18Impl.putBinder(bundle, key, binder);
+        } else {
+            BeforeApi18Impl.putBinder(bundle, key, binder);
         }
     }
 
@@ -231,4 +246,84 @@
             return in.getSparseParcelableArray(key, clazz);
         }
     }
+
+    @RequiresApi(18)
+    static class Api18Impl {
+        private Api18Impl() {
+            // This class is not instantiable.
+        }
+
+        @DoNotInline
+        static IBinder getBinder(Bundle bundle, String key) {
+            return bundle.getBinder(key);
+        }
+
+        @DoNotInline
+        static void putBinder(Bundle bundle, String key, IBinder value) {
+            bundle.putBinder(key, value);
+        }
+    }
+
+    @SuppressLint("BanUncheckedReflection") // Only called prior to API 18
+    static class BeforeApi18Impl {
+        private static final String TAG = "BundleCompat";
+
+        private static Method sGetIBinderMethod;
+        private static boolean sGetIBinderMethodFetched;
+
+        private static Method sPutIBinderMethod;
+        private static boolean sPutIBinderMethodFetched;
+
+        private BeforeApi18Impl() {
+            // This class is not instantiable.
+        }
+
+        @SuppressWarnings("JavaReflectionMemberAccess")
+        public static IBinder getBinder(Bundle bundle, String key) {
+            if (!sGetIBinderMethodFetched) {
+                try {
+                    sGetIBinderMethod = Bundle.class.getMethod("getIBinder", String.class);
+                    sGetIBinderMethod.setAccessible(true);
+                } catch (NoSuchMethodException e) {
+                    Log.i(TAG, "Failed to retrieve getIBinder method", e);
+                }
+                sGetIBinderMethodFetched = true;
+            }
+
+            if (sGetIBinderMethod != null) {
+                try {
+                    return (IBinder) sGetIBinderMethod.invoke(bundle, key);
+                } catch (InvocationTargetException | IllegalAccessException
+                         | IllegalArgumentException e) {
+                    Log.i(TAG, "Failed to invoke getIBinder via reflection", e);
+                    sGetIBinderMethod = null;
+                }
+            }
+            return null;
+        }
+
+        @SuppressWarnings("JavaReflectionMemberAccess")
+        public static void putBinder(Bundle bundle, String key, IBinder binder) {
+            if (!sPutIBinderMethodFetched) {
+                try {
+                    sPutIBinderMethod =
+                            Bundle.class.getMethod("putIBinder", String.class, IBinder.class);
+                    sPutIBinderMethod.setAccessible(true);
+                } catch (NoSuchMethodException e) {
+                    Log.i(TAG, "Failed to retrieve putIBinder method", e);
+                }
+                sPutIBinderMethodFetched = true;
+            }
+
+            if (sPutIBinderMethod != null) {
+                try {
+                    sPutIBinderMethod.invoke(bundle, key, binder);
+                } catch (InvocationTargetException | IllegalAccessException
+                         | IllegalArgumentException e) {
+                    Log.i(TAG, "Failed to invoke putIBinder via reflection", e);
+                    sPutIBinderMethod = null;
+                }
+            }
+        }
+    }
 }