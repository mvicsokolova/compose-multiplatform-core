/*
 * Copyright (C) 2017 The Android Open Source Project
 *
 * Licensed under the Apache License, Version 2.0 (the "License");
 * you may not use this file except in compliance with the License.
 * You may obtain a copy of the License at
 *
 *      http://www.apache.org/licenses/LICENSE-2.0
 *
 * Unless required by applicable law or agreed to in writing, software
 * distributed under the License is distributed on an "AS IS" BASIS,
 * WITHOUT WARRANTIES OR CONDITIONS OF ANY KIND, either express or implied.
 * See the License for the specific language governing permissions and
 * limitations under the License.
 */

package androidx.core.content.pm;

import static androidx.core.graphics.drawable.IconCompatTest.verifyBadgeBitmap;

import static org.junit.Assert.assertEquals;
import static org.junit.Assert.assertFalse;
import static org.junit.Assert.assertNotNull;
import static org.junit.Assert.assertNull;
import static org.junit.Assert.assertTrue;
import static org.mockito.ArgumentMatchers.any;
import static org.mockito.Mockito.doReturn;
import static org.mockito.Mockito.spy;

import android.content.ComponentName;
import android.content.Context;
import android.content.ContextWrapper;
import android.content.Intent;
import android.content.pm.ApplicationInfo;
import android.content.pm.PackageManager;
import android.content.pm.ShortcutInfo;
import android.os.Build;
import android.os.PersistableBundle;

import androidx.core.app.Person;
import androidx.core.app.TestActivity;
import androidx.core.content.ContextCompat;
import androidx.core.content.LocusIdCompat;
import androidx.core.graphics.drawable.IconCompat;
import androidx.core.test.R;
import androidx.test.core.app.ApplicationProvider;
import androidx.test.ext.junit.runners.AndroidJUnit4;
import androidx.test.filters.MediumTest;
import androidx.test.filters.SdkSuppress;

import org.junit.Before;
import org.junit.Test;
import org.junit.runner.RunWith;

import java.lang.reflect.Method;
import java.util.HashSet;
import java.util.Set;

@MediumTest
@RunWith(AndroidJUnit4.class)
public class ShortcutInfoCompatTest {

    private static final String TEST_SHORTCUT_ID = "test-shortcut";
    private static final String TEST_SHORTCUT_SHORT_LABEL = "Test shortcut label";
    private static final String TEST_EXTRAS_ID = "test-extras-id";
    private static final String TEST_EXTRAS_VALUE = "test-extras-id-value";

    private static final int FLAG_DYNAMIC = 1 << 0;
    private static final int FLAG_PINNED = 1 << 1;
    private static final int FLAG_KEY_FIELDS_ONLY = 1 << 4;
    private static final int FLAG_MANIFEST = 1 << 5;
    private static final int FLAG_DISABLED = 1 << 6;
    private static final int FLAG_IMMUTABLE = 1 << 8;
    private static final int FLAG_CACHED = 1 << 14;

    private Intent mAction;

    private Context mContext;
    private ShortcutInfoCompat.Builder mBuilder;

    @Before
    public void setup() {
        mContext = spy(new ContextWrapper(ApplicationProvider.getApplicationContext()));
        mAction = new Intent(Intent.ACTION_VIEW).setPackage(mContext.getPackageName());

        mBuilder = new ShortcutInfoCompat.Builder(mContext, TEST_SHORTCUT_ID)
                .setIntent(mAction)
                .setShortLabel(TEST_SHORTCUT_SHORT_LABEL)
                .setIcon(IconCompat.createWithResource(mContext, R.drawable.test_drawable_red));
    }

    @Test
    public void testAddToIntent_noBadge() {
        Intent intent = new Intent();
        mBuilder.setActivity(new ComponentName(mContext, TestActivity.class))
                .build()
                .addToIntent(intent);

        assertEquals(mAction, intent.getParcelableExtra(Intent.EXTRA_SHORTCUT_INTENT));
        assertNotNull(intent.getParcelableExtra(Intent.EXTRA_SHORTCUT_ICON_RESOURCE));
        assertNull(intent.getParcelableExtra(Intent.EXTRA_SHORTCUT_ICON));
    }

    @Test
    public void testAddToIntent_badgeActivity() {
        Intent intent = new Intent();
        mBuilder.setActivity(new ComponentName(mContext, TestActivity.class))
                .setAlwaysBadged()
                .build()
                .addToIntent(intent);

        assertEquals(mAction, intent.getParcelableExtra(Intent.EXTRA_SHORTCUT_INTENT));
        assertNull(intent.getParcelableExtra(Intent.EXTRA_SHORTCUT_ICON_RESOURCE));

        verifyBadgeBitmap(intent, ContextCompat.getColor(mContext, R.color.test_red),
                ContextCompat.getColor(mContext, R.color.test_blue));
    }

    @Test
    public void testAddToIntent_badgeApplication() {
        ApplicationInfo appInfo = spy(mContext.getApplicationInfo());
        doReturn(ContextCompat.getDrawable(mContext, R.drawable.test_drawable_green))
                .when(appInfo).loadIcon(any(PackageManager.class));
        doReturn(appInfo).when(mContext).getApplicationInfo();

        Intent intent = new Intent();
        mBuilder.setAlwaysBadged()
                .build()
                .addToIntent(intent);

        assertEquals(mAction, intent.getParcelableExtra(Intent.EXTRA_SHORTCUT_INTENT));
        assertNull(intent.getParcelableExtra(Intent.EXTRA_SHORTCUT_ICON_RESOURCE));

        verifyBadgeBitmap(intent, ContextCompat.getColor(mContext, R.color.test_red),
                ContextCompat.getColor(mContext, R.color.test_green));
    }

    @Test
    public void testBuilder_defaultValues() {
        ShortcutInfoCompat compat = mBuilder.build();
        assertEquals(TEST_SHORTCUT_ID, compat.getId());
        assertEquals(TEST_SHORTCUT_SHORT_LABEL, compat.getShortLabel());
        assertEquals(mAction, compat.getIntent());
        assertEquals(0, compat.getRank());
        assertNull(compat.getLongLabel());
        assertNull(compat.getDisabledMessage());
        assertNull(compat.getActivity());
        assertNull(compat.getCategories());
        assertNull(compat.getExtras());
    }

    @Test
    public void testBuilder_copyConstructor() {
        String longLabel = "Test long label";
        ComponentName activity = new ComponentName("Package name", "Class name");
        String disabledMessage = "Test disabled message";
        Set<String> categories = new HashSet<>();
        categories.add("cat1");
        categories.add("cat2");
        LocusIdCompat locusId = new LocusIdCompat("Chat_A_B");
        int rank = 3;
        PersistableBundle persistableBundle = new PersistableBundle();
        ShortcutInfoCompat compat = mBuilder
                .setActivity(activity)
                .setCategories(categories)
                .setDisabledMessage(disabledMessage)
                .setLongLabel(longLabel)
                .setLocusId(locusId)
                .setRank(rank)
                .setExtras(persistableBundle)
                .build();

        ShortcutInfoCompat copyCompat = new ShortcutInfoCompat.Builder(compat).build();
        assertEquals(TEST_SHORTCUT_ID, copyCompat.getId());
        assertEquals(TEST_SHORTCUT_SHORT_LABEL, copyCompat.getShortLabel());
        assertEquals(mAction, copyCompat.getIntent());
        assertEquals(longLabel, copyCompat.getLongLabel());
        assertEquals(disabledMessage, copyCompat.getDisabledMessage());
        assertEquals(activity, copyCompat.getActivity());
        assertEquals(categories, copyCompat.getCategories());
        assertEquals(locusId, copyCompat.getLocusId());
        assertEquals(rank, copyCompat.getRank());
        assertEquals(persistableBundle, copyCompat.getExtras());
    }

    @Test
    @SdkSuppress(minSdkVersion = 26)
    public void testBuilder_fromShortcutInfo() throws Exception {
        final long ts = System.currentTimeMillis();
        String longLabel = "Test long label";
        ComponentName activity = new ComponentName("Package name", "Class name");
        String disabledMessage = "Test disabled message";
        Set<String> categories = new HashSet<>();
        categories.add("cat1");
        categories.add("cat2");
        int rank = 3;
        PersistableBundle persistableBundle = new PersistableBundle();
        ShortcutInfo.Builder builder = new ShortcutInfo.Builder(mContext, TEST_SHORTCUT_ID);
        ShortcutInfo shortcut = builder.setIntent(mAction)
                .setShortLabel(TEST_SHORTCUT_SHORT_LABEL)
                .setActivity(activity)
                .setCategories(categories)
                .setDisabledMessage(disabledMessage)
                .setLongLabel(longLabel)
                .setRank(rank)
                .setExtras(persistableBundle)
                .build();
        ShortcutInfoCompat compat = new ShortcutInfoCompat.Builder(mContext, shortcut).build();
        assertEquals(TEST_SHORTCUT_ID, compat.getId());
        assertEquals(TEST_SHORTCUT_SHORT_LABEL, compat.getShortLabel());
        assertEquals(mAction.getPackage(), compat.getIntent().getPackage());
        assertEquals(mAction.getAction(), compat.getIntent().getAction());
        assertEquals(longLabel, compat.getLongLabel());
        assertEquals(disabledMessage, compat.getDisabledMessage());
        assertEquals(activity, compat.getActivity());
        assertEquals(categories, compat.getCategories());
        assertEquals(rank, compat.getRank());
        assertEquals(persistableBundle, compat.getExtras());
        assertEquals(ShortcutInfo.DISABLED_REASON_NOT_DISABLED, compat.getDisabledReason());
        assertTrue(compat.getLastChangedTimestamp() > ts);
        assertNotNull(compat.getUserHandle());
        assertNotNull(compat.getPackage());
        assertFalse(compat.isCached());
        assertFalse(compat.isDeclaredInManifest());
        assertFalse(compat.isDynamic());
        assertTrue(compat.isEnabled());
        assertFalse(compat.isImmutable());
        assertFalse(compat.isPinned());
        assertFalse(compat.hasKeyFieldsOnly());

        if (Build.VERSION.SDK_INT >= 28) {
            final Method setDisabledReason = ShortcutInfo.class.getDeclaredMethod(
                    "setDisabledReason", int.class);
            setDisabledReason.setAccessible(true);
            setDisabledReason.invoke(shortcut, ShortcutInfo.DISABLED_REASON_BY_APP);
        }

        final int flag = FLAG_PINNED | FLAG_DYNAMIC | FLAG_MANIFEST | FLAG_IMMUTABLE | FLAG_DISABLED
                | FLAG_CACHED | FLAG_KEY_FIELDS_ONLY;
        final Method replaceFlags = ShortcutInfo.class.getDeclaredMethod("replaceFlags", int.class);
        replaceFlags.setAccessible(true);
        replaceFlags.invoke(shortcut, flag);

        compat = new ShortcutInfoCompat.Builder(mContext, shortcut).build();
        assertEquals(Build.VERSION.SDK_INT >= 28 ? ShortcutInfo.DISABLED_REASON_BY_APP :
                ShortcutInfo.DISABLED_REASON_UNKNOWN, compat.getDisabledReason());
        if (Build.VERSION.SDK_INT >= 30) {
            assertTrue(compat.isCached());
        }
        assertTrue(compat.isDeclaredInManifest());
        assertTrue(compat.isDynamic());
        assertFalse(compat.isEnabled());
        assertTrue(compat.isImmutable());
        assertTrue(compat.isPinned());
        assertTrue(compat.hasKeyFieldsOnly());
    }

    @Test
    public void testBuilder_getters() {
        String longLabel = "Test long label";
        ComponentName activity = new ComponentName("Package name", "Class name");
        String disabledMessage = "Test disabled message";
        Set<String> categories = new HashSet<>();
        categories.add("cat1");
        categories.add("cat2");
        int rank = 3;
        PersistableBundle persistableBundle = new PersistableBundle();
        ShortcutInfoCompat compat = mBuilder
                .setActivity(activity)
                .setCategories(categories)
                .setDisabledMessage(disabledMessage)
                .setLongLabel(longLabel)
                .setRank(3)
                .setExtras(persistableBundle)
                .build();
        assertEquals(TEST_SHORTCUT_ID, compat.getId());
        assertEquals(TEST_SHORTCUT_SHORT_LABEL, compat.getShortLabel());
        assertEquals(mAction, compat.getIntent());
        assertEquals(longLabel, compat.getLongLabel());
        assertEquals(disabledMessage, compat.getDisabledMessage());
        assertEquals(activity, compat.getActivity());
        assertEquals(categories, compat.getCategories());
        assertEquals(rank, compat.getRank());
        assertEquals(persistableBundle, compat.getExtras());
    }

    @Test
    @SdkSuppress(minSdkVersion = 26)
    public void testToShortcutInfo() {
        String longLabel = "Test long label";
        ComponentName activity = new ComponentName("Package name", "Class name");
        String disabledMessage = "Test disabled message";
        Set<String> categories = new HashSet<>();
        categories.add("cat1");
        categories.add("cat2");
        int rank = 3;
        ShortcutInfoCompat compat = mBuilder
                .setActivity(activity)
                .setCategories(categories)
                .setDisabledMessage(disabledMessage)
                .setLongLabel(longLabel)
                .setRank(3)
                .build();

        ShortcutInfo shortcut = compat.toShortcutInfo();

        assertEquals(TEST_SHORTCUT_ID, shortcut.getId());
        assertEquals(TEST_SHORTCUT_SHORT_LABEL, shortcut.getShortLabel());
        assertEquals(mAction.getAction(), shortcut.getIntent().getAction());
        assertEquals(mAction.getPackage(), shortcut.getIntent().getPackage());
        assertEquals(longLabel, shortcut.getLongLabel());
        assertEquals(disabledMessage, shortcut.getDisabledMessage());
        assertEquals(activity, shortcut.getActivity());
        assertEquals(categories, shortcut.getCategories());
        assertEquals(rank, shortcut.getRank());
    }

    @Test
    @SdkSuppress(minSdkVersion = 26, maxSdkVersion = 28)
    public void testToShortcutInfo_extrasBundle() {
        Person[] persons = {
                new Person.Builder().setName("P1").build(),
                new Person.Builder().setName("P2").build()};
<<<<<<< HEAD

        PersistableBundle persistableBundle = new PersistableBundle();
        persistableBundle.putString(TEST_EXTRAS_ID, TEST_EXTRAS_VALUE);

=======
        LocusIdCompat locusId = new LocusIdCompat("Chat_A_B");
>>>>>>> 58ca0c26
        ShortcutInfoCompat compat = mBuilder
                .setPersons(persons)
                .setLocusId(locusId)
                .setLongLived(true)
                .setExtras(persistableBundle)
                .build();

        ShortcutInfo shortcut = compat.toShortcutInfo();

        assertNotNull(shortcut.getExtras());
        assertTrue(ShortcutInfoCompat.getLongLivedFromExtra(shortcut.getExtras()));
        assertEquals(compat.getExtras().getString(TEST_EXTRAS_ID), TEST_EXTRAS_VALUE);
        Person[] retrievedPersons = ShortcutInfoCompat.getPersonsFromExtra(shortcut.getExtras());
        assertNotNull(retrievedPersons);
        assertEquals(persons.length, retrievedPersons.length);
        for (int i = 0; i < persons.length; i++) {
            assertEquals(persons[i].getName(), retrievedPersons[i].getName());
        }

        assertEquals(locusId, ShortcutInfoCompat.getLocusId(shortcut));
    }
}<|MERGE_RESOLUTION|>--- conflicted
+++ resolved
@@ -321,14 +321,9 @@
         Person[] persons = {
                 new Person.Builder().setName("P1").build(),
                 new Person.Builder().setName("P2").build()};
-<<<<<<< HEAD
-
         PersistableBundle persistableBundle = new PersistableBundle();
         persistableBundle.putString(TEST_EXTRAS_ID, TEST_EXTRAS_VALUE);
-
-=======
         LocusIdCompat locusId = new LocusIdCompat("Chat_A_B");
->>>>>>> 58ca0c26
         ShortcutInfoCompat compat = mBuilder
                 .setPersons(persons)
                 .setLocusId(locusId)
