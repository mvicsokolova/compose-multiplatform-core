/*
 * Copyright 2022 The Android Open Source Project
 *
 * Licensed under the Apache License, Version 2.0 (the "License");
 * you may not use this file except in compliance with the License.
 * You may obtain a copy of the License at
 *
 *      http://www.apache.org/licenses/LICENSE-2.0
 *
 * Unless required by applicable law or agreed to in writing, software
 * distributed under the License is distributed on an "AS IS" BASIS,
 * WITHOUT WARRANTIES OR CONDITIONS OF ANY KIND, either express or implied.
 * See the License for the specific language governing permissions and
 * limitations under the License.
 */
package androidx.build.importMaven

import com.github.ajalt.clikt.core.CliktCommand
import com.github.ajalt.clikt.core.Context
import com.github.ajalt.clikt.core.UsageError
import com.github.ajalt.clikt.core.subcommands
import com.github.ajalt.clikt.parameters.arguments.argument
import com.github.ajalt.clikt.parameters.arguments.multiple
import com.github.ajalt.clikt.parameters.options.convert
import com.github.ajalt.clikt.parameters.options.default
import com.github.ajalt.clikt.parameters.options.flag
import com.github.ajalt.clikt.parameters.options.option
import com.github.ajalt.clikt.parameters.options.required
import com.github.ajalt.clikt.parameters.types.int
import kotlin.system.exitProcess
import okio.FileSystem
import okio.Path
import okio.Path.Companion.toPath
import org.apache.logging.log4j.kotlin.logger

/**
 * Base class for all commands which only reads the support repo folder.
 */
internal abstract class BaseCommand(
    help: String,
    treatUnknownOptionsAsArgs: Boolean = false,
    invokeWithoutSubcommand: Boolean = false,
) : CliktCommand(
    help = help,
    invokeWithoutSubcommand = invokeWithoutSubcommand,
    treatUnknownOptionsAsArgs = treatUnknownOptionsAsArgs
) {
    private var interceptor: ((Context) -> Unit)? = null
    protected val logger by lazy {
        // make this lazy so that it can be created after root logger config is changed.
        logger("main")
    }
    internal val supportRepoFolder by option(
        help = """
            Path to the support repository (frameworks/support).
            By default, it is inherited from the build of import maven itself.
        """.trimIndent(),
        envvar = "SUPPORT_REPO"
    )

    internal val verbose by option(
        names = arrayOf("-v", "--verbose"),
        help = """
            Enables verbose logging
        """.trimIndent()
    ).flag(
        default = false
    )

    /**
     * Utility method to get the value or infer from the support root folder based on the given
     * [relativePath].
     */
    protected fun String?.orFromSupportRepoFolder(
        relativePath: String,
    ): Path {
        return when {
            this != null -> this.toPath()
            supportRepoFolder != null -> supportRepoFolder!!.toPath() / relativePath
            else -> EnvironmentConfig.supportRoot / relativePath
        }
    }

    /**
     * Disables executing the command, which is useful for testing.
     */
    fun intercept(interceptor: (Context) -> Unit) {
        this.interceptor = interceptor
        registeredSubcommands().forEach {
            (it as BaseCommand).intercept(interceptor)
        }
    }

    final override fun run() {
        if (verbose) {
            enableVerboseLogs()
        } else {
            enableInfoLogs()
        }
        if (interceptor != null) {
            interceptor!!.invoke(currentContext)
        } else {
            execute()
        }
    }

    abstract fun execute()
}

/**
 * Base class to import maven artifacts.
 */
internal abstract class BaseImportMavenCommand(
    invokeWithoutSubcommand: Boolean = false,
    help: String
) : BaseCommand(
    help = help,
    invokeWithoutSubcommand = invokeWithoutSubcommand,
    treatUnknownOptionsAsArgs = true,
) {
    internal val prebuiltsFolder by option(
        help = """
            Path to the prebuilts folder. Can be relative to the current working
            directory.
            By default, inherited from the support-repo root folder.
        """.trimIndent()
    )
    internal val androidXBuildId by option(
        names = arrayOf("--androidx-build-id"),
        help = """
            The build id of https://ci.android.com/builds/branches/aosp-androidx-main/grid?
            to use for fetching androidx prebuilts.
        """.trimIndent()
    ).int()
    internal val metalavaBuildId by option(
        help = """
            The build id of https://androidx.dev/metalava/builds to fetch metalava from.
        """.trimIndent()
    ).int()
    internal val allowJetbrainsDev by option(
        help = """
            Whether or not to allow artifacts to be fetched from Jetbrains' dev repository
            E.g. https://maven.pkg.jetbrains.space/kotlin/p/kotlin/dev
        """.trimIndent()
    ).flag()

    internal val redownload by option(
        help = """
            If set to true, local repositories will be ignored while resolving artifacts so
            all of them will be redownloaded.
        """.trimIndent()
    ).flag(default = false)

    internal val repositories by option(
        help = """
            Comma separated list of additional repositories.
        """.trimIndent()
    ).convert("COMMA SEPARATED URLS") {
        it.split(',')
    }

    internal val cleanLocalRepo by option(
        help = """
            This flag tries to remove unnecessary / bad files from the local maven repository.
            It must be used with the `redownload` flag.
            For instance, if we refetch a particular artifact and the download folder has some files
            that are not re-fetched, they'll be deleted.
        """.trimIndent()
    ).flag(default = false)

    internal val explicitlyFetchInheritedDependencies by option(
        help = """
            If set, all inherited dependencies will be fetched individually, with their own
            dependencies.
            For instance, for the given dependency tree:
            artifact1:v1
              artifact2:v2
                artifact3:v1
              artifact3:v3
            When this script is invoked with `artifact1:v1`;
            If this flag is `false`, we'll only fetch artifact1:v1, artifact2:v2, artifact3:v3.
            If this flag is `true`, we'll fetch `artifact3:v1` as well (because artifact2:v2
            declares a dependency on it even though it is overridden by the dependency of
            artifact1:v1
        """.trimIndent()
    ).flag(default = false)

    /**
     * Return the list of artifacts to fetch.
     */
    abstract fun artifacts(): List<String>

    override fun execute() {
        if (currentContext.invokedSubcommand != null) {
            // skip, invoking a sub command instead
            return
        }
        val artifactsToBeResolved = artifacts()
        val extraRepositories = mutableListOf<String>()
        androidXBuildId?.let {
            extraRepositories.add(ArtifactResolver.createAndroidXRepo(it))
        }
        metalavaBuildId?.let {
            extraRepositories.add(ArtifactResolver.createMetalavaRepo(it))
        }
        if (allowJetbrainsDev) {
            extraRepositories.addAll(ArtifactResolver.jetbrainsRepositories)
        }
        if (cleanLocalRepo) {
            check(redownload) {
                """
                    Passing clean repo without passing redownload might break the local repository
                    since some files might've been used during resolution.
                """.trimIndent()
            }
        }
        val downloadFolder = prebuiltsFolder.orFromSupportRepoFolder(
            "../../prebuilts/androidx"
        )
        val downloader = LocalMavenRepoDownloader(
            fileSystem = FileSystem.SYSTEM,
            internalFolder = downloadFolder / "internal",
            externalFolder = downloadFolder / "external"
        )
        repositories?.let {
            extraRepositories.addAll(it)
        }
        val resolvedArtifacts = ArtifactResolver.resolveArtifacts(
            artifacts = artifactsToBeResolved,
            additionalRepositories = extraRepositories,
            explicitlyFetchInheritedDependencies = explicitlyFetchInheritedDependencies,
            localRepositories = if (redownload) {
                emptyList()
            } else {
                listOf(
                    "file:///" + downloader.internalFolder.normalized().toString(),
                    "file:///" + downloader.externalFolder.normalized().toString(),
                )
            },
            downloadObserver = downloader
        )
        if (cleanLocalRepo) {
            downloader.cleanupLocalRepositories()
        }

        val downloadedFiles = downloader.getDownloadedFiles()
        logger.info {
            """
                --------------------------------------------------------------------------------
                Resolved ${resolvedArtifacts.size} artifacts.
                Downloaded ${downloadedFiles.size} new files.
                --------------------------------------------------------------------------------
            """.trimIndent()
        }
        updatePlaygroundMetalavaBuildIfNecessary(downloadedFiles)
        if (downloadedFiles.isEmpty()) {
            logger.warn(
                """
                [31mDidn't download any files. It might be either a bug or all files might be
                available in the local prebuilts.

                If you think it is a bug, please re-run the command with `--verbose` and file
                a bug with the output.
                https://issuetracker.google.com/issues/new?component=705292[0m
                """.trimIndent()
            )
<<<<<<< HEAD
=======
        } else {
            if (!result.dependenciesPassedVerification) {
                logger.warn(
                    """
                   [33mOur Gradle build won't trust any artifacts that are unsigned or are signed with new keys. To trust these artifacts, run `development/update-verification-metadata.sh
                   """.trimIndent()
                )
            }
>>>>>>> fdff00cc
        }
        flushLogs()
    }

    /**
     * GitHub Playground's metalava build id needs to match the build id used by androidx.
     *
     * This method takes care of updating playground.properties if the metalava build id
     * is specified in the import maven script, and we've downloaded metalava.
     */
    private fun updatePlaygroundMetalavaBuildIfNecessary(downloadedFiles: Set<Path>) {
        val metalavaBuild = metalavaBuildId ?: return
        val downloadedMetalava = downloadedFiles.any {
            it.name.contains("metalava")
        }
        if (!downloadedMetalava) {
            return
        }
        val playgroundPropertiesFile = null.orFromSupportRepoFolder(
            "playground-common/playground.properties"
        ).toFile()
        check(playgroundPropertiesFile.exists()) {
            """
                Cannot find playground properties file. This is needed to update metalava in
                playground to match AndroidX.
            """.trimIndent()
        }
        val updatedProperties = playgroundPropertiesFile.readLines(
            Charsets.UTF_8
        ).joinToString("\n") {
            if (it.trim().startsWith("androidx.playground.metalavaBuildId=")) {
                "androidx.playground.metalavaBuildId=$metalavaBuild"
            } else {
                it
            }
        }
        playgroundPropertiesFile.writeText(updatedProperties)
        logger.info { "updated playground properties" }
    }
}

/**
 * Imports the maven artifacts in the [artifacts] parameter.
 */
internal class ImportArtifact : BaseImportMavenCommand(
    help = "Imports given artifacts",
    invokeWithoutSubcommand = true
) {
    private val args by argument(
        help = """
            The dependency notation of the artifact you want to add to the prebuilts folder.
            Can be passed multiple times.
            E.g. android.arch.work:work-runtime-ktx:1.0.0-alpha07
        """.trimIndent()
    ).multiple(
        required = false,
        default = emptyList()
    )
    private val artifacts by option(
        help = """
            The dependency notation of the artifact you want to add to the prebuilts folder.
            E.g. android.arch.work:work-runtime-ktx:1.0.0-alpha07
            Multiple artifacts can be provided with a `,` in between them.
        """.trimIndent()
    ).default("")

    override fun artifacts(): List<String> {
        // artifacts passed via --artifacts
        val optionArtifacts = artifacts.split(',')
        // artficats passed as command line argument
        val argArtifacts = args.flatMap { it.split(',') }
        val artifactsToBeResolved = (optionArtifacts + argArtifacts).distinct()
            .filter {
                it.isNotBlank()
            }
        if (artifactsToBeResolved.isEmpty()) {
            // since we run this command as the default one, we cannot enforce arguments.
            // instead, we check them in first access
            throw UsageError(
                text = """
                        Missing artifact coordinates.
                        You can either pass them as arguments or explicitly via --artifacts option.
                        e.g. ./importMaven.sh foo:bar:baz:123
                             ./importMaven.sh --artifacts foo:bar:baz:123
                        help:
                        ${getFormattedHelp()}
                    """.trimIndent()
            )
        }
        return artifactsToBeResolved
    }
}

/**
 * Downloads konan binaries that are needed to compile native targets.
 */
internal class ImportKonanBinariesCommand : BaseCommand(
    help = "Downloads konan binaries"
) {
    internal val konanPrebuiltsFolder by option(
        help = """
            Path to the prebuilts folder. Can be relative to the current working
            directory.
            By default, inherited from the support-repo root folder.
        """.trimIndent()
    )
    internal val konanCompilerVersion by option(
        help = """
            Konan compiler version to download. This is usually your kotlin version.
        """.trimIndent()
    ).required()

    override fun execute() {
        val downloadFolder = konanPrebuiltsFolder.orFromSupportRepoFolder(
            "../../prebuilts/androidx/konan"
        )
        KonanPrebuiltsDownloader(
            fileSystem = FileSystem.SYSTEM,
            downloadPath = downloadFolder,
            testMode = false
        ).download(
            konanCompilerVersion
        )
    }
}

/**
 * Imports all libraries declared in a toml file.
 */
internal class ImportToml : BaseImportMavenCommand(
    help = "Downloads all artifacts declared in the project's toml file"
) {
    internal val tomlFile by option(
        help = """
            Path to the toml file. If not provided, main androidx toml file is obtained from the
            supportRepoFolder argument.
        """.trimIndent()
    )

    override fun artifacts(): List<String> {
        val file = tomlFile.orFromSupportRepoFolder(
            "gradle/libs.versions.toml"
        )
        return ImportVersionCatalog.load(file)
    }
}

internal fun createCliCommands() = ImportArtifact()
    .subcommands(
        ImportKonanBinariesCommand(), ImportToml()
    )

fun main(args: Array<String>) {
    createCliCommands().main(args)
    exitProcess(0)
}<|MERGE_RESOLUTION|>--- conflicted
+++ resolved
@@ -225,7 +225,7 @@
         repositories?.let {
             extraRepositories.addAll(it)
         }
-        val resolvedArtifacts = ArtifactResolver.resolveArtifacts(
+        val result = ArtifactResolver.resolveArtifacts(
             artifacts = artifactsToBeResolved,
             additionalRepositories = extraRepositories,
             explicitlyFetchInheritedDependencies = explicitlyFetchInheritedDependencies,
@@ -239,6 +239,7 @@
             },
             downloadObserver = downloader
         )
+        val resolvedArtifacts = result.artifacts
         if (cleanLocalRepo) {
             downloader.cleanupLocalRepositories()
         }
@@ -264,8 +265,6 @@
                 https://issuetracker.google.com/issues/new?component=705292[0m
                 """.trimIndent()
             )
-<<<<<<< HEAD
-=======
         } else {
             if (!result.dependenciesPassedVerification) {
                 logger.warn(
@@ -274,7 +273,6 @@
                    """.trimIndent()
                 )
             }
->>>>>>> fdff00cc
         }
         flushLogs()
     }
