/*
 * Copyright 2022 The Android Open Source Project
 *
 * Licensed under the Apache License, Version 2.0 (the "License");
 * you may not use this file except in compliance with the License.
 * You may obtain a copy of the License at
 *
 *      http://www.apache.org/licenses/LICENSE-2.0
 *
 * Unless required by applicable law or agreed to in writing, software
 * distributed under the License is distributed on an "AS IS" BASIS,
 * WITHOUT WARRANTIES OR CONDITIONS OF ANY KIND, either express or implied.
 * See the License for the specific language governing permissions and
 * limitations under the License.
 */

package androidx.constraintlayout.compose.demos

import android.app.Activity
import androidx.activity.compose.BackHandler
import androidx.compose.foundation.background
import androidx.compose.foundation.clickable
import androidx.compose.foundation.layout.Arrangement
import androidx.compose.foundation.layout.Box
import androidx.compose.foundation.layout.Column
import androidx.compose.foundation.layout.Row
import androidx.compose.foundation.layout.Spacer
import androidx.compose.foundation.layout.fillMaxWidth
import androidx.compose.foundation.layout.height
import androidx.compose.foundation.layout.padding
import androidx.compose.foundation.shape.RoundedCornerShape
import androidx.compose.material.Icon
import androidx.compose.material.MaterialTheme
import androidx.compose.material.Text
import androidx.compose.material.icons.Icons
import androidx.compose.material.icons.automirrored.filled.ArrowBack
import androidx.compose.runtime.Composable
import androidx.compose.runtime.getValue
import androidx.compose.runtime.mutableIntStateOf
import androidx.compose.runtime.remember
import androidx.compose.runtime.setValue
import androidx.compose.ui.Alignment
import androidx.compose.ui.Modifier
import androidx.compose.ui.draw.clip
import androidx.compose.ui.graphics.Color
import androidx.compose.ui.graphics.graphicsLayer
import androidx.compose.ui.platform.LocalContext
import androidx.compose.ui.tooling.preview.Preview
import androidx.compose.ui.unit.dp
import androidx.compose.ui.unit.sp
import kotlin.system.exitProcess

data class ComposeDemo(val title: String, val content: @Composable () -> Unit)

val AllComposeConstraintLayoutDemos: List<ComposeDemo> =
    listOf(
        ComposeDemo("CustomColorInKeyAttributes") { CustomColorInKeyAttributesDemo() },
<<<<<<< HEAD
        ComposeDemo("SimpleOnSwipe") { SimpleOnSwipe() },
        ComposeDemo("AnimatedChainOrientation") { ChainsAnimatedOrientationDemo() }
=======
        ComposeDemo("Simple OnSwipe") { SimpleOnSwipe() },
        ComposeDemo("Multiple OnSwipe") { MultiSwipeDsl() },
        ComposeDemo("AnimatedChainOrientation") { ChainsAnimatedOrientationDemo() },
        ComposeDemo("AnimatedChainOrientation w/ Modifier DSL") {
            ChainsAnimatedOrientationDemo1()
        },
        ComposeDemo("CollapsibleToolbar w/ Column") { ToolBarDslDemo() },
        ComposeDemo("CollapsibleToolbar w/ LazyColumn") { ToolBarLazyDslDemo() },
        ComposeDemo("MotionLayout in LazyList") { MotionInLazyColumnDslDemo() },
        ComposeDemo("Animated Graphs") { AnimateGraphsOnRevealDemo() },
        ComposeDemo("Animated Reactions Selector") { ReactionSelectorDemo() },
        ComposeDemo("Animated Puzzle Pieces") { AnimatedPuzzlePiecesDemo() },
        ComposeDemo("Simple Staggered") { SimpleStaggeredDemo() }
>>>>>>> fdff00cc
    )

/**
 * Main screen to explore and interact with all demos from [AllComposeConstraintLayoutDemos].
 */
@Preview
@Composable
fun ComposeConstraintLayoutDemos() {
<<<<<<< HEAD
    var displayedDemo by remember { mutableStateOf<ComposeDemo?>(null) }
    Column {
        Column {
            displayedDemo?.let {
                // Header with back button
                Row(
                    modifier = Modifier
                        .fillMaxWidth()
                        .height(50.dp)
                        .background(Color.White)
                        .graphicsLayer(shadowElevation = 2f)
                        .clickable { displayedDemo = null }, // Return to list of demos
                    verticalAlignment = Alignment.CenterVertically
                ) {
                    Icon(imageVector = Icons.Default.ArrowBack, contentDescription = "Back")
                    Text(text = it.title)
=======
    var displayedDemoIndex by remember { mutableIntStateOf(-1) }
    val maxIndex = AllComposeConstraintLayoutDemos.size - 1
    Column {
        Column {
            when (displayedDemoIndex) {
                -1 -> {
                    // Main Title
                    Text(text = "ComposeConstraintLayoutDemos", style = MaterialTheme.typography.h6)
                    Spacer(modifier = Modifier.height(8.dp))
                }

                else -> {
                    // Header with back button
                    val composeDemo = AllComposeConstraintLayoutDemos[displayedDemoIndex]
                    Row(
                        modifier = Modifier
                            .fillMaxWidth()
                            .height(50.dp)
                            .background(Color.White)
                            .graphicsLayer(shadowElevation = 2f),
                        verticalAlignment = Alignment.CenterVertically,
                        horizontalArrangement = Arrangement.SpaceBetween
                    ) {
                        Row(
                            modifier = Modifier
                                .fillMaxHeight()
                                .weight(1f, true)
                                .clickable { displayedDemoIndex = -1 },
                            verticalAlignment = Alignment.CenterVertically
                        ) {
                            Icon(
                                imageVector = Icons.AutoMirrored.Default.ArrowBack,
                                contentDescription = "Back"
                            )
                            Text(text = composeDemo.title)
                        }
                        Row(horizontalArrangement = Arrangement.spacedBy(4.dp)) {
                            Button(onClick = {
                                displayedDemoIndex = if (displayedDemoIndex == 0) {
                                    maxIndex
                                } else {
                                    displayedDemoIndex - 1
                                }
                            }) {
                                Text("Prev")
                            }
                            Button(onClick = {
                                displayedDemoIndex = if (displayedDemoIndex == maxIndex) {
                                    0
                                } else {
                                    displayedDemoIndex + 1
                                }
                            }) {
                                Text("Next")
                            }
                        }
                    }
>>>>>>> fdff00cc
                }
            } ?: kotlin.run {
                // Main Title
                Text(text = "ComposeConstraintLayoutDemos", style = MaterialTheme.typography.h6)
                Spacer(modifier = Modifier.height(8.dp))
            }
        }
        Column(verticalArrangement = Arrangement.spacedBy(8.dp)) {
            displayedDemo?.let { demo ->
                // Display selected demo
                Box(
                    Modifier
                        .fillMaxWidth()
                        .weight(1.0f, true)
                ) {
                    demo.content()
                }
            } ?: kotlin.run {
                // Display list of demos
                AllComposeConstraintLayoutDemos.forEach {
                    ComposeDemoItem(it.title) { displayedDemo = it }
                }
            }
        }
    }

    val activity = LocalContext.current as? Activity
    // If there's a demo being displayed, return to demo list, otherwise, exit app
    BackHandler {
        if (displayedDemoIndex >= 0) {
            displayedDemoIndex = -1
        } else {
            activity?.finishAffinity() ?: exitProcess(0)
        }
    }
}

@Composable
private fun ComposeDemoItem(title: String, modifier: Modifier = Modifier, onClick: () -> Unit) {
    Box(
        modifier = modifier
            .padding(horizontal = 8.dp)
            .fillMaxWidth()
            .height(44.dp)
            .clip(RoundedCornerShape(10.dp))
            .background(Color.White)
            .clickable(onClick = onClick)
            .padding(start = 8.dp),
        contentAlignment = Alignment.CenterStart
    ) {
        Text(
            text = title,
            modifier = Modifier,
            fontSize = 16.sp
        )
    }
}<|MERGE_RESOLUTION|>--- conflicted
+++ resolved
@@ -25,10 +25,12 @@
 import androidx.compose.foundation.layout.Column
 import androidx.compose.foundation.layout.Row
 import androidx.compose.foundation.layout.Spacer
+import androidx.compose.foundation.layout.fillMaxHeight
 import androidx.compose.foundation.layout.fillMaxWidth
 import androidx.compose.foundation.layout.height
 import androidx.compose.foundation.layout.padding
 import androidx.compose.foundation.shape.RoundedCornerShape
+import androidx.compose.material.Button
 import androidx.compose.material.Icon
 import androidx.compose.material.MaterialTheme
 import androidx.compose.material.Text
@@ -55,10 +57,6 @@
 val AllComposeConstraintLayoutDemos: List<ComposeDemo> =
     listOf(
         ComposeDemo("CustomColorInKeyAttributes") { CustomColorInKeyAttributesDemo() },
-<<<<<<< HEAD
-        ComposeDemo("SimpleOnSwipe") { SimpleOnSwipe() },
-        ComposeDemo("AnimatedChainOrientation") { ChainsAnimatedOrientationDemo() }
-=======
         ComposeDemo("Simple OnSwipe") { SimpleOnSwipe() },
         ComposeDemo("Multiple OnSwipe") { MultiSwipeDsl() },
         ComposeDemo("AnimatedChainOrientation") { ChainsAnimatedOrientationDemo() },
@@ -72,7 +70,6 @@
         ComposeDemo("Animated Reactions Selector") { ReactionSelectorDemo() },
         ComposeDemo("Animated Puzzle Pieces") { AnimatedPuzzlePiecesDemo() },
         ComposeDemo("Simple Staggered") { SimpleStaggeredDemo() }
->>>>>>> fdff00cc
     )
 
 /**
@@ -81,24 +78,6 @@
 @Preview
 @Composable
 fun ComposeConstraintLayoutDemos() {
-<<<<<<< HEAD
-    var displayedDemo by remember { mutableStateOf<ComposeDemo?>(null) }
-    Column {
-        Column {
-            displayedDemo?.let {
-                // Header with back button
-                Row(
-                    modifier = Modifier
-                        .fillMaxWidth()
-                        .height(50.dp)
-                        .background(Color.White)
-                        .graphicsLayer(shadowElevation = 2f)
-                        .clickable { displayedDemo = null }, // Return to list of demos
-                    verticalAlignment = Alignment.CenterVertically
-                ) {
-                    Icon(imageVector = Icons.Default.ArrowBack, contentDescription = "Back")
-                    Text(text = it.title)
-=======
     var displayedDemoIndex by remember { mutableIntStateOf(-1) }
     val maxIndex = AllComposeConstraintLayoutDemos.size - 1
     Column {
@@ -156,28 +135,27 @@
                             }
                         }
                     }
->>>>>>> fdff00cc
                 }
-            } ?: kotlin.run {
-                // Main Title
-                Text(text = "ComposeConstraintLayoutDemos", style = MaterialTheme.typography.h6)
-                Spacer(modifier = Modifier.height(8.dp))
             }
         }
         Column(verticalArrangement = Arrangement.spacedBy(8.dp)) {
-            displayedDemo?.let { demo ->
-                // Display selected demo
-                Box(
-                    Modifier
-                        .fillMaxWidth()
-                        .weight(1.0f, true)
-                ) {
-                    demo.content()
+            when (displayedDemoIndex) {
+                -1 -> {
+                    // Display list of demos
+                    AllComposeConstraintLayoutDemos.forEachIndexed { index, composeDemo ->
+                        ComposeDemoItem(composeDemo.title) { displayedDemoIndex = index }
+                    }
                 }
-            } ?: kotlin.run {
-                // Display list of demos
-                AllComposeConstraintLayoutDemos.forEach {
-                    ComposeDemoItem(it.title) { displayedDemo = it }
+
+                else -> {
+                    // Display selected demo
+                    Box(
+                        Modifier
+                            .fillMaxWidth()
+                            .weight(1.0f, true)
+                    ) {
+                        AllComposeConstraintLayoutDemos[displayedDemoIndex].content()
+                    }
                 }
             }
         }
