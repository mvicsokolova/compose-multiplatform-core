--- conflicted
+++ resolved
@@ -444,20 +444,11 @@
     }
 
     /**
-<<<<<<< HEAD
-     * Convenience extension variable to parse a [Dp] as a [Dimension] object.
+     * Convenience extension method to parse a [Dp] as a [Dimension] object.
      *
      * @see Dimension.value
      */
-    val Dp.asDimension: Dimension
-        get() = Dimension.value(this)
-=======
-     * Convenience extension method to parse a [Dp] as a [Dimension] object.
-     *
-     * @see Dimension.value
-     */
     fun Dp.asDimension(): Dimension = Dimension.value(this)
->>>>>>> fdff00cc
 
     private inner class DimensionProperty(initialValue: Dimension) :
         ObservableProperty<Dimension>(initialValue) {
