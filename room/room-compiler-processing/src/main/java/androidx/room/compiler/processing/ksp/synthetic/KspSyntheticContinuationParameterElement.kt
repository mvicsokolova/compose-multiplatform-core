/*
 * Copyright 2020 The Android Open Source Project
 *
 * Licensed under the Apache License, Version 2.0 (the "License");
 * you may not use this file except in compliance with the License.
 * You may obtain a copy of the License at
 *
 *      http://www.apache.org/licenses/LICENSE-2.0
 *
 * Unless required by applicable law or agreed to in writing, software
 * distributed under the License is distributed on an "AS IS" BASIS,
 * WITHOUT WARRANTIES OR CONDITIONS OF ANY KIND, either express or implied.
 * See the License for the specific language governing permissions and
 * limitations under the License.
 */

package androidx.room.compiler.processing.ksp.synthetic

import androidx.room.compiler.processing.XAnnotated
import androidx.room.compiler.processing.XEquality
import androidx.room.compiler.processing.XExecutableParameterElement
import androidx.room.compiler.processing.XMemberContainer
import androidx.room.compiler.processing.XType
import androidx.room.compiler.processing.ksp.KSTypeVarianceResolverScope
import androidx.room.compiler.processing.ksp.KspAnnotated
import androidx.room.compiler.processing.ksp.KspAnnotated.UseSiteFilter.Companion.NO_USE_SITE
import androidx.room.compiler.processing.ksp.KspMethodElement
import androidx.room.compiler.processing.ksp.KspProcessingEnv
import androidx.room.compiler.processing.ksp.KspType
import androidx.room.compiler.processing.ksp.requireContinuationClass
import androidx.room.compiler.processing.ksp.returnTypeAsMemberOf
import androidx.room.compiler.processing.ksp.swapResolvedType
import com.google.devtools.ksp.symbol.Variance

/**
 * XProcessing adds an additional argument to each suspend function for the continuation because
 * this is what KAPT generates and Room needs it as long as it generates java code.
 */
internal class KspSyntheticContinuationParameterElement(
    private val env: KspProcessingEnv,
    override val enclosingElement: KspMethodElement
) : XExecutableParameterElement,
    XEquality,
    XAnnotated by KspAnnotated.create(
        env = env,
        delegate = null, // does not matter, this is synthetic and has no annotations.
        filter = NO_USE_SITE
    ) {

    override fun isVarArgs() = false

    override val name: String by lazy {
        // KAPT uses `continuation` but it doesn't check for conflicts, we do.
        var candidate = "continuation"
        var suffix = 0
        while (
            enclosingElement.declaration.parameters.any { it.name?.asString() == candidate }
        ) {
            candidate = "continuation_$suffix"
            suffix ++
        }
        candidate
    }

    override val jvmName = name

    override val equalityItems: Array<out Any?> by lazy {
        arrayOf("continuation", enclosingElement)
    }

    override val hasDefaultValue: Boolean
        get() = false

    override val type: KspType by lazy {
        createAsMemberOf(closestMemberContainer.type)
    }

    override val fallbackLocationText: String
        get() = "return type of ${enclosingElement.fallbackLocationText}"

    // Not applicable
    override val docComment: String? get() = null

    override val closestMemberContainer: XMemberContainer by lazy {
        enclosingElement.closestMemberContainer
    }

    override fun asMemberOf(other: XType): KspType {
        return if (closestMemberContainer.type?.isSameType(other) != false) {
            type
        } else {
            createAsMemberOf(other)
        }
    }

    private fun createAsMemberOf(container: XType?): KspType {
        check(container is KspType?)
        val continuation = env.resolver.requireContinuationClass()
        val asMember = enclosingElement.declaration.returnTypeAsMemberOf(
            ksType = container?.ksType
        )
        val returnTypeRef = checkNotNull(enclosingElement.declaration.returnType) {
            "cannot find return type reference for $this"
        }
        val returnTypeAsTypeArgument = env.resolver.getTypeArgument(
            returnTypeRef.swapResolvedType(asMember),
            // even though this will be CONTRAVARIANT when resolved to the JVM type, in Kotlin, it
            // is still INVARIANT. (see [KSTypeVarianceResolver]
            Variance.INVARIANT
        )
        val contType = continuation.asType(listOf(returnTypeAsTypeArgument))
        return env.wrap(
            ksType = contType,
            allowPrimitives = false
        ).copyWithScope(
            KSTypeVarianceResolverScope.MethodParameter(
                kspExecutableElement = enclosingElement,
                parameterIndex = enclosingElement.parameters.size - 1,
                annotated = enclosingElement.declaration,
                container = container?.ksType?.declaration,
                asMemberOf = container
            )
        )
    }

    override fun kindName(): String {
        return "synthetic continuation parameter"
    }

    override fun validate(): Boolean {
        return true
    }

    override fun equals(other: Any?): Boolean {
        return XEquality.equals(this, other)
    }

    override fun hashCode(): Int {
        return XEquality.hashCode(equalityItems)
    }
<<<<<<< HEAD
=======

    override fun toString(): String {
        return name
    }

    companion object {
        const val PARAM_NAME = "\$completion"
    }
>>>>>>> fdff00cc
}<|MERGE_RESOLUTION|>--- conflicted
+++ resolved
@@ -37,7 +37,7 @@
  * this is what KAPT generates and Room needs it as long as it generates java code.
  */
 internal class KspSyntheticContinuationParameterElement(
-    private val env: KspProcessingEnv,
+    val env: KspProcessingEnv,
     override val enclosingElement: KspMethodElement
 ) : XExecutableParameterElement,
     XEquality,
@@ -46,17 +46,23 @@
         delegate = null, // does not matter, this is synthetic and has no annotations.
         filter = NO_USE_SITE
     ) {
+    override fun isContinuationParam() = true
+
+    override fun isReceiverParam() = false
+
+    override fun isKotlinPropertyParam() = false
 
     override fun isVarArgs() = false
 
     override val name: String by lazy {
-        // KAPT uses `continuation` but it doesn't check for conflicts, we do.
-        var candidate = "continuation"
+        // KAPT uses `$completion` but it doesn't check for conflicts, we do. Be aware that before
+        // Kotlin 1.8.0 the param was named 'continuation'.
+        var candidate = PARAM_NAME
         var suffix = 0
         while (
             enclosingElement.declaration.parameters.any { it.name?.asString() == candidate }
         ) {
-            candidate = "continuation_$suffix"
+            candidate = PARAM_NAME + "_" + suffix
             suffix ++
         }
         candidate
@@ -65,7 +71,7 @@
     override val jvmName = name
 
     override val equalityItems: Array<out Any?> by lazy {
-        arrayOf("continuation", enclosingElement)
+        arrayOf(PARAM_NAME, enclosingElement)
     }
 
     override val hasDefaultValue: Boolean
@@ -138,8 +144,6 @@
     override fun hashCode(): Int {
         return XEquality.hashCode(equalityItems)
     }
-<<<<<<< HEAD
-=======
 
     override fun toString(): String {
         return name
@@ -148,5 +152,4 @@
     companion object {
         const val PARAM_NAME = "\$completion"
     }
->>>>>>> fdff00cc
 }