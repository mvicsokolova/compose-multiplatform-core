--- conflicted
+++ resolved
@@ -28,6 +28,7 @@
 import androidx.room.ext.CollectionTypeNames.LONG_SPARSE_ARRAY
 import androidx.room.ext.CommonTypeNames
 import androidx.room.ext.GuavaTypeNames
+import androidx.room.ext.getValueClassUnderlyingProperty
 import androidx.room.ext.isByteBuffer
 import androidx.room.ext.isEntityElement
 import androidx.room.ext.isNotByte
@@ -117,6 +118,7 @@
 import androidx.room.solver.types.StringColumnTypeAdapter
 import androidx.room.solver.types.TypeConverter
 import androidx.room.solver.types.UuidColumnTypeAdapter
+import androidx.room.solver.types.ValueClassConverterWrapper
 import androidx.room.vo.BuiltInConverterFlags
 import androidx.room.vo.MapInfo
 import androidx.room.vo.ShortcutQueryParameter
@@ -280,7 +282,7 @@
         if (adapterByTypeConverter != null) {
             return adapterByTypeConverter
         }
-        val defaultAdapter = createDefaultTypeAdapter(input)
+        val defaultAdapter = createDefaultTypeAdapter(input, affinity)
         if (defaultAdapter != null) {
             return defaultAdapter
         }
@@ -318,7 +320,7 @@
             return typeConverterAdapter
         }
 
-        val defaultAdapter = createDefaultTypeAdapter(output)
+        val defaultAdapter = createDefaultTypeAdapter(output, affinity)
         if (defaultAdapter != null) {
             return defaultAdapter
         }
@@ -363,7 +365,7 @@
         }
 
         if (!skipDefaultConverter) {
-            val defaultAdapter = createDefaultTypeAdapter(out)
+            val defaultAdapter = createDefaultTypeAdapter(out, affinity)
             if (defaultAdapter != null) {
                 return defaultAdapter
             }
@@ -371,10 +373,11 @@
         return null
     }
 
-    private fun createDefaultTypeAdapter(type: XType): ColumnTypeAdapter? {
+    private fun createDefaultTypeAdapter(
+        type: XType,
+        affinity: SQLTypeAffinity?
+    ): ColumnTypeAdapter? {
         val typeElement = type.typeElement
-<<<<<<< HEAD
-=======
         if (typeElement?.isValueClass() == true) {
             // Extract the type value of the Value class element
             val underlyingProperty = typeElement.getValueClassUnderlyingProperty()
@@ -393,7 +396,6 @@
                 valuePropertyName = underlyingProperty.name
             )
         }
->>>>>>> fdff00cc
         return when {
             builtInConverterFlags.enums.isEnabled() &&
                 typeElement?.isEnum() == true -> EnumColumnTypeAdapter(typeElement, type)
@@ -505,7 +507,12 @@
 
         // TODO: (b/192068912) Refactor the following since this if-else cascade has gotten large
         if (typeMirror.isArray() && typeMirror.componentType.isNotByte()) {
-            checkTypeNullability(typeMirror, typeMirror.componentType, "Array")
+            checkTypeNullability(
+                typeMirror,
+                extras,
+                "Array",
+                arrayComponentType = typeMirror.componentType
+            )
             val rowAdapter =
                 findRowAdapter(typeMirror.componentType, query) ?: return null
             return ArrayQueryResultAdapter(typeMirror, rowAdapter)
@@ -513,9 +520,13 @@
             val rowAdapter = findRowAdapter(typeMirror, query) ?: return null
             return SingleItemQueryResultAdapter(rowAdapter)
         } else if (typeMirror.rawType.asTypeName() == GuavaTypeNames.OPTIONAL) {
-            checkTypeNullability(typeMirror, typeMirror.typeArguments.first(), "Optional")
+            checkTypeNullability(
+                typeMirror,
+                extras,
+                "Optional"
+            )
             // Handle Guava Optional by unpacking its generic type argument and adapting that.
-            // The Optional adapter will reappend the Optional type.
+            // The Optional adapter will re-append the Optional type.
             val typeArg = typeMirror.typeArguments.first()
             // use nullable when finding row adapter as non-null adapters might return
             // default values
@@ -525,7 +536,11 @@
                 resultAdapter = SingleItemQueryResultAdapter(rowAdapter)
             )
         } else if (typeMirror.rawType.asTypeName() == CommonTypeNames.OPTIONAL) {
-            checkTypeNullability(typeMirror, typeMirror.typeArguments.first(), "Optional")
+            checkTypeNullability(
+                typeMirror,
+                extras,
+                "Optional"
+            )
 
             // Handle java.util.Optional similarly.
             val typeArg = typeMirror.typeArguments.first()
@@ -537,7 +552,10 @@
                 resultAdapter = SingleItemQueryResultAdapter(rowAdapter)
             )
         } else if (typeMirror.isTypeOf(ImmutableList::class)) {
-            checkTypeNullability(typeMirror, typeMirror.typeArguments.first())
+            checkTypeNullability(
+                typeMirror,
+                extras
+            )
 
             val typeArg = typeMirror.typeArguments.first().extendsBoundOrSelf()
             val rowAdapter = findRowAdapter(typeArg, query) ?: return null
@@ -546,7 +564,10 @@
                 rowAdapter = rowAdapter
             )
         } else if (typeMirror.isTypeOf(java.util.List::class)) {
-            checkTypeNullability(typeMirror, typeMirror.typeArguments.first())
+            checkTypeNullability(
+                typeMirror,
+                extras
+            )
 
             val typeArg = typeMirror.typeArguments.first().extendsBoundOrSelf()
             val rowAdapter = findRowAdapter(typeArg, query) ?: return null
@@ -557,7 +578,7 @@
         } else if (typeMirror.isTypeOf(ImmutableMap::class)) {
             val keyTypeArg = typeMirror.typeArguments[0].extendsBoundOrSelf()
             val valueTypeArg = typeMirror.typeArguments[1].extendsBoundOrSelf()
-            checkTypeNullability(typeMirror, keyTypeArg)
+            checkTypeNullability(typeMirror, extras)
 
             // Create a type mirror for a regular Map in order to use MapQueryResultAdapter. This
             // avoids code duplication as Immutable Map can be initialized by creating an immutable
@@ -582,7 +603,7 @@
         ) {
             val keyTypeArg = typeMirror.typeArguments[0].extendsBoundOrSelf()
             val valueTypeArg = typeMirror.typeArguments[1].extendsBoundOrSelf()
-            checkTypeNullability(typeMirror, keyTypeArg)
+            checkTypeNullability(typeMirror, extras)
 
             if (valueTypeArg.typeElement == null) {
                 context.logger.e(
@@ -667,7 +688,7 @@
                 else ->
                     typeMirror.typeArguments[0].extendsBoundOrSelf()
             }
-            checkTypeNullability(typeMirror, keyTypeArg)
+            checkTypeNullability(typeMirror, extras)
 
             val mapValueTypeArg = if (mapType.isSparseArray()) {
                 typeMirror.typeArguments[0].extendsBoundOrSelf()
@@ -726,31 +747,49 @@
     }
 
     private fun checkTypeNullability(
-        collectionType: XType,
-        typeArg: XType,
-        typeKeyword: String = "Collection"
+        searchingType: XType,
+        extras: TypeAdapterExtras,
+        typeKeyword: String = "Collection",
+        arrayComponentType: XType? = null
     ) {
         if (context.codeLanguage != CodeLanguage.KOTLIN) {
             return
         }
+
+        val collectionType: XType = extras.getData(
+            ObservableQueryResultBinderProvider.OriginalTypeArg::class
+        )?.original ?: searchingType
 
         if (collectionType.nullability != XNullability.NONNULL) {
             context.logger.w(
                 Warning.UNNECESSARY_NULLABILITY_IN_DAO_RETURN_TYPE,
                 ProcessorErrors.nullableCollectionOrArrayReturnTypeInDaoMethod(
-                    collectionType.asTypeName().toString(context.codeLanguage),
+                    searchingType.asTypeName().toString(context.codeLanguage),
                     typeKeyword
                 )
             )
         }
 
-        if (typeArg.nullability != XNullability.NONNULL) {
+        // Since Array has typeArg in the componentType and not typeArguments, need a special check.
+        if (arrayComponentType != null && arrayComponentType.nullability != XNullability.NONNULL) {
             context.logger.w(
                 Warning.UNNECESSARY_NULLABILITY_IN_DAO_RETURN_TYPE,
                 ProcessorErrors.nullableComponentInDaoMethodReturnType(
-                    collectionType.asTypeName().toString(context.codeLanguage)
-                )
-            )
+                    searchingType.asTypeName().toString(context.codeLanguage)
+                )
+            )
+            return
+        }
+
+        collectionType.typeArguments.forEach { typeArg ->
+            if (typeArg.nullability != XNullability.NONNULL) {
+                context.logger.w(
+                    Warning.UNNECESSARY_NULLABILITY_IN_DAO_RETURN_TYPE,
+                    ProcessorErrors.nullableComponentInDaoMethodReturnType(
+                        searchingType.asTypeName().toString(context.codeLanguage)
+                    )
+                )
+            }
         }
     }
 
