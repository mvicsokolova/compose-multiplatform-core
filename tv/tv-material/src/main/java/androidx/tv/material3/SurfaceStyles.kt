--- conflicted
+++ resolved
@@ -21,8 +21,6 @@
 import androidx.compose.runtime.Immutable
 import androidx.compose.ui.graphics.Color
 import androidx.compose.ui.graphics.Shape
-import androidx.compose.ui.unit.Dp
-import androidx.compose.ui.unit.dp
 
 /**
  * Defines [Shape] for all TV [Interaction] states of a Clickable Surface.
@@ -65,6 +63,69 @@
         return "ClickableSurfaceShape(shape=$shape, focusedShape=$focusedShape, " +
             "pressedShape=$pressedShape, disabledShape=$disabledShape, " +
             "focusedDisabledShape=$focusedDisabledShape)"
+    }
+}
+
+/**
+ * Defines [Shape] for all TV [Interaction] states of a toggleable Surface.
+ */
+@ExperimentalTvMaterial3Api
+@Immutable
+class ToggleableSurfaceShape internal constructor(
+    internal val shape: Shape,
+    internal val focusedShape: Shape,
+    internal val pressedShape: Shape,
+    internal val selectedShape: Shape,
+    internal val disabledShape: Shape,
+    internal val focusedSelectedShape: Shape,
+    internal val focusedDisabledShape: Shape,
+    internal val pressedSelectedShape: Shape,
+    internal val selectedDisabledShape: Shape,
+    internal val focusedSelectedDisabledShape: Shape
+) {
+    override fun equals(other: Any?): Boolean {
+        if (this === other) return true
+        if (other == null || this::class != other::class) return false
+
+        other as ToggleableSurfaceShape
+
+        if (shape != other.shape) return false
+        if (focusedShape != other.focusedShape) return false
+        if (pressedShape != other.pressedShape) return false
+        if (selectedShape != other.selectedShape) return false
+        if (disabledShape != other.disabledShape) return false
+        if (focusedSelectedShape != other.focusedSelectedShape) return false
+        if (focusedDisabledShape != other.focusedDisabledShape) return false
+        if (pressedSelectedShape != other.pressedSelectedShape) return false
+        if (selectedDisabledShape != other.selectedDisabledShape) return false
+        if (focusedSelectedDisabledShape != other.focusedSelectedDisabledShape) return false
+
+        return true
+    }
+
+    override fun hashCode(): Int {
+        var result = shape.hashCode()
+        result = 31 * result + focusedShape.hashCode()
+        result = 31 * result + pressedShape.hashCode()
+        result = 31 * result + selectedShape.hashCode()
+        result = 31 * result + disabledShape.hashCode()
+        result = 31 * result + focusedSelectedShape.hashCode()
+        result = 31 * result + focusedDisabledShape.hashCode()
+        result = 31 * result + pressedSelectedShape.hashCode()
+        result = 31 * result + selectedDisabledShape.hashCode()
+        result = 31 * result + focusedSelectedDisabledShape.hashCode()
+
+        return result
+    }
+
+    override fun toString(): String {
+        return "ToggleableSurfaceShape(shape=$shape, focusedShape=$focusedShape," +
+            "pressedShape=$pressedShape, selectedShape=$selectedShape," +
+            "disabledShape=$disabledShape, focusedSelectedShape=$focusedSelectedShape, " +
+            "focusedDisabledShape=$focusedDisabledShape," +
+            "pressedSelectedShape=$pressedSelectedShape, " +
+            "selectedDisabledShape=$selectedDisabledShape, " +
+            "focusedSelectedDisabledShape=$focusedSelectedDisabledShape)"
     }
 }
 
@@ -127,8 +188,6 @@
 }
 
 /**
-<<<<<<< HEAD
-=======
  * Defines [Color] for all TV [Interaction] states of a toggleable Surface.
  */
 @ExperimentalTvMaterial3Api
@@ -211,7 +270,6 @@
 }
 
 /**
->>>>>>> fdff00cc
  * Defines the scale for all TV indication states of Surface. Note: This scale must be
  * a non-negative float.
  */
@@ -271,9 +329,6 @@
 }
 
 /**
-<<<<<<< HEAD
- * Defines [Glow] for all TV states of [Surface].
-=======
  * Defines the scale for all TV [Interaction] states of toggleable Surface. Note: This
  * scale must be a non-negative float.
  */
@@ -466,7 +521,6 @@
 
 /**
  * Defines [Glow] for all TV [Interaction] states of [Surface].
->>>>>>> fdff00cc
  */
 @ExperimentalTvMaterial3Api
 @Immutable
@@ -503,56 +557,49 @@
 }
 
 /**
- * Defines the shadow for a TV component.
- * @param elevationColor [Color] to be applied on the shadow
- * @param elevation defines how strong should be the shadow. Larger its value, further the
- * shadow goes from the center of the component.
- */
-@ExperimentalTvMaterial3Api
-@Immutable
-class Glow(
-    val elevationColor: Color,
-    val elevation: Dp
-) {
-    override fun equals(other: Any?): Boolean {
-        if (this === other) return true
-        if (other == null || this::class != other::class) return false
-
-        other as Glow
-
-        if (elevationColor != other.elevationColor) return false
-        if (elevation != other.elevation) return false
-
-        return true
-    }
-
-    override fun hashCode(): Int {
-        var result = elevationColor.hashCode()
-        result = 31 * result + elevation.hashCode()
-        return result
-    }
-
-    override fun toString(): String {
-        return "Glow(elevationColor=$elevationColor, elevation=$elevation)"
-    }
-
-    fun copy(
-        glowColor: Color? = null,
-        glowElevation: Dp? = null
-    ): Glow = Glow(
-        elevationColor = glowColor ?: this.elevationColor,
-        elevation = glowElevation ?: this.elevation
-    )
-
-    companion object {
-        /**
-         * Signifies the absence of a glow in TV Components. Use this if you do not want to display
-         * a glow indication in any of the Leanback TV Components.
-         */
-        val None = Glow(
-            elevationColor = Color.Transparent,
-            elevation = 0.dp
-        )
+ * Defines [Glow] for all TV [Interaction] states of a toggleable Surface.
+ */
+@ExperimentalTvMaterial3Api
+@Immutable
+class ToggleableSurfaceGlow internal constructor(
+    internal val glow: Glow,
+    internal val focusedGlow: Glow,
+    internal val pressedGlow: Glow,
+    internal val selectedGlow: Glow,
+    internal val focusedSelectedGlow: Glow,
+    internal val pressedSelectedGlow: Glow
+) {
+    override fun equals(other: Any?): Boolean {
+        if (this === other) return true
+        if (other == null || this::class != other::class) return false
+
+        other as ToggleableSurfaceGlow
+
+        if (glow != other.glow) return false
+        if (focusedGlow != other.focusedGlow) return false
+        if (pressedGlow != other.pressedGlow) return false
+        if (selectedGlow != other.selectedGlow) return false
+        if (focusedSelectedGlow != other.focusedSelectedGlow) return false
+        if (pressedSelectedGlow != other.pressedSelectedGlow) return false
+
+        return true
+    }
+
+    override fun hashCode(): Int {
+        var result = glow.hashCode()
+        result = 31 * result + focusedGlow.hashCode()
+        result = 31 * result + pressedGlow.hashCode()
+        result = 31 * result + selectedGlow.hashCode()
+        result = 31 * result + focusedSelectedGlow.hashCode()
+        result = 31 * result + pressedSelectedGlow.hashCode()
+
+        return result
+    }
+
+    override fun toString(): String {
+        return "ToggleableSurfaceGlow(glow=$glow, focusedGlow=$focusedGlow," +
+            "pressedGlow=$pressedGlow, selectedGlow=$selectedGlow," +
+            "focusedSelectedGlow=$focusedSelectedGlow, pressedSelectedGlow=$pressedSelectedGlow)"
     }
 }
 
