--- conflicted
+++ resolved
@@ -30,29 +30,18 @@
 dependencies {
     api(libs.kotlinStdlib)
 
-<<<<<<< HEAD
-    def composeVersion = '1.4.0-alpha04'
-
-    implementation(libs.kotlinStdlibCommon)
-    implementation("androidx.profileinstaller:profileinstaller:1.2.0")
-    api(project(":compose:ui:ui"))
-=======
     def composeVersion = '1.5.3'
 
     implementation(libs.kotlinStdlibCommon)
     implementation("androidx.profileinstaller:profileinstaller:1.3.1")
->>>>>>> fdff00cc
 
     api("androidx.annotation:annotation:1.6.0")
     api("androidx.compose.animation:animation:$composeVersion")
     api("androidx.compose.runtime:runtime:$composeVersion")
 
     api(project(":compose:foundation:foundation"))
-<<<<<<< HEAD
-=======
     api(project(":compose:ui:ui-util"))
     api("androidx.compose.ui:ui:$composeVersion")
->>>>>>> fdff00cc
     api("androidx.compose.foundation:foundation-layout:$composeVersion")
     api("androidx.compose.ui:ui-graphics:$composeVersion")
     api("androidx.compose.ui:ui-text:$composeVersion")
