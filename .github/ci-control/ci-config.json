{
    "__comment": [
        "Compose and Main are two configurations we have in CI.",
        "Each can have include and exclude filters where these filters run an",
        "exact match on the project name.",
        "If the project matches both exclude and include filters, exclude is prioritized."
    ],
    "compose" : {
        "include" : [
            "compose-runtime"
        ],
        "default": false
    },
    "main" : {
        "exclude" : [
<<<<<<< HEAD
=======
          "compose-runtime",
          "room"
>>>>>>> fdff00cc
        ],
        "default": true
    }
}<|MERGE_RESOLUTION|>--- conflicted
+++ resolved
@@ -13,11 +13,8 @@
     },
     "main" : {
         "exclude" : [
-<<<<<<< HEAD
-=======
           "compose-runtime",
           "room"
->>>>>>> fdff00cc
         ],
         "default": true
     }
