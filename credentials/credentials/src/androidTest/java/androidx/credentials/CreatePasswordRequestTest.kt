--- conflicted
+++ resolved
@@ -191,15 +191,6 @@
     @Test
     fun frameworkConversion_success() {
         val idExpected = "id"
-<<<<<<< HEAD
-        val request = CreatePasswordRequest(idExpected, "password")
-
-        val convertedRequest = createFrom(
-            request.type, getFinalCreateCredentialData(
-                request, mContext
-            ),
-            request.candidateQueryData, request.isSystemProviderRequired
-=======
         val passwordExpected = "pwd"
         val preferImmediatelyAvailableCredentialsExpected = true
         val isAutoSelectAllowedExpected = true
@@ -225,7 +216,6 @@
         val convertedRequest = createFrom(
             request.type, credentialData, candidateQueryData, request.isSystemProviderRequired,
             request.origin
->>>>>>> fdff00cc
         )
 
         assertThat(convertedRequest).isInstanceOf(
@@ -244,13 +234,10 @@
         assertThat(displayInfo.userId).isEqualTo(idExpected)
         assertThat(displayInfo.credentialTypeIcon!!.resId)
             .isEqualTo(R.drawable.ic_password)
-<<<<<<< HEAD
-=======
         assertThat(displayInfo.preferDefaultProvider).isEqualTo(defaultProviderExpected)
         assertThat(convertedRequest.credentialData.getString(customRequestDataKey))
             .isEqualTo(customRequestDataValue)
         assertThat(convertedRequest.candidateQueryData.getBoolean(customCandidateQueryDataKey))
             .isEqualTo(customCandidateQueryDataValue)
->>>>>>> fdff00cc
     }
 }