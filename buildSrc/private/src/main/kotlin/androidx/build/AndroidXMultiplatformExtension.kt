--- conflicted
+++ resolved
@@ -51,18 +51,6 @@
     private val kotlinExtension: KotlinMultiplatformExtension by kotlinExtensionDelegate
 
     /**
-<<<<<<< HEAD
-     * The list of platforms that have been requested in the build configuration.
-     *
-     * The list of enabled platforms in [targetPlatforms] will vary based on the build environment.
-     * For example, a project's build configuration may have requested `mac()` but this is not
-     * available when building on Linux.
-     */
-    val requestedPlatforms: MutableSet<PlatformIdentifier> = mutableSetOf()
-
-    /**
-     * The list of platforms that are enabled.
-=======
      * The list of platforms that have been declared as supported in the build configuration.
      *
      * This may be a superset of the currently enabled platforms in [targetPlatforms].
@@ -71,25 +59,11 @@
 
     /**
      * The list of platforms that are currently enabled.
->>>>>>> 4fbd9517
      *
      * This will vary across build environments. For example, a project's build configuration may
      * have requested `mac()` but this is not available when building on Linux.
      */
     val targetPlatforms: List<String>
-<<<<<<< HEAD
-        get() = if (kotlinExtensionDelegate.isInitialized()) {
-            kotlinExtension.targets.mapNotNull {
-                if (it.targetName != "metadata") {
-                    it.targetName
-                } else {
-                    null
-                }
-            }
-        } else {
-            throw GradleException("Kotlin multi-platform extension has not been initialized")
-        }
-=======
         get() =
             if (kotlinExtensionDelegate.isInitialized()) {
                 kotlinExtension.targets.mapNotNull {
@@ -102,36 +76,11 @@
             } else {
                 throw GradleException("Kotlin multi-platform extension has not been initialized")
             }
->>>>>>> 4fbd9517
 
     /**
      * Default platform identifier used for specifying POM dependencies.
      *
      * This platform will be added as a dependency to the multi-platform anchor artifact's POM
-<<<<<<< HEAD
-     * publication. For example, if the anchor artifact is `collection` and the default platform
-     * is `jvm`, then the POM for `collection` will express a dependency on `collection-jvm`. This
-     * ensures that developers who are silently upgrade to KMP artifacts but are not using Gradle
-     * still see working artifacts.
-     *
-     * If no default was specified and a single platform is requested (ex. using [jvm]), returns
-     * the identifier for that platform.
-     */
-    var defaultPlatform: String? = null
-        get() = field ?: requestedPlatforms.singleOrNull()?.id
-
-        set(value) {
-            if (value != null) {
-                if (requestedPlatforms.none { it.id == value }) {
-                    throw GradleException("Platform $value has not been requested as a target. " +
-                        "Available platforms are: " +
-                        requestedPlatforms.joinToString(", ") { it.id })
-                }
-                if (targetPlatforms.none { it == value }) {
-                    throw GradleException("Platform $value is not available in this build " +
-                        "environment. Available platforms are: " +
-                        targetPlatforms.joinToString(", "))
-=======
      * publication. For example, if the anchor artifact is `collection` and the default platform is
      * `jvm`, then the POM for `collection` will express a dependency on `collection-jvm`. This
      * ensures that developers who are silently upgrade to KMP artifacts but are not using Gradle
@@ -157,17 +106,11 @@
                             "environment. Available platforms are: " +
                             targetPlatforms.joinToString(", ")
                     )
->>>>>>> 4fbd9517
                 }
             }
             field = value
         }
 
-<<<<<<< HEAD
-    val presets: NamedDomainObjectCollection<KotlinTargetPreset<*>>
-        get() = kotlinExtension.presets
-=======
->>>>>>> 4fbd9517
     val targets: NamedDomainObjectCollection<KotlinTarget>
         get() = kotlinExtension.targets
 
@@ -197,15 +140,8 @@
     }
 
     @JvmOverloads
-<<<<<<< HEAD
-    fun jvm(
-        block: Action<KotlinJvmTarget>? = null
-    ): KotlinJvmTarget? {
-        requestedPlatforms.add(PlatformIdentifier.JVM)
-=======
     fun jvm(block: Action<KotlinJvmTarget>? = null): KotlinJvmTarget? {
         supportedPlatforms.add(PlatformIdentifier.JVM)
->>>>>>> 4fbd9517
         return if (project.enableJvm()) {
             kotlinExtension.jvm {
                 block?.execute(this)
@@ -223,15 +159,8 @@
 
     @OptIn(ExperimentalKotlinGradlePluginApi::class)
     @JvmOverloads
-<<<<<<< HEAD
-    fun android(
-        block: Action<KotlinAndroidTarget>? = null
-    ): KotlinAndroidTarget? {
-        requestedPlatforms.add(PlatformIdentifier.ANDROID)
-=======
     fun android(block: Action<KotlinAndroidTarget>? = null): KotlinAndroidTarget? {
         supportedPlatforms.add(PlatformIdentifier.ANDROID)
->>>>>>> 4fbd9517
         return if (project.enableJvm()) {
             kotlinExtension.androidTarget {
                 // we need to allow instrumented test to depend on commonTest/jvmTest, which is not
@@ -296,15 +225,8 @@
     }
 
     @JvmOverloads
-<<<<<<< HEAD
-    fun desktop(
-        block: Action<KotlinJvmTarget>? = null
-    ): KotlinJvmTarget? {
-        requestedPlatforms.add(PlatformIdentifier.DESKTOP)
-=======
     fun desktop(block: Action<KotlinJvmTarget>? = null): KotlinJvmTarget? {
         supportedPlatforms.add(PlatformIdentifier.DESKTOP)
->>>>>>> 4fbd9517
         return if (project.enableDesktop()) {
             kotlinExtension.jvm("desktop") { block?.execute(this) }
         } else {
@@ -319,15 +241,8 @@
     }
 
     @JvmOverloads
-<<<<<<< HEAD
-    fun macosX64(
-        block: Action<KotlinNativeTarget>? = null
-    ): KotlinNativeTargetWithHostTests? {
-        requestedPlatforms.add(PlatformIdentifier.MAC_OSX_64)
-=======
     fun macosX64(block: Action<KotlinNativeTarget>? = null): KotlinNativeTargetWithHostTests? {
         supportedPlatforms.add(PlatformIdentifier.MAC_OSX_64)
->>>>>>> 4fbd9517
         return if (project.enableMac()) {
             kotlinExtension.macosX64().also { block?.execute(it) }
         } else {
@@ -336,15 +251,8 @@
     }
 
     @JvmOverloads
-<<<<<<< HEAD
-    fun macosArm64(
-        block: Action<KotlinNativeTarget>? = null
-    ): KotlinNativeTargetWithHostTests? {
-        requestedPlatforms.add(PlatformIdentifier.MAC_ARM_64)
-=======
     fun macosArm64(block: Action<KotlinNativeTarget>? = null): KotlinNativeTargetWithHostTests? {
         supportedPlatforms.add(PlatformIdentifier.MAC_ARM_64)
->>>>>>> 4fbd9517
         return if (project.enableMac()) {
             kotlinExtension.macosArm64().also { block?.execute(it) }
         } else {
@@ -353,15 +261,8 @@
     }
 
     @JvmOverloads
-<<<<<<< HEAD
-    fun iosArm64(
-        block: Action<KotlinNativeTarget>? = null
-    ): KotlinNativeTarget? {
-        requestedPlatforms.add(PlatformIdentifier.IOS_ARM_64)
-=======
     fun iosArm64(block: Action<KotlinNativeTarget>? = null): KotlinNativeTarget? {
         supportedPlatforms.add(PlatformIdentifier.IOS_ARM_64)
->>>>>>> 4fbd9517
         return if (project.enableMac()) {
             kotlinExtension.iosArm64().also { block?.execute(it) }
         } else {
@@ -376,15 +277,8 @@
     }
 
     @JvmOverloads
-<<<<<<< HEAD
-    fun iosX64(
-        block: Action<KotlinNativeTarget>? = null
-    ): KotlinNativeTarget? {
-        requestedPlatforms.add(PlatformIdentifier.IOS_X_64)
-=======
     fun iosX64(block: Action<KotlinNativeTarget>? = null): KotlinNativeTarget? {
         supportedPlatforms.add(PlatformIdentifier.IOS_X_64)
->>>>>>> 4fbd9517
         return if (project.enableMac()) {
             kotlinExtension.iosX64().also { block?.execute(it) }
         } else {
@@ -393,15 +287,8 @@
     }
 
     @JvmOverloads
-<<<<<<< HEAD
-    fun iosSimulatorArm64(
-        block: Action<KotlinNativeTarget>? = null
-    ): KotlinNativeTarget? {
-        requestedPlatforms.add(PlatformIdentifier.IOS_SIMULATOR_ARM_64)
-=======
     fun iosSimulatorArm64(block: Action<KotlinNativeTarget>? = null): KotlinNativeTarget? {
         supportedPlatforms.add(PlatformIdentifier.IOS_SIMULATOR_ARM_64)
->>>>>>> 4fbd9517
         return if (project.enableMac()) {
             kotlinExtension.iosSimulatorArm64().also { block?.execute(it) }
         } else {
@@ -417,15 +304,8 @@
     }
 
     @JvmOverloads
-<<<<<<< HEAD
-    fun linuxX64(
-        block: Action<KotlinNativeTarget>? = null
-    ): KotlinNativeTargetWithHostTests? {
-        requestedPlatforms.add(PlatformIdentifier.LINUX_64)
-=======
     fun linuxX64(block: Action<KotlinNativeTarget>? = null): KotlinNativeTargetWithHostTests? {
         supportedPlatforms.add(PlatformIdentifier.LINUX_64)
->>>>>>> 4fbd9517
         return if (project.enableLinux()) {
             kotlinExtension.linuxX64().also { block?.execute(it) }
         } else {
@@ -434,15 +314,8 @@
     }
 
     @JvmOverloads
-<<<<<<< HEAD
-    fun js(
-        block: Action<KotlinJsTargetDsl>? = null
-    ): KotlinJsTargetDsl? {
-        requestedPlatforms.add(PlatformIdentifier.JS)
-=======
     fun js(block: Action<KotlinJsTargetDsl>? = null): KotlinJsTargetDsl? {
         supportedPlatforms.add(PlatformIdentifier.JS)
->>>>>>> 4fbd9517
         return if (project.enableJs()) {
             kotlinExtension.js().also { block?.execute(it) }
         } else {
@@ -459,20 +332,6 @@
  * Returns a provider that is set to true if and only if this project has at least 1 kotlin native
  * target (mac, linux, ios).
  */
-<<<<<<< HEAD
-internal fun Project.hasKotlinNativeTarget() = project.provider {
-    project.extensions.getByType(AndroidXMultiplatformExtension::class.java).hasNativeTarget()
-}
-
-fun Project.validatePublishedMultiplatformHasDefault() {
-    val extension = project.extensions.getByType(AndroidXMultiplatformExtension::class.java)
-    if (extension.defaultPlatform == null && extension.requestedPlatforms.isNotEmpty()) {
-        throw GradleException("Project is published and multiple platforms are requested. You " +
-            "must explicitly specify androidXMultiplatform.defaultPlatform as one of: " +
-            extension.targetPlatforms.joinToString(", ") {
-                "PlatformIdentifier.${PlatformIdentifier.fromId(it)!!.name}"
-            })
-=======
 internal fun Project.hasKotlinNativeTarget(): Provider<Boolean> =
     project.provider {
         project.extensions.getByType(AndroidXMultiplatformExtension::class.java).hasNativeTarget()
@@ -488,6 +347,5 @@
                     "PlatformIdentifier.${PlatformIdentifier.fromId(it)!!.name}"
                 }
         )
->>>>>>> 4fbd9517
     }
 }