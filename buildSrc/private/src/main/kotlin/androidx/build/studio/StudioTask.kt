--- conflicted
+++ resolved
@@ -16,7 +16,10 @@
 
 package androidx.build.studio
 
+import androidx.build.OperatingSystem
 import androidx.build.ProjectLayoutType
+import androidx.build.getOperatingSystem
+import androidx.build.getSdkPath
 import androidx.build.getSupportRootFolder
 import androidx.build.getVersionByName
 import com.android.Version.ANDROID_GRADLE_PLUGIN_VERSION
@@ -176,8 +179,6 @@
     }
 
     /**
-<<<<<<< HEAD
-=======
      * Attempts to symlink the system-images and emulator SDK directories to a canonical SDK.
      */
     private fun setupSymlinksIfNeeded() {
@@ -216,7 +217,6 @@
     }
 
     /**
->>>>>>> fdff00cc
      * Launches Studio if the user accepts / has accepted the license agreement.
      */
     private fun launch() {
@@ -235,6 +235,10 @@
                     """.trimIndent()
                 )
             }
+
+            // This seems like as good a time as any to set up SDK symlinks...
+            setupSymlinksIfNeeded()
+
             println("Launching studio...")
             launchStudio()
         } else {
