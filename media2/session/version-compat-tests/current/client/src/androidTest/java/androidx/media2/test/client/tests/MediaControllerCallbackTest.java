/*
 * Copyright 2018 The Android Open Source Project
 *
 * Licensed under the Apache License, Version 2.0 (the "License");
 * you may not use this file except in compliance with the License.
 * You may obtain a copy of the License at
 *
 *      http://www.apache.org/licenses/LICENSE-2.0
 *
 * Unless required by applicable law or agreed to in writing, software
 * distributed under the License is distributed on an "AS IS" BASIS,
 * WITHOUT WARRANTIES OR CONDITIONS OF ANY KIND, either express or implied.
 * See the License for the specific language governing permissions and
 * limitations under the License.
 */

package androidx.media2.test.client.tests;

import static android.media.AudioAttributes.CONTENT_TYPE_MUSIC;

import static androidx.media.VolumeProviderCompat.VOLUME_CONTROL_ABSOLUTE;
import static androidx.media2.session.SessionResult.RESULT_SUCCESS;
import static androidx.media2.test.common.CommonConstants.DEFAULT_TEST_NAME;
import static androidx.media2.test.common.CommonConstants.INDEX_FOR_NULL_ITEM;
import static androidx.media2.test.common.CommonConstants.INDEX_FOR_UNKONWN_ITEM;
import static androidx.media2.test.common.CommonConstants.MOCK_MEDIA2_LIBRARY_SERVICE;
import static androidx.media2.test.common.MediaSessionConstants.TEST_CONTROLLER_CALLBACK_SESSION_REJECTS;

import static org.junit.Assert.assertEquals;
import static org.junit.Assert.assertFalse;
import static org.junit.Assert.assertNotNull;
import static org.junit.Assert.assertNull;
import static org.junit.Assert.assertTrue;

import android.graphics.Bitmap;
import android.media.AudioManager;
import android.media.MediaFormat;
import android.os.Build;
import android.os.Bundle;

import androidx.annotation.NonNull;
import androidx.media.AudioAttributesCompat;
import androidx.media2.common.MediaItem;
import androidx.media2.common.MediaMetadata;
import androidx.media2.common.SessionPlayer;
import androidx.media2.common.SessionPlayer.TrackInfo;
import androidx.media2.common.SubtitleData;
import androidx.media2.common.VideoSize;
import androidx.media2.session.MediaController;
import androidx.media2.session.MediaController.PlaybackInfo;
import androidx.media2.session.MediaSession;
import androidx.media2.session.MediaSession.ControllerInfo;
import androidx.media2.session.SessionCommand;
import androidx.media2.session.SessionCommandGroup;
import androidx.media2.session.SessionResult;
import androidx.media2.session.SessionToken;
import androidx.media2.test.client.MediaTestUtils;
import androidx.media2.test.client.RemoteMediaSession;
import androidx.media2.test.common.TestUtils;
import androidx.test.ext.junit.runners.AndroidJUnit4;
import androidx.test.filters.LargeTest;
import androidx.test.filters.SdkSuppress;

import org.junit.After;
import org.junit.Before;
import org.junit.Ignore;
import org.junit.Test;
import org.junit.runner.RunWith;

import java.util.ArrayList;
import java.util.List;
import java.util.Set;
import java.util.concurrent.CountDownLatch;
import java.util.concurrent.TimeUnit;
import java.util.concurrent.atomic.AtomicReference;

/**
 * Tests {@link MediaController.ControllerCallback}.
 */
@SdkSuppress(minSdkVersion = Build.VERSION_CODES.JELLY_BEAN)
@RunWith(AndroidJUnit4.class)
@LargeTest
public class MediaControllerCallbackTest extends MediaSessionTestBase {

    // Since ControllerInfo cannot be passed, we just pass null and the service app chooses the
    // right controller by using the package name.
    static final ControllerInfo TEST_CONTROLLER_INFO = null;
    RemoteMediaSession mRemoteSession2;
    MediaController mController;

    final List<RemoteMediaSession> mRemoteSessionList = new ArrayList<>();

    @Before
    @Override
    public void setUp() throws Exception {
        super.setUp();
        mRemoteSession2 = createRemoteMediaSession(DEFAULT_TEST_NAME);
    }

    @After
    @Override
    public void cleanUp() throws Exception {
        super.cleanUp();
        for (int i = 0; i < mRemoteSessionList.size(); i++) {
            RemoteMediaSession session = mRemoteSessionList.get(i);
            if (session != null) {
                session.cleanUp();
            }
        }
    }

    @Test
    public void testConnection_sessionAccepts() throws InterruptedException {
        prepareLooper();
        // createController() uses controller callback to wait until the controller becomes
        // available.
        MediaController controller = createController(mRemoteSession2.getToken());
        assertNotNull(controller);
    }

    @Test
    public void testConnection_sessionRejects() throws InterruptedException {
        prepareLooper();
        RemoteMediaSession session =
                createRemoteMediaSession(TEST_CONTROLLER_CALLBACK_SESSION_REJECTS);

        MediaController controller = createController(session.getToken(),
                false /* waitForConnect */, null, null);
        assertNotNull(controller);
        waitForConnect(controller, false /* expected */);
        waitForDisconnect(controller, true /* expected */);

        session.cleanUp();
    }

    @Test
    public void testConnection_toLibraryService() throws InterruptedException {
        prepareLooper();
        SessionToken token = new SessionToken(mContext, MOCK_MEDIA2_LIBRARY_SERVICE);
        MediaController controller = createController(token);
        assertNotNull(controller);
    }

    @Test
    public void testConnection_sessionClosed() throws InterruptedException {
        prepareLooper();
        MediaController controller = createController(mRemoteSession2.getToken());

        mRemoteSession2.close();
        waitForDisconnect(controller, true);
    }

    @Test
    public void testConnection_controllerClosed() throws InterruptedException {
        prepareLooper();
        MediaController controller = createController(mRemoteSession2.getToken());

        controller.close();
        waitForDisconnect(controller, true);
    }

    @Test
    @LargeTest
    public void testNoInteractionAfterSessionClose_session() throws InterruptedException {
        prepareLooper();
        SessionToken token = mRemoteSession2.getToken();
        mController = createController(token);
        testControllerAfterSessionIsClosed(DEFAULT_TEST_NAME);
    }

    @Test
    @LargeTest
    public void testNoInteractionAfterControllerClose_session() throws InterruptedException {
        prepareLooper();
        final SessionToken token = mRemoteSession2.getToken();
        mController = createController(token);

        mController.close();
        // close is done immediately for session.
        testNoInteraction();

        // Test whether the controller is notified about later close of the session or
        // re-creation.
        testControllerAfterSessionIsClosed(DEFAULT_TEST_NAME);
    }

    @Test
    @LargeTest
    public void testConnection_withLongPlaylist() throws InterruptedException {
        prepareLooper();
        final int playlistSize = 5000;
        mRemoteSession2.getMockPlayer().createAndSetDummyPlaylist(playlistSize);

        final CountDownLatch latch = new CountDownLatch(1);
        MediaController controller = new MediaController.Builder(mContext)
                .setSessionToken(mRemoteSession2.getToken())
                .setControllerCallback(sHandlerExecutor, new MediaController.ControllerCallback() {
                    @Override
                    public void onConnected(MediaController controller,
                            SessionCommandGroup allowedCommands) {
                        super.onConnected(controller, allowedCommands);
                        latch.countDown();
                    }
                })
                .build();
        assertNotNull(controller);
        assertTrue(latch.await(10, TimeUnit.SECONDS));

        // After connection, getPlaylist() should return the playlist which is set to the player.
        List<MediaItem> playlist = controller.getPlaylist();
        assertNotNull(playlist);
        assertEquals(playlistSize, playlist.size());
        for (int i = 0; i < playlist.size(); i++) {
            assertEquals(TestUtils.getMediaIdInDummyList(i), playlist.get(i).getMediaId());
        }
    }

    @Test
    public void testControllerCallback_sessionUpdatePlayer() throws InterruptedException {
        prepareLooper();
        final int testState = SessionPlayer.PLAYER_STATE_PLAYING;
        final List<MediaItem> testPlaylist = MediaTestUtils.createFileMediaItems(3);
        final AudioAttributesCompat testAudioAttributes = new AudioAttributesCompat.Builder()
                .setLegacyStreamType(AudioManager.STREAM_RING).build();
        final CountDownLatch latch = new CountDownLatch(3);
        mController = createController(mRemoteSession2.getToken(),
                true /* waitForConnect */, null, new MediaController.ControllerCallback() {
                    @Override
                    public void onPlayerStateChanged(MediaController controller, int state) {
                        assertEquals(mController, controller);
                        assertEquals(testState, state);
                        latch.countDown();
                    }

                    @Override
                    public void onPlaylistChanged(MediaController controller,
                            List<MediaItem> list, MediaMetadata metadata) {
                        assertEquals(mController, controller);
                        MediaTestUtils.assertNotMediaItemSubclass(list);
                        MediaTestUtils.assertMediaIdEquals(testPlaylist, list);
                        assertNull(metadata);
                        latch.countDown();
                    }

                    @Override
                    public void onPlaybackInfoChanged(MediaController controller,
                            MediaController.PlaybackInfo info) {
                        assertEquals(mController, controller);
                        assertEquals(testAudioAttributes, info.getAudioAttributes());
                        latch.countDown();
                    }
                });

        Bundle config = RemoteMediaSession.createMockPlayerConnectorConfig(
                testState, 0 /* buffState */, 0 /* position */, 0 /* buffPosition */,
                0f /* speed */, testAudioAttributes, testPlaylist, null /* currentItem */,
                null /* metadata */);

        mRemoteSession2.updatePlayer(config);
        assertTrue(latch.await(TIMEOUT_MS, TimeUnit.MILLISECONDS));
    }

    @Test
    public void testOnCurrentMediaItemChanged() throws Exception {
        prepareLooper();
        final int listSize = 5;
        final List<MediaItem> list = MediaTestUtils.createFileMediaItems(listSize);
        mRemoteSession2.getMockPlayer().setPlaylistWithDummyItem(list);

        final int currentItemIndex = 3;
        final MediaItem currentItem = list.get(currentItemIndex);
        final CountDownLatch latchForControllerCallback = new CountDownLatch(3);
        MediaController controller = createController(mRemoteSession2.getToken(),
                true, null /* connectionHints */, new MediaController.ControllerCallback() {
                    @Override
                    public void onCurrentMediaItemChanged(MediaController controller,
                            MediaItem item) {
                        switch ((int) latchForControllerCallback.getCount()) {
                            case 3:
                                // No check needed..
                                break;
                            case 2:
                                MediaTestUtils.assertNotMediaItemSubclass(item);
                                assertEquals(currentItem.getMediaId(), item.getMediaId());
                                break;
                            case 1:
                                assertNull(item);
                        }
                        latchForControllerCallback.countDown();
                    }
                });
        // Player notifies with the unknown item. Still OK.
        mRemoteSession2.getMockPlayer().notifyCurrentMediaItemChanged(INDEX_FOR_UNKONWN_ITEM);

        // Known ITEM should be notified through the onCurrentMediaItemChanged.
        mRemoteSession2.getMockPlayer().notifyCurrentMediaItemChanged(currentItemIndex);

        // Null ITEM becomes null MediaItem.
        mRemoteSession2.getMockPlayer().notifyCurrentMediaItemChanged(INDEX_FOR_NULL_ITEM);
        assertTrue(latchForControllerCallback.await(TIMEOUT_MS, TimeUnit.MILLISECONDS));
    }

    /**
     * This also tests {@link MediaController#getPlaybackSpeed()}.
     */
    @Test
    public void testOnPlaybackSpeedChanged() throws Exception {
        prepareLooper();
        final float speed = 1.5f;
        mRemoteSession2.getMockPlayer().setPlaybackSpeed(speed);

        final CountDownLatch latchForControllerCallback = new CountDownLatch(1);
        MediaController controller = createController(
                mRemoteSession2.getToken(), true, null, new MediaController.ControllerCallback() {
                    @Override
                    public void onPlaybackSpeedChanged(MediaController controller,
                            float speedOut) {
                        assertEquals(speed, speedOut, 0.0f);
                        latchForControllerCallback.countDown();
                    }
                });
        mRemoteSession2.getMockPlayer().notifyPlaybackSpeedChanged(speed);
        assertTrue(latchForControllerCallback.await(TIMEOUT_MS, TimeUnit.MILLISECONDS));
        assertEquals(speed, controller.getPlaybackSpeed(), 0.0f);
    }

    /**
     * This also tests {@link MediaController#getPlaybackInfo()}.
     */
    @Test
    public void testOnPlaybackInfoChanged() throws Exception {
        prepareLooper();

        final AudioAttributesCompat attrs = new AudioAttributesCompat.Builder()
                .setContentType(CONTENT_TYPE_MUSIC)
                .build();
        final int maxVolume = 100;
        final int currentVolume = 23;
        final int volumeControlType = VOLUME_CONTROL_ABSOLUTE;

        final CountDownLatch latch = new CountDownLatch(1);
        final MediaController.ControllerCallback callback =
                new MediaController.ControllerCallback() {
            @Override
            public void onPlaybackInfoChanged(MediaController controller, PlaybackInfo info) {
                assertEquals(PlaybackInfo.PLAYBACK_TYPE_REMOTE, info.getPlaybackType());
                assertEquals(attrs, info.getAudioAttributes());
                assertEquals(volumeControlType, info.getPlaybackType());
                assertEquals(maxVolume, info.getMaxVolume());
                assertEquals(currentVolume, info.getCurrentVolume());
                latch.countDown();
            }
        };
        MediaController controller = createController(mRemoteSession2.getToken(), true, null,
                callback);

        Bundle playerConfig = RemoteMediaSession.createMockPlayerConnectorConfig(
                volumeControlType, maxVolume, currentVolume, attrs);
        mRemoteSession2.updatePlayer(playerConfig);
        assertTrue(latch.await(TIMEOUT_MS, TimeUnit.MILLISECONDS));

        PlaybackInfo info = controller.getPlaybackInfo();
        assertNotNull(info);
        assertEquals(PlaybackInfo.PLAYBACK_TYPE_REMOTE, info.getPlaybackType());
        assertEquals(attrs, info.getAudioAttributes());
        assertEquals(volumeControlType, info.getControlType());
        assertEquals(maxVolume, info.getMaxVolume());
        assertEquals(currentVolume, info.getCurrentVolume());
    }

    @Test
    public void testOnPlaybackInfoChanged_byAudioAttributesChange() throws InterruptedException {
        prepareLooper();
        final CountDownLatch latch = new CountDownLatch(1);
        final AudioAttributesCompat attrs = new AudioAttributesCompat.Builder()
                .setContentType(AudioAttributesCompat.CONTENT_TYPE_MUSIC)
                .setUsage(AudioAttributesCompat.USAGE_MEDIA)
                .build();
        final MediaController.ControllerCallback callback =
                new MediaController.ControllerCallback() {
                    @Override
                    public void onPlaybackInfoChanged(MediaController controller,
                            PlaybackInfo info) {
                        assertNotNull(info.getAudioAttributes());
                        assertEquals(attrs, info.getAudioAttributes());
                        latch.countDown();
                    }
                };
        MediaController controller = createController(mRemoteSession2.getToken(), true, null,
                callback);
        mRemoteSession2.getMockPlayer().notifyAudioAttributesChanged(attrs);
        assertTrue(latch.await(TIMEOUT_MS, TimeUnit.MILLISECONDS));
    }

    /**
     * This also tests {@link MediaController#getPlaylist()}.
     */
    @Test
    public void testOnPlaylistChanged() throws InterruptedException {
        prepareLooper();
        final List<MediaItem> testList = MediaTestUtils.createFileMediaItems(2);
        final AtomicReference<List<MediaItem>> listFromCallback = new AtomicReference<>();
        final CountDownLatch latch = new CountDownLatch(1);
        final MediaController.ControllerCallback callback =
                new MediaController.ControllerCallback() {
                    @Override
                    public void onPlaylistChanged(MediaController controller,
                            List<MediaItem> playlist, MediaMetadata metadata) {
                        assertNotNull(playlist);
                        MediaTestUtils.assertNotMediaItemSubclass(playlist);
                        MediaTestUtils.assertMediaIdEquals(testList, playlist);
                        listFromCallback.set(playlist);
                        latch.countDown();
                    }
                };
        MediaController controller = createController(mRemoteSession2.getToken(), true, null,
                callback);

        mRemoteSession2.getMockPlayer().setPlaylist(testList);
        mRemoteSession2.getMockPlayer().notifyPlaylistChanged();
        assertTrue(latch.await(TIMEOUT_MS, TimeUnit.MILLISECONDS));
        assertEquals(listFromCallback.get(), controller.getPlaylist());
    }

    @Test
    @LargeTest
    public void testOnPlaylistChanged_longList() throws InterruptedException {
        prepareLooper();
        final int listSize = 5000;
        final AtomicReference<List<MediaItem>> listFromCallback = new AtomicReference<>();
        final CountDownLatch latch = new CountDownLatch(1);
        final MediaController.ControllerCallback callback =
                new MediaController.ControllerCallback() {
                    @Override
                    public void onPlaylistChanged(MediaController controller,
                            List<MediaItem> playlist, MediaMetadata metadata) {
                        assertNotNull(playlist);
                        assertEquals(listSize, playlist.size());
                        for (int i = 0; i < playlist.size(); i++) {
                            assertEquals(TestUtils.getMediaIdInDummyList(i),
                                    playlist.get(i).getMediaId());
                        }
                        listFromCallback.set(playlist);
                        latch.countDown();
                    }
                };
        MediaController controller = createController(mRemoteSession2.getToken(), true, null,
                callback);
        mRemoteSession2.getMockPlayer().createAndSetDummyPlaylist(listSize);
        mRemoteSession2.getMockPlayer().notifyPlaylistChanged();

        assertTrue(latch.await(10, TimeUnit.SECONDS));
        assertEquals(listFromCallback.get(), controller.getPlaylist());
    }

    /**
     * This also tests {@link MediaController#getPlaylistMetadata()}.
     */
    @Test
    public void testOnPlaylistMetadataChanged() throws InterruptedException {
        prepareLooper();
        final MediaMetadata testMetadata = MediaTestUtils.createMetadata();
        final AtomicReference<MediaMetadata> metadataFromCallback = new AtomicReference<>();
        final CountDownLatch latch = new CountDownLatch(1);
        final MediaController.ControllerCallback callback =
                new MediaController.ControllerCallback() {
                    @Override
                    public void onPlaylistMetadataChanged(MediaController controller,
                            MediaMetadata metadata) {
                        assertNotNull(metadata);
                        assertEquals(testMetadata.getMediaId(), metadata.getMediaId());
                        metadataFromCallback.set(metadata);
                        latch.countDown();
                    }
                };
        RemoteMediaSession.RemoteMockPlayer player = mRemoteSession2.getMockPlayer();
        player.setPlaylistMetadata(testMetadata);

        MediaController controller = createController(mRemoteSession2.getToken(), true, null,
                callback);
        player.notifyPlaylistMetadataChanged();
        assertTrue(latch.await(TIMEOUT_MS, TimeUnit.MILLISECONDS));
        assertEquals(metadataFromCallback.get().getMediaId(),
                controller.getPlaylistMetadata().getMediaId());
    }

    @Test
    @LargeTest
    public void testOnPlaylistMetadataChanged_withManyLargeImages() throws InterruptedException {
        prepareLooper();
        final int imageCount = 20;
        final int originalWidth = 1024;
        final int originalHeight = 1024;

        final CountDownLatch latch = new CountDownLatch(1);
        final MediaController.ControllerCallback callback =
                new MediaController.ControllerCallback() {
                    @Override
                    public void onPlaylistMetadataChanged(MediaController controller,
                            MediaMetadata metadata) {
                        assertNotNull(metadata);
                        Set<String> keySet = metadata.keySet();
                        assertEquals(imageCount, keySet.size());
                        for (String key : keySet) {
                            Bitmap value = metadata.getBitmap(key);
                            assertTrue("Bitmap should have been scaled down.",
                                    originalWidth > value.getWidth()
                                            && originalHeight > value.getHeight());
                        }
                        latch.countDown();
                    }
                };
        RemoteMediaSession.RemoteMockPlayer player = mRemoteSession2.getMockPlayer();
        player.setPlaylistMetadataWithLargeBitmaps(imageCount, originalWidth, originalHeight);

        MediaController controller = createController(mRemoteSession2.getToken(), true, null,
                callback);
        player.notifyPlaylistMetadataChanged();
        if (Build.VERSION.SDK_INT <= 19) {
            // Due to the GC, time takes longer than expected.
            // It seems to be due to the Dalvik GC mechanism.
            assertTrue(latch.await(10, TimeUnit.SECONDS));
        } else {
            assertTrue(latch.await(3, TimeUnit.SECONDS));
        }
    }

    /**
     * This also tests {@link MediaController#getShuffleMode()}.
     */
    @Test
    public void testOnShuffleModeChanged() throws InterruptedException {
        prepareLooper();
        final int testShuffleMode = SessionPlayer.SHUFFLE_MODE_GROUP;
        final CountDownLatch latch = new CountDownLatch(1);
        final MediaController.ControllerCallback callback =
                new MediaController.ControllerCallback() {
                    @Override
                    public void onShuffleModeChanged(MediaController controller, int shuffleMode) {
                        assertEquals(testShuffleMode, shuffleMode);
                        latch.countDown();
                    }
                };
        RemoteMediaSession.RemoteMockPlayer player = mRemoteSession2.getMockPlayer();
        player.setShuffleMode(testShuffleMode);

        MediaController controller = createController(mRemoteSession2.getToken(), true, null,
                callback);
        player.notifyShuffleModeChanged();
        assertTrue(latch.await(TIMEOUT_MS, TimeUnit.MILLISECONDS));
        assertEquals(testShuffleMode, controller.getShuffleMode());
    }

    /**
     * This also tests {@link MediaController#getRepeatMode()}.
     */
    @Test
    public void testOnRepeatModeChanged() throws InterruptedException {
        prepareLooper();
        final int testRepeatMode = SessionPlayer.REPEAT_MODE_GROUP;
        final CountDownLatch latch = new CountDownLatch(1);
        final MediaController.ControllerCallback callback =
                new MediaController.ControllerCallback() {
                    @Override
                    public void onRepeatModeChanged(MediaController controller, int repeatMode) {
                        assertEquals(testRepeatMode, repeatMode);
                        latch.countDown();
                    }
                };

        RemoteMediaSession.RemoteMockPlayer player = mRemoteSession2.getMockPlayer();
        player.setRepeatMode(testRepeatMode);

        MediaController controller = createController(mRemoteSession2.getToken(), true, null,
                callback);
        player.notifyRepeatModeChanged();
        assertTrue(latch.await(TIMEOUT_MS, TimeUnit.MILLISECONDS));
        assertEquals(testRepeatMode, controller.getRepeatMode());
    }

    @Test
    public void testOnPlaybackCompleted() throws InterruptedException {
        prepareLooper();
        final CountDownLatch latch = new CountDownLatch(1);
        final MediaController.ControllerCallback callback =
                new MediaController.ControllerCallback() {
                    @Override
                    public void onPlaybackCompleted(MediaController controller) {
                        latch.countDown();
                    }
                };

        RemoteMediaSession.RemoteMockPlayer player = mRemoteSession2.getMockPlayer();

        MediaController controller = createController(mRemoteSession2.getToken(), true, null,
                callback);
        player.notifyPlaybackCompleted();
        assertTrue(latch.await(TIMEOUT_MS, TimeUnit.MILLISECONDS));
    }

    @Test
    public void testOnSeekCompleted() throws InterruptedException {
        prepareLooper();
        final long testSeekPosition = 400;
        final long testPosition = 500;
        final CountDownLatch latch = new CountDownLatch(1);
        final MediaController.ControllerCallback callback =
                new MediaController.ControllerCallback() {
            @Override
            public void onSeekCompleted(MediaController controller, long position) {
                controller.setTimeDiff(0L);
                assertEquals(testSeekPosition, position);
                assertEquals(testPosition, controller.getCurrentPosition());
                latch.countDown();
            }
        };

        mRemoteSession2.getMockPlayer().setPlayerState(SessionPlayer.PLAYER_STATE_PAUSED);
        mRemoteSession2.getMockPlayer().setCurrentPosition(testPosition);

        MediaController controller = createController(mRemoteSession2.getToken(), true, null,
                callback);
        mRemoteSession2.getMockPlayer().notifySeekCompleted(testSeekPosition);
        assertTrue(latch.await(TIMEOUT_MS, TimeUnit.MILLISECONDS));
    }

    @Test
    public void testOnBufferingStateChanged() throws InterruptedException {
        prepareLooper();
        final CountDownLatch latch = new CountDownLatch(1);

        final List<MediaItem> testPlaylist = MediaTestUtils.createFileMediaItems(3);
        final int targetItemIndex = 0;
        final int testBufferingState = SessionPlayer.BUFFERING_STATE_BUFFERING_AND_PLAYABLE;
        final long testBufferingPosition = 500;
        final long testPosition = 300;
        final long testTimeDiff = 100;

        final MediaController.ControllerCallback callback =
                new MediaController.ControllerCallback() {
            @Override
            public void onBufferingStateChanged(MediaController controller, MediaItem item,
                    int state) {
                controller.setTimeDiff(testTimeDiff);
                MediaTestUtils.assertNotMediaItemSubclass(item);
                assertEquals(testPlaylist.get(targetItemIndex).getMediaId(), item.getMediaId());
                assertEquals(testBufferingState, state);
                assertEquals(testBufferingState, controller.getBufferingState());
                assertEquals(testBufferingPosition, controller.getBufferedPosition());
                assertEquals(testPosition + testTimeDiff, controller.getCurrentPosition());
                latch.countDown();
            }
        };

        mRemoteSession2.getMockPlayer().setPlaylistWithDummyItem(testPlaylist);

        RemoteMediaSession.RemoteMockPlayer player = mRemoteSession2.getMockPlayer();
        player.setBufferedPosition(testBufferingPosition);
        player.setCurrentPosition(testPosition);
        player.setPlayerState(SessionPlayer.PLAYER_STATE_PLAYING);

        MediaController controller = createController(mRemoteSession2.getToken(), true, null,
                callback);
        // Since we cannot pass the DataSourceDesc directly, send the item index so that the player
        // can select which item's state change should be notified.
        player.notifyBufferingStateChanged(targetItemIndex, testBufferingState);
        assertTrue(latch.await(TIMEOUT_MS, TimeUnit.MILLISECONDS));
    }

    @Test
    public void testOnBufferingStateChanged_bufferingAndStarved() throws InterruptedException {
        prepareLooper();
        final CountDownLatch latch = new CountDownLatch(1);

        final List<MediaItem> testPlaylist = MediaTestUtils.createFileMediaItems(3);
        final int targetItemIndex = 0;
        final int testBufferingState = SessionPlayer.BUFFERING_STATE_BUFFERING_AND_STARVED;
        final long testBufferingPosition = 300;
        final long testPosition = 300;
        final long testTimeDiff = 100;

        final MediaController.ControllerCallback callback =
                new MediaController.ControllerCallback() {
            @Override
            public void onBufferingStateChanged(MediaController controller, MediaItem item,
                    int state) {
                controller.setTimeDiff(testTimeDiff);
                MediaTestUtils.assertNotMediaItemSubclass(item);
                assertEquals(testPlaylist.get(targetItemIndex).getMediaId(), item.getMediaId());
                assertEquals(testBufferingState, state);
                assertEquals(testBufferingState, controller.getBufferingState());
                assertEquals(testBufferingPosition, controller.getBufferedPosition());
                assertEquals(testPosition, controller.getCurrentPosition());
                latch.countDown();
            }
        };

        mRemoteSession2.getMockPlayer().setPlaylistWithDummyItem(testPlaylist);

        RemoteMediaSession.RemoteMockPlayer player = mRemoteSession2.getMockPlayer();
        player.setBufferedPosition(testBufferingPosition);
        player.setCurrentPosition(testPosition);
        player.setPlayerState(SessionPlayer.PLAYER_STATE_PLAYING);

        MediaController controller = createController(mRemoteSession2.getToken(), true, null,
                callback);
        // Since we cannot pass the DataSourceDesc directly, send the item index so that the player
        // can select which item's state change should be notified.
        player.notifyBufferingStateChanged(targetItemIndex, testBufferingState);
        assertTrue(latch.await(TIMEOUT_MS, TimeUnit.MILLISECONDS));
    }

    @Test
    public void testOnPlayerStateChanged_playing() throws InterruptedException {
        prepareLooper();
        final int testPlayerState = SessionPlayer.PLAYER_STATE_PLAYING;
        final long testPosition = 500;
        final long testTimeDiff = 100;
        final CountDownLatch latch = new CountDownLatch(1);
        final MediaController.ControllerCallback callback =
                new MediaController.ControllerCallback() {
            @Override
            public void onPlayerStateChanged(MediaController controller, int state) {
                controller.setTimeDiff(testTimeDiff);
                assertEquals(testPlayerState, state);
                assertEquals(testPlayerState, controller.getPlayerState());
                assertEquals(testPosition + testTimeDiff, controller.getCurrentPosition());
                latch.countDown();
            }
        };

        mRemoteSession2.getMockPlayer().setCurrentPosition(testPosition);

        MediaController controller = createController(mRemoteSession2.getToken(), true, null,
                callback);
        mRemoteSession2.getMockPlayer().notifyPlayerStateChanged(testPlayerState);
        assertTrue(latch.await(TIMEOUT_MS, TimeUnit.MILLISECONDS));
    }

    @Test
    public void testOnPlayerStateChanged_paused() throws InterruptedException {
        prepareLooper();
        final int testPlayerState = SessionPlayer.PLAYER_STATE_PAUSED;
        final long testPosition = 500;
        final long testTimeDiff = 100;
        final CountDownLatch latch = new CountDownLatch(1);
        final MediaController.ControllerCallback callback =
                new MediaController.ControllerCallback() {
                    @Override
                    public void onPlayerStateChanged(MediaController controller, int state) {
                        controller.setTimeDiff(testTimeDiff);
                        assertEquals(testPlayerState, state);
                        assertEquals(testPlayerState, controller.getPlayerState());
                        assertEquals(testPosition, controller.getCurrentPosition());
                        latch.countDown();
                    }
                };

        mRemoteSession2.getMockPlayer().setCurrentPosition(testPosition);

        MediaController controller = createController(mRemoteSession2.getToken(), true, null,
                callback);
        mRemoteSession2.getMockPlayer().notifyPlayerStateChanged(testPlayerState);
        assertTrue(latch.await(TIMEOUT_MS, TimeUnit.MILLISECONDS));
    }

    /**
     * This also tests {@link MediaController#getAllowedCommands()}.
     */
    @Test
    public void testOnAllowedCommandsChanged() throws InterruptedException {
        prepareLooper();
        final SessionCommandGroup.Builder builder = new SessionCommandGroup.Builder();
        builder.addCommand(new SessionCommand(SessionCommand.COMMAND_CODE_PLAYER_PLAY));
        builder.addCommand(new SessionCommand(SessionCommand.COMMAND_CODE_PLAYER_PAUSE));
        final SessionCommandGroup commands = builder.build();

        final CountDownLatch latch = new CountDownLatch(1);
        final MediaController.ControllerCallback callback =
                new MediaController.ControllerCallback() {
            @Override
            public void onAllowedCommandsChanged(MediaController controller,
                    SessionCommandGroup commandsOut) {
                assertEquals(commands, commandsOut);
                latch.countDown();
            }
        };

        MediaController controller = createController(mRemoteSession2.getToken(), true, null,
                callback);
        mRemoteSession2.setAllowedCommands(TEST_CONTROLLER_INFO, commands);
        assertTrue(latch.await(TIMEOUT_MS, TimeUnit.MILLISECONDS));
        assertEquals(commands, controller.getAllowedCommands());
    }

    @Test
    public void testOnCustomCommand() throws InterruptedException {
        prepareLooper();
        final String testCommandAction = "test_action";
        final SessionCommand testCommand = new SessionCommand(testCommandAction, null);
        final Bundle testArgs = TestUtils.createTestBundle();

        final CountDownLatch latch = new CountDownLatch(2);
        final MediaController.ControllerCallback callback =
                new MediaController.ControllerCallback() {
            @Override
            public SessionResult onCustomCommand(MediaController controller,
                    SessionCommand command, Bundle args) {
                assertEquals(testCommand, command);
                assertTrue(TestUtils.equals(testArgs, args));
                latch.countDown();
                return new SessionResult(RESULT_SUCCESS, null);
            }
        };
        MediaController controller = createController(mRemoteSession2.getToken(), true, null,
                callback);

        // TODO(jaewan): Test with multiple controllers
        mRemoteSession2.broadcastCustomCommand(testCommand, testArgs);

        // TODO(jaewan): Test receivers as well.
        mRemoteSession2.sendCustomCommand(TEST_CONTROLLER_INFO, testCommand, testArgs);
        assertTrue(latch.await(TIMEOUT_MS, TimeUnit.MILLISECONDS));
    }

    @Test
    public void testOnCustomLayoutChanged() throws InterruptedException {
        prepareLooper();
        final List<MediaSession.CommandButton> buttons = new ArrayList<>();

        MediaSession.CommandButton button = new MediaSession.CommandButton.Builder()
                .setCommand(new SessionCommand(SessionCommand.COMMAND_CODE_PLAYER_PLAY))
                .setDisplayName("button")
                .build();
        buttons.add(button);

        final CountDownLatch latch = new CountDownLatch(1);
        final MediaController.ControllerCallback callback =
                new MediaController.ControllerCallback() {
            @Override
            public int onSetCustomLayout(MediaController controller,
                    List<MediaSession.CommandButton> layout) {
                assertEquals(layout.size(), buttons.size());
                for (int i = 0; i < layout.size(); i++) {
                    assertEquals(layout.get(i).getCommand(), buttons.get(i).getCommand());
                    assertEquals(layout.get(i).getDisplayName(), buttons.get(i).getDisplayName());
                }
                latch.countDown();
                return RESULT_SUCCESS;
            }
        };
        MediaController controller = createController(mRemoteSession2.getToken(), true, null,
                callback);
        mRemoteSession2.setCustomLayout(TEST_CONTROLLER_INFO, buttons);
        assertTrue(latch.await(TIMEOUT_MS, TimeUnit.MILLISECONDS));
    }

    @Test
    public void testOnVideoSizeChanged() throws InterruptedException {
        prepareLooper();

        final VideoSize testSize = new VideoSize(100, 42);
        final CountDownLatch latch = new CountDownLatch(1);
        final MediaController.ControllerCallback callback =
                new MediaController.ControllerCallback() {
                    @Override
                    public void onVideoSizeChanged(@NonNull MediaController controller,
                            @NonNull MediaItem item, @NonNull VideoSize videoSize) {
                        assertNotNull(item);
                        assertEquals(testSize, videoSize);
                        latch.countDown();
                    }
                };

        MediaController controller = createController(mRemoteSession2.getToken(), true, null,
                callback);
        mRemoteSession2.getMockPlayer().notifyVideoSizeChanged(testSize);
        assertTrue(latch.await(TIMEOUT_MS, TimeUnit.MILLISECONDS));
    }

    @Test
    public void testOnTrackInfoChanged() throws InterruptedException {
        prepareLooper();
        final List<SessionPlayer.TrackInfo> testTracks = MediaTestUtils.createTrackInfoList();

        final CountDownLatch latch = new CountDownLatch(1);
        final MediaController.ControllerCallback callback =
                new MediaController.ControllerCallback() {
                    @Override
                    public void onTrackInfoChanged(MediaController controller,
                            List<SessionPlayer.TrackInfo> trackInfos) {
                        assertEquals(testTracks, trackInfos);
                        latch.countDown();
                    }
                };
        MediaController controller = createController(mRemoteSession2.getToken(), true, null,
                callback);
        mRemoteSession2.getMockPlayer().notifyTrackInfoChanged(testTracks);
        assertTrue(latch.await(TIMEOUT_MS, TimeUnit.MILLISECONDS));
    }

    @Test
    public void testOnTrackSelected() throws InterruptedException {
        prepareLooper();
        final SessionPlayer.TrackInfo testTrack = MediaTestUtils.createTrackInfo(1, "test",
                SessionPlayer.TrackInfo.MEDIA_TRACK_TYPE_SUBTITLE);

        final CountDownLatch latch = new CountDownLatch(1);
        final MediaController.ControllerCallback callback =
                new MediaController.ControllerCallback() {
                    @Override
                    public void onTrackSelected(MediaController controller,
                            SessionPlayer.TrackInfo trackInfo) {
                        assertEquals(testTrack, trackInfo);
                        latch.countDown();
                    }
                };
        MediaController controller = createController(mRemoteSession2.getToken(), true, null,
                callback);
        mRemoteSession2.getMockPlayer().notifyTrackSelected(testTrack);
        assertTrue(latch.await(TIMEOUT_MS, TimeUnit.MILLISECONDS));
    }

    @Test
    public void testOnTrackDeselected() throws InterruptedException {
        prepareLooper();
        final SessionPlayer.TrackInfo testTrack = MediaTestUtils.createTrackInfo(1, "test",
                SessionPlayer.TrackInfo.MEDIA_TRACK_TYPE_SUBTITLE);

        final CountDownLatch latch = new CountDownLatch(1);
        final MediaController.ControllerCallback callback =
                new MediaController.ControllerCallback() {
                    @Override
                    public void onTrackDeselected(MediaController controller,
                            SessionPlayer.TrackInfo trackInfo) {
                        assertEquals(testTrack, trackInfo);
                        latch.countDown();
                    }
                };
        MediaController controller = createController(mRemoteSession2.getToken(), true, null,
                callback);
        mRemoteSession2.getMockPlayer().notifyTrackDeselected(testTrack);
        assertTrue(latch.await(TIMEOUT_MS, TimeUnit.MILLISECONDS));
    }

<<<<<<< HEAD
    @Ignore
=======
    @Ignore("b/134375069")
>>>>>>> b19ce308
    @Test
    public void testOnSubtitleData() throws InterruptedException {
        prepareLooper();

        MediaFormat format = new MediaFormat();
        format.setString(MediaFormat.KEY_LANGUAGE, "und");
        format.setString(MediaFormat.KEY_MIME, SubtitleData.MIMETYPE_TEXT_CEA_608);
        MediaMetadata metadata = new MediaMetadata.Builder()
                .putString(MediaMetadata.METADATA_KEY_MEDIA_ID, "onSubtitleData").build();
        final MediaItem testItem = new MediaItem.Builder().setMetadata(metadata).build();
        final TrackInfo testTrack = new TrackInfo(1, testItem, TrackInfo.MEDIA_TRACK_TYPE_SUBTITLE,
                format);
        final SubtitleData testData = new SubtitleData(123, 456,
                new byte[] { 7, 8, 9, 0, 1, 2, 3, 4, 5, 6 });

        final CountDownLatch latch = new CountDownLatch(1);
        final MediaController.ControllerCallback callback =
                new MediaController.ControllerCallback() {
                    @Override
                    public void onSubtitleData(@NonNull MediaController controller,
                            @NonNull MediaItem item, @NonNull TrackInfo track,
                            @NonNull SubtitleData data) {
                        MediaTestUtils.assertMediaIdEquals(testItem, item);
                        assertEquals(testTrack, track);
                        assertEquals(testData, data);
                        latch.countDown();
                    }
                };

        MediaController controller = createController(mRemoteSession2.getToken(), true, null,
                callback);
        mRemoteSession2.getMockPlayer().notifySubtitleData(testItem, testTrack, testData);
        assertTrue(latch.await(TIMEOUT_MS, TimeUnit.MILLISECONDS));
    }

    private void testControllerAfterSessionIsClosed(String id) throws InterruptedException {
        // This cause session service to be died.
        mRemoteSession2.close();
        waitForDisconnect(mController, true);
        testNoInteraction();

        // Ensure that the controller cannot use newly create session with the same ID.
        // Recreated session has different session stub, so previously created controller
        // shouldn't be available.
        mRemoteSession2 = createRemoteMediaSession(id);
        testNoInteraction();
    }

    // Test that mSession and mController doesn't interact.
    // Note that this method can be called after the mSession is died, so mSession may not have
    // valid player.
    private void testNoInteraction() throws InterruptedException {
        // TODO: check that calls from the controller to session shouldn't be delivered.

        // Calls from the session to controller shouldn't be delivered.
        final CountDownLatch latch = new CountDownLatch(1);
        setRunnableForOnCustomCommand(mController, new Runnable() {
            @Override
            public void run() {
                latch.countDown();
            }
        });
        SessionCommand customCommand = new SessionCommand("testNoInteraction", null);

        mRemoteSession2.broadcastCustomCommand(customCommand, null);

        assertFalse(latch.await(TIMEOUT_MS, TimeUnit.MILLISECONDS));
        setRunnableForOnCustomCommand(mController, null);
    }

    RemoteMediaSession createRemoteMediaSession(String id) {
        RemoteMediaSession session = new RemoteMediaSession(id, mContext, null);
        mRemoteSessionList.add(session);
        return session;
    }
}<|MERGE_RESOLUTION|>--- conflicted
+++ resolved
@@ -943,11 +943,7 @@
         assertTrue(latch.await(TIMEOUT_MS, TimeUnit.MILLISECONDS));
     }
 
-<<<<<<< HEAD
-    @Ignore
-=======
     @Ignore("b/134375069")
->>>>>>> b19ce308
     @Test
     public void testOnSubtitleData() throws InterruptedException {
         prepareLooper();
