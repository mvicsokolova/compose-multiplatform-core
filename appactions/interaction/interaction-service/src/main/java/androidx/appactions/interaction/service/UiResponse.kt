
/*
 * Copyright 2023 The Android Open Source Project
 *
 * Licensed under the Apache License, Version 2.0 (the "License");
 * you may not use this file except in compliance with the License.
 * You may obtain a copy of the License at
 *
 *      http://www.apache.org/licenses/LICENSE-2.0
 *
 * Unless required by applicable law or agreed to in writing, software
 * distributed under the License is distributed on an "AS IS" BASIS,
 * WITHOUT WARRANTIES OR CONDITIONS OF ANY KIND, either express or implied.
 * See the License for the specific language governing permissions and
 * limitations under the License.
 */
package androidx.appactions.interaction.service

import android.annotation.SuppressLint
import android.util.SizeF
import android.widget.RemoteViews
import android.widget.RemoteViewsService.RemoteViewsFactory
import androidx.annotation.IdRes
<<<<<<< HEAD
import androidx.wear.tiles.LayoutElementBuilders
import androidx.wear.tiles.ResourceBuilders
=======
import androidx.annotation.RestrictTo
>>>>>>> fdff00cc

/**
 * A class representing the UI response being returned to the host. A `UiResponse` cannot be built
 * directly, it must be built from a [UiResponse] Builder.
 */
// TODO(b/284056880): Open up UI related APIs.
@RestrictTo(RestrictTo.Scope.LIBRARY_GROUP)
class UiResponse {
<<<<<<< HEAD
=======

>>>>>>> fdff00cc
    internal val remoteViewsInternal: RemoteViewsInternal?
    internal val tileLayoutInternal: TileLayoutInternal?

    internal constructor(remoteViewsInternal: RemoteViewsInternal) {
        this.remoteViewsInternal = remoteViewsInternal
        this.tileLayoutInternal = null
    }
    @RestrictTo(RestrictTo.Scope.LIBRARY_GROUP)
    constructor(tileLayout: TileLayoutInternal) {
        this.remoteViewsInternal = null
        this.tileLayoutInternal = tileLayout
    }

    /** Builder for RemoteViews UI response. */
    class RemoteViewsUiBuilder {
        private var remoteViews: RemoteViews? = null
        private var size: SizeF? = null
        private val collectionViewFactories: HashMap<Int, RemoteViewsFactory> = HashMap()
        /**
         * Sets the `RemoteViews` to be displayed in the host.
         *
         * @param remoteViews the `RemoteViews` to be displayed
         * @param size the size, in dp, of the RemoteViews being displayed
         */
        @SuppressLint("MissingGetterMatchingBuilder")
        fun setRemoteViews(remoteViews: RemoteViews, size: SizeF?): RemoteViewsUiBuilder {
            this.remoteViews = remoteViews
            this.size = size
            return this
        }
        /**
         * Implemented to generate the appropriate factories for collection views (e.g. ListView).
         * Called when the host detects a collection view in the response UI. The
         * [RemoteViewsFactory] is cached by `viewId` and will be cleared when the session exits.
         *
         * @param viewId the id of the collection view
         * @param factory a RemoteViewsFactory associated with the collection view
         */
        @SuppressLint("MissingGetterMatchingBuilder")
        fun addRemoteViewsFactory(
            @IdRes viewId: Int,
            factory: RemoteViewsFactory
        ): RemoteViewsUiBuilder {
            collectionViewFactories[viewId] = factory
            return this
        }
        /** Builds the UiResponse. */
        fun build() =
            UiResponse(
                RemoteViewsInternal(remoteViews!!, size!!, collectionViewFactories)
            )
    }
}<|MERGE_RESOLUTION|>--- conflicted
+++ resolved
@@ -21,12 +21,7 @@
 import android.widget.RemoteViews
 import android.widget.RemoteViewsService.RemoteViewsFactory
 import androidx.annotation.IdRes
-<<<<<<< HEAD
-import androidx.wear.tiles.LayoutElementBuilders
-import androidx.wear.tiles.ResourceBuilders
-=======
 import androidx.annotation.RestrictTo
->>>>>>> fdff00cc
 
 /**
  * A class representing the UI response being returned to the host. A `UiResponse` cannot be built
@@ -35,10 +30,7 @@
 // TODO(b/284056880): Open up UI related APIs.
 @RestrictTo(RestrictTo.Scope.LIBRARY_GROUP)
 class UiResponse {
-<<<<<<< HEAD
-=======
 
->>>>>>> fdff00cc
     internal val remoteViewsInternal: RemoteViewsInternal?
     internal val tileLayoutInternal: TileLayoutInternal?
 
