--- conflicted
+++ resolved
@@ -23,9 +23,6 @@
 import kotlin.test.assertSame
 import kotlin.test.assertTrue
 
-<<<<<<< HEAD
-internal class FloatSetTest {
-=======
 // -=-=-=-=-=-=-=-=-=-=-=-=-=-=-=-=-=-=-=-=-=-=-=-=-=-=-=-=-=-=-=-=-=-=-=-=-=-=
 // DO NOT MAKE CHANGES to the kotlin source file.
 //
@@ -34,8 +31,7 @@
 // to ensure the change is available on all versions of the map.
 // -=-=-=-=-=-=-=-=-=-=-=-=-=-=-=-=-=-=-=-=-=-=-=-=-=-=-=-=-=-=-=-=-=-=-=-=-=-=
 
-class FloatSetTest {
->>>>>>> 91bb8c1f
+internal class FloatSetTest {
     @Test
     fun emptyFloatSetConstructor() {
         val set = MutableFloatSet()
