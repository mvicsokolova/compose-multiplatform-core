--- conflicted
+++ resolved
@@ -62,12 +62,8 @@
  * 0, the sparse array will be initialized with a light-weight representation not requiring any
  * additional array allocations. Default initialCapacity is 10.
  */
-<<<<<<< HEAD
-public expect open class SparseArrayCompat<E> @JvmOverloads public constructor(
-=======
 public expect open class SparseArrayCompat<E>
 @JvmOverloads public constructor(
->>>>>>> fdff00cc
     initialCapacity: Int = 10
 ) {
     @JvmSynthetic // Hide from Java callers.
