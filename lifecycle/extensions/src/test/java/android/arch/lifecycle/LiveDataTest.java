--- conflicted
+++ resolved
@@ -49,10 +49,7 @@
 import org.mockito.Mockito;
 
 @SuppressWarnings({"unchecked"})
-<<<<<<< HEAD
-=======
 @RunWith(JUnit4.class)
->>>>>>> b6838fd2
 public class LiveDataTest {
     private PublicLiveData<String> mLiveData;
     private LifecycleOwner mOwner;
