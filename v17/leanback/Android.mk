# Copyright (C) 2014 The Android Open Source Project
#
# Licensed under the Apache License, Version 2.0 (the "License");
# you may not use this file except in compliance with the License.
# You may obtain a copy of the License at
#
#      http://www.apache.org/licenses/LICENSE-2.0
#
# Unless required by applicable law or agreed to in writing, software
# distributed under the License is distributed on an "AS IS" BASIS,
# WITHOUT WARRANTIES OR CONDITIONS OF ANY KIND, either express or implied.
# See the License for the specific language governing permissions and
# limitations under the License.

LOCAL_PATH:= $(call my-dir)

<<<<<<< HEAD
# Build the resources using the latest applicable SDK version.
# We do this here because the final static library must be compiled with an older
# SDK version than the resources.  The resources library and the R class that it
# contains will not be linked into the final static library.
include $(CLEAR_VARS)
LOCAL_USE_AAPT2 := true
LOCAL_MODULE := android-support-v17-leanback-res
LOCAL_SDK_VERSION := $(SUPPORT_CURRENT_SDK_VERSION)
LOCAL_RESOURCE_DIR := $(LOCAL_PATH)/res
LOCAL_JAR_EXCLUDE_FILES := none
LOCAL_JAVA_LANGUAGE_VERSION := 1.7
include $(BUILD_STATIC_JAVA_LIBRARY)

# -----------------------------------------------------------------------

#  Base sub-library contains classes both needed by api-level specific libraries
#  (e.g. KitKat) and final static library.
include $(CLEAR_VARS)
LOCAL_MODULE := android-support-v17-leanback-common
LOCAL_SDK_VERSION := 17
LOCAL_SRC_FILES := $(call all-java-files-under, common)
LOCAL_JAVA_LANGUAGE_VERSION := 1.7
LOCAL_SHARED_ANDROID_LIBRARIES := \
    android-support-annotations
include $(BUILD_STATIC_JAVA_LIBRARY)

# -----------------------------------------------------------------------

#  A helper sub-library that makes direct use of API 23.
include $(CLEAR_VARS)
LOCAL_MODULE := android-support-v17-leanback-api23
LOCAL_SDK_VERSION := 23
LOCAL_SRC_FILES := $(call all-java-files-under, api23)
LOCAL_JAVA_LIBRARIES := android-support-v17-leanback-res android-support-v17-leanback-common
LOCAL_JAVA_LANGUAGE_VERSION := 1.7
LOCAL_SHARED_ANDROID_LIBRARIES := \
    android-support-annotations
include $(BUILD_STATIC_JAVA_LIBRARY)

# -----------------------------------------------------------------------

#  A helper sub-library that makes direct use of API 21.
include $(CLEAR_VARS)
LOCAL_MODULE := android-support-v17-leanback-api21
LOCAL_SDK_VERSION := 21
LOCAL_SRC_FILES := $(call all-java-files-under, api21)
LOCAL_JAVA_LIBRARIES := android-support-v17-leanback-res android-support-v17-leanback-common
LOCAL_JAVA_LANGUAGE_VERSION := 1.7
LOCAL_SHARED_ANDROID_LIBRARIES := \
    android-support-annotations
include $(BUILD_STATIC_JAVA_LIBRARY)

# -----------------------------------------------------------------------

#  A helper sub-library that makes direct use of KitKat APIs.
include $(CLEAR_VARS)
LOCAL_MODULE := android-support-v17-leanback-kitkat
LOCAL_SDK_VERSION := 19
LOCAL_SRC_FILES := $(call all-java-files-under, kitkat)
LOCAL_JAVA_LIBRARIES := android-support-v17-leanback-res android-support-v17-leanback-common
LOCAL_JAVA_LANGUAGE_VERSION := 1.7
LOCAL_SHARED_ANDROID_LIBRARIES := \
    android-support-annotations
include $(BUILD_STATIC_JAVA_LIBRARY)

# -----------------------------------------------------------------------

#  A helper sub-library that makes direct use of JBMR2 APIs.
include $(CLEAR_VARS)
LOCAL_MODULE := android-support-v17-leanback-jbmr2
LOCAL_SDK_VERSION := 18
LOCAL_SRC_FILES := $(call all-java-files-under, jbmr2)
LOCAL_JAVA_LIBRARIES := android-support-v17-leanback-res android-support-v17-leanback-common
LOCAL_JAVA_LANGUAGE_VERSION := 1.7
LOCAL_SHARED_ANDROID_LIBRARIES := \
    android-support-annotations
include $(BUILD_STATIC_JAVA_LIBRARY)

# -----------------------------------------------------------------------

=======
>>>>>>> 09173387
# Here is the final static library that apps can link against.
# Applications that use this library must specify
#
#   LOCAL_STATIC_ANDROID_LIBRARIES := \
#       android-support-v17-leanback \
#       android-support-v7-recyclerview \
#       android-support-v4
#
# in their makefiles to include the resources and their dependencies in their package.
include $(CLEAR_VARS)
LOCAL_USE_AAPT2 := true
LOCAL_MODULE := android-support-v17-leanback
LOCAL_SDK_VERSION := $(SUPPORT_CURRENT_SDK_VERSION)
LOCAL_SRC_FILES := \
    $(call all-java-files-under, common) \
    $(call all-java-files-under, jbmr2) \
    $(call all-java-files-under, kitkat) \
    $(call all-java-files-under, api21) \
    $(call all-java-files-under, api23) \
    $(call all-java-files-under, src)
LOCAL_RESOURCE_DIR := $(LOCAL_PATH)/res
LOCAL_SHARED_ANDROID_LIBRARIES := \
    android-support-v7-recyclerview \
    android-support-compat \
    android-support-core-ui \
    android-support-media-compat \
    android-support-fragment \
    android-support-annotations
LOCAL_JAR_EXCLUDE_FILES := none
LOCAL_JAVA_LANGUAGE_VERSION := 1.7
LOCAL_AAPT_FLAGS := --add-javadoc-annotation doconly
include $(BUILD_STATIC_JAVA_LIBRARY)

# Documentation
# ===========================================================
include $(CLEAR_VARS)
LOCAL_USE_AAPT2 := true
LOCAL_MODULE := android-support-v17-leanback
LOCAL_MODULE_CLASS := JAVA_LIBRARIES
LOCAL_MODULE_TAGS := optional
LOCAL_SDK_VERSION := $(SUPPORT_CURRENT_SDK_VERSION)
LOCAL_SRC_FILES := \
    $(call all-java-files-under, src) \
    $(call all-html-files-under, src)
LOCAL_RESOURCE_DIR := $(LOCAL_PATH)/res
LOCAL_JAVA_LIBRARIES := \
    android-support-annotations \
    android-support-v4 \
    android-support-v7-recyclerview \
    android-support-v17-leanback
LOCAL_ADDITIONAL_JAVA_DIR := $(call intermediates-dir-for,JAVA_LIBRARIES,android-support-v17-leanback-res,,COMMON)/src
LOCAL_IS_HOST_MODULE := false
LOCAL_DROIDDOC_CUSTOM_TEMPLATE_DIR := build/tools/droiddoc/templates-sdk
LOCAL_DROIDDOC_OPTIONS := \
    -offlinemode \
    -hdf android.whichdoc offline \
    -federate Android http://developer.android.com \
    -federationapi Android prebuilts/sdk/api/17.txt \
    -hide 113
include $(BUILD_DROIDDOC)<|MERGE_RESOLUTION|>--- conflicted
+++ resolved
@@ -14,89 +14,6 @@
 
 LOCAL_PATH:= $(call my-dir)
 
-<<<<<<< HEAD
-# Build the resources using the latest applicable SDK version.
-# We do this here because the final static library must be compiled with an older
-# SDK version than the resources.  The resources library and the R class that it
-# contains will not be linked into the final static library.
-include $(CLEAR_VARS)
-LOCAL_USE_AAPT2 := true
-LOCAL_MODULE := android-support-v17-leanback-res
-LOCAL_SDK_VERSION := $(SUPPORT_CURRENT_SDK_VERSION)
-LOCAL_RESOURCE_DIR := $(LOCAL_PATH)/res
-LOCAL_JAR_EXCLUDE_FILES := none
-LOCAL_JAVA_LANGUAGE_VERSION := 1.7
-include $(BUILD_STATIC_JAVA_LIBRARY)
-
-# -----------------------------------------------------------------------
-
-#  Base sub-library contains classes both needed by api-level specific libraries
-#  (e.g. KitKat) and final static library.
-include $(CLEAR_VARS)
-LOCAL_MODULE := android-support-v17-leanback-common
-LOCAL_SDK_VERSION := 17
-LOCAL_SRC_FILES := $(call all-java-files-under, common)
-LOCAL_JAVA_LANGUAGE_VERSION := 1.7
-LOCAL_SHARED_ANDROID_LIBRARIES := \
-    android-support-annotations
-include $(BUILD_STATIC_JAVA_LIBRARY)
-
-# -----------------------------------------------------------------------
-
-#  A helper sub-library that makes direct use of API 23.
-include $(CLEAR_VARS)
-LOCAL_MODULE := android-support-v17-leanback-api23
-LOCAL_SDK_VERSION := 23
-LOCAL_SRC_FILES := $(call all-java-files-under, api23)
-LOCAL_JAVA_LIBRARIES := android-support-v17-leanback-res android-support-v17-leanback-common
-LOCAL_JAVA_LANGUAGE_VERSION := 1.7
-LOCAL_SHARED_ANDROID_LIBRARIES := \
-    android-support-annotations
-include $(BUILD_STATIC_JAVA_LIBRARY)
-
-# -----------------------------------------------------------------------
-
-#  A helper sub-library that makes direct use of API 21.
-include $(CLEAR_VARS)
-LOCAL_MODULE := android-support-v17-leanback-api21
-LOCAL_SDK_VERSION := 21
-LOCAL_SRC_FILES := $(call all-java-files-under, api21)
-LOCAL_JAVA_LIBRARIES := android-support-v17-leanback-res android-support-v17-leanback-common
-LOCAL_JAVA_LANGUAGE_VERSION := 1.7
-LOCAL_SHARED_ANDROID_LIBRARIES := \
-    android-support-annotations
-include $(BUILD_STATIC_JAVA_LIBRARY)
-
-# -----------------------------------------------------------------------
-
-#  A helper sub-library that makes direct use of KitKat APIs.
-include $(CLEAR_VARS)
-LOCAL_MODULE := android-support-v17-leanback-kitkat
-LOCAL_SDK_VERSION := 19
-LOCAL_SRC_FILES := $(call all-java-files-under, kitkat)
-LOCAL_JAVA_LIBRARIES := android-support-v17-leanback-res android-support-v17-leanback-common
-LOCAL_JAVA_LANGUAGE_VERSION := 1.7
-LOCAL_SHARED_ANDROID_LIBRARIES := \
-    android-support-annotations
-include $(BUILD_STATIC_JAVA_LIBRARY)
-
-# -----------------------------------------------------------------------
-
-#  A helper sub-library that makes direct use of JBMR2 APIs.
-include $(CLEAR_VARS)
-LOCAL_MODULE := android-support-v17-leanback-jbmr2
-LOCAL_SDK_VERSION := 18
-LOCAL_SRC_FILES := $(call all-java-files-under, jbmr2)
-LOCAL_JAVA_LIBRARIES := android-support-v17-leanback-res android-support-v17-leanback-common
-LOCAL_JAVA_LANGUAGE_VERSION := 1.7
-LOCAL_SHARED_ANDROID_LIBRARIES := \
-    android-support-annotations
-include $(BUILD_STATIC_JAVA_LIBRARY)
-
-# -----------------------------------------------------------------------
-
-=======
->>>>>>> 09173387
 # Here is the final static library that apps can link against.
 # Applications that use this library must specify
 #
