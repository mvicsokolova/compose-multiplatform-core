<?xml version="1.0" encoding="UTF-8"?>
<<<<<<< HEAD
<issues format="6" by="lint 7.4.0-alpha08" type="baseline" client="gradle" dependencies="false" name="AGP (7.4.0-alpha08)" variant="all" version="7.4.0-alpha08">

    <issue
        id="NewApi"
        message="Call requires API level 27 (current min is 14): `android.app.Activity#setTurnScreenOn`"
        errorLine1="        setTurnScreenOn(true);"
        errorLine2="        ~~~~~~~~~~~~~~~">
        <location
            file="src/androidTest/java/androidx/mediarouter/media/MediaRouter2TestActivity.java"/>
    </issue>

    <issue
        id="NewApi"
        message="Call requires API level 27 (current min is 14): `android.app.Activity#setShowWhenLocked`"
        errorLine1="        setShowWhenLocked(true);"
        errorLine2="        ~~~~~~~~~~~~~~~~~">
        <location
            file="src/androidTest/java/androidx/mediarouter/media/MediaRouter2TestActivity.java"/>
    </issue>

    <issue
        id="ClassVerificationFailure"
        message="This call references a method added in API level 17; however, the containing class androidx.mediarouter.app.MediaRouteDynamicControllerDialog is reachable from earlier API levels and will fail run-time class verification."
        errorLine1="        ScriptIntrinsicBlur blurScript = ScriptIntrinsicBlur.create(rs, Element.U8_4(rs));"
        errorLine2="                                                             ~~~~~~">
=======
<issues format="6" by="lint 8.3.0-alpha04" type="baseline" client="gradle" dependencies="false" name="AGP (8.3.0-alpha04)" variant="all" version="8.3.0-alpha04">

    <issue
        id="BanThreadSleep"
        message="Uses Thread.sleep()"
        errorLine1="        Thread.sleep(TIME_OUT_MS);"
        errorLine2="               ~~~~~">
        <location
            file="src/androidTest/java/androidx/mediarouter/media/MediaRouteProviderServiceTest.java"/>
    </issue>

    <issue
        id="BanThreadSleep"
        message="Uses Thread.sleep()"
        errorLine1="        Thread.sleep(10000);"
        errorLine2="               ~~~~~">
        <location
            file="src/androidTest/java/androidx/mediarouter/media/MediaRouteProviderServiceTest.java"/>
    </issue>

    <issue
        id="BanThreadSleep"
        message="Uses Thread.sleep()"
        errorLine1="        Thread.sleep(5000);"
        errorLine2="               ~~~~~">
        <location
            file="src/androidTest/java/androidx/mediarouter/media/MediaRouterTest.java"/>
    </issue>

    <issue
        id="MissingTestSizeAnnotation"
        message="Missing test size annotation"
        errorLine1="    public void testReset() {"
        errorLine2="                ~~~~~~~~~">
>>>>>>> fdff00cc
        <location
            file="src/androidTest/java/androidx/mediarouter/media/MediaRouterTest.java"/>
    </issue>

    <issue
        id="UnspecifiedRegisterReceiverFlag"
        message="`mActionReceiver` \&#xA;is missing `RECEIVER_EXPORTED` or `RECEIVER_NOT_EXPORTED` flag for unprotected \&#xA;broadcasts registered for androidx.mediarouter.media.actions.ACTION_ITEM_STATUS_CHANGED, androidx.mediarouter.media.actions.ACTION_SESSION_STATUS_CHANGED, androidx.mediarouter.media.actions.ACTION_MESSAGE_RECEIVED"
        errorLine1="            context.registerReceiver(mActionReceiver, actionFilter);"
        errorLine2="            ~~~~~~~~~~~~~~~~~~~~~~~~~~~~~~~~~~~~~~~~~~~~~~~~~~~~~~~">
        <location
            file="src/main/java/androidx/mediarouter/media/RemotePlaybackClient.java"/>
    </issue>

    <issue
        id="ObsoleteSdkInt"
        message="Unnecessary; SDK_INT is always >= 19"
        errorLine1="            if (Build.VERSION.SDK_INT >= 17) {"
        errorLine2="                ~~~~~~~~~~~~~~~~~~~~~~~~~~~">
        <location
            file="src/main/java/androidx/mediarouter/app/MediaRouteDynamicControllerDialog.java"/>
    </issue>

    <issue
        id="ObsoleteSdkInt"
        message="Unnecessary; SDK_INT is always >= 17"
        errorLine1="    @RequiresApi(17)"
        errorLine2="    ~~~~~~~~~~~~~~~~">
        <location
            file="src/main/java/androidx/mediarouter/app/MediaRouteDynamicControllerDialog.java"/>
    </issue>

    <issue
        id="ObsoleteSdkInt"
        message="Unnecessary; SDK_INT is always >= 16"
        errorLine1="@RequiresApi(16)"
        errorLine2="~~~~~~~~~~~~~~~~">
        <location
            file="src/main/java/androidx/mediarouter/media/MediaRouterApi16Impl.java"/>
    </issue>

    <issue
        id="ObsoleteSdkInt"
        message="Unnecessary; SDK_INT is always >= 16"
        errorLine1="    @RequiresApi(16)"
        errorLine2="    ~~~~~~~~~~~~~~~~">
        <location
            file="src/main/java/androidx/mediarouter/media/MediaRouterApi16Impl.java"/>
    </issue>

    <issue
        id="ObsoleteSdkInt"
        message="Unnecessary; SDK_INT is always >= 16"
        errorLine1="    @RequiresApi(16)"
        errorLine2="    ~~~~~~~~~~~~~~~~">
        <location
            file="src/main/java/androidx/mediarouter/media/MediaRouterApi16Impl.java"/>
    </issue>

    <issue
        id="ObsoleteSdkInt"
        message="Unnecessary; SDK_INT is always >= 19"
        errorLine1="            if (Build.VERSION.SDK_INT &lt; 16 || Build.VERSION.SDK_INT > 17) {"
        errorLine2="                                              ~~~~~~~~~~~~~~~~~~~~~~~~~~">
        <location
            file="src/main/java/androidx/mediarouter/media/MediaRouterApi16Impl.java"/>
    </issue>

    <issue
        id="ObsoleteSdkInt"
        message="Unnecessary; SDK_INT is never &lt; 19"
        errorLine1="            if (Build.VERSION.SDK_INT &lt; 16 || Build.VERSION.SDK_INT > 17) {"
        errorLine2="                ~~~~~~~~~~~~~~~~~~~~~~~~~~">
        <location
            file="src/main/java/androidx/mediarouter/media/MediaRouterApi16Impl.java"/>
    </issue>

    <issue
        id="ObsoleteSdkInt"
        message="Unnecessary; SDK_INT is always >= 19"
        errorLine1="            if (Build.VERSION.SDK_INT &lt; 16 || Build.VERSION.SDK_INT > 17) {"
        errorLine2="                                              ~~~~~~~~~~~~~~~~~~~~~~~~~~">
        <location
            file="src/main/java/androidx/mediarouter/media/MediaRouterApi16Impl.java"/>
    </issue>

    <issue
        id="ObsoleteSdkInt"
        message="Unnecessary; SDK_INT is never &lt; 19"
        errorLine1="            if (Build.VERSION.SDK_INT &lt; 16 || Build.VERSION.SDK_INT > 17) {"
        errorLine2="                ~~~~~~~~~~~~~~~~~~~~~~~~~~">
        <location
            file="src/main/java/androidx/mediarouter/media/MediaRouterApi16Impl.java"/>
    </issue>

    <issue
        id="ObsoleteSdkInt"
        message="Unnecessary; SDK_INT is always >= 17"
        errorLine1="@RequiresApi(17)"
        errorLine2="~~~~~~~~~~~~~~~~">
        <location
            file="src/main/java/androidx/mediarouter/media/MediaRouterApi17Impl.java"/>
    </issue>

    <issue
        id="ObsoleteSdkInt"
        message="Unnecessary; SDK_INT is always >= 19"
        errorLine1="            if (Build.VERSION.SDK_INT != 17) {"
        errorLine2="                ~~~~~~~~~~~~~~~~~~~~~~~~~~~">
        <location
            file="src/main/java/androidx/mediarouter/media/MediaRouterApi17Impl.java"/>
    </issue>

    <issue
        id="ObsoleteSdkInt"
        message="Unnecessary; SDK_INT is always >= 19"
        errorLine1="            if (Build.VERSION.SDK_INT != 17) {"
        errorLine2="                ~~~~~~~~~~~~~~~~~~~~~~~~~~~">
        <location
            file="src/main/java/androidx/mediarouter/media/MediaRouterApi17Impl.java"/>
    </issue>

    <issue
        id="ObsoleteSdkInt"
        message="Unnecessary; SDK_INT is always >= 19"
        errorLine1="        if (Build.VERSION.SDK_INT >= 16) {"
        errorLine2="            ~~~~~~~~~~~~~~~~~~~~~~~~~~~">
        <location
            file="src/main/java/androidx/mediarouter/media/RemoteControlClientCompat.java"/>
    </issue>

    <issue
        id="ObsoleteSdkInt"
        message="Unnecessary; SDK_INT is always >= 16"
        errorLine1="    @RequiresApi(16)"
        errorLine2="    ~~~~~~~~~~~~~~~~">
        <location
            file="src/main/java/androidx/mediarouter/media/RemoteControlClientCompat.java"/>
    </issue>

    <issue
        id="ObsoleteSdkInt"
        message="Unnecessary; SDK_INT is always >= 19"
        errorLine1="        if (Build.VERSION.SDK_INT >= 18) {"
        errorLine2="            ~~~~~~~~~~~~~~~~~~~~~~~~~~~">
        <location
            file="src/main/java/androidx/mediarouter/media/SystemMediaRouteProvider.java"/>
    </issue>

    <issue
        id="ObsoleteSdkInt"
        message="Unnecessary; SDK_INT is always >= 19"
        errorLine1="        if (Build.VERSION.SDK_INT >= 17) {"
        errorLine2="            ~~~~~~~~~~~~~~~~~~~~~~~~~~~">
        <location
            file="src/main/java/androidx/mediarouter/media/SystemMediaRouteProvider.java"/>
    </issue>

    <issue
        id="ObsoleteSdkInt"
        message="Unnecessary; SDK_INT is always >= 19"
        errorLine1="        if (Build.VERSION.SDK_INT >= 16) {"
        errorLine2="            ~~~~~~~~~~~~~~~~~~~~~~~~~~~">
        <location
            file="src/main/java/androidx/mediarouter/media/SystemMediaRouteProvider.java"/>
    </issue>

    <issue
        id="ObsoleteSdkInt"
        message="Unnecessary; SDK_INT is always >= 16"
        errorLine1="    @RequiresApi(16)"
        errorLine2="    ~~~~~~~~~~~~~~~~">
        <location
            file="src/main/java/androidx/mediarouter/media/SystemMediaRouteProvider.java"/>
    </issue>

    <issue
        id="ObsoleteSdkInt"
        message="Unnecessary; SDK_INT is always >= 17"
        errorLine1="    @RequiresApi(17)"
        errorLine2="    ~~~~~~~~~~~~~~~~">
        <location
            file="src/main/java/androidx/mediarouter/media/SystemMediaRouteProvider.java"/>
    </issue>

    <issue
        id="ObsoleteSdkInt"
        message="Unnecessary; SDK_INT is always >= 18"
        errorLine1="    @RequiresApi(18)"
        errorLine2="    ~~~~~~~~~~~~~~~~">
        <location
            file="src/main/java/androidx/mediarouter/media/SystemMediaRouteProvider.java"/>
    </issue>

</issues><|MERGE_RESOLUTION|>--- conflicted
+++ resolved
@@ -1,31 +1,4 @@
 <?xml version="1.0" encoding="UTF-8"?>
-<<<<<<< HEAD
-<issues format="6" by="lint 7.4.0-alpha08" type="baseline" client="gradle" dependencies="false" name="AGP (7.4.0-alpha08)" variant="all" version="7.4.0-alpha08">
-
-    <issue
-        id="NewApi"
-        message="Call requires API level 27 (current min is 14): `android.app.Activity#setTurnScreenOn`"
-        errorLine1="        setTurnScreenOn(true);"
-        errorLine2="        ~~~~~~~~~~~~~~~">
-        <location
-            file="src/androidTest/java/androidx/mediarouter/media/MediaRouter2TestActivity.java"/>
-    </issue>
-
-    <issue
-        id="NewApi"
-        message="Call requires API level 27 (current min is 14): `android.app.Activity#setShowWhenLocked`"
-        errorLine1="        setShowWhenLocked(true);"
-        errorLine2="        ~~~~~~~~~~~~~~~~~">
-        <location
-            file="src/androidTest/java/androidx/mediarouter/media/MediaRouter2TestActivity.java"/>
-    </issue>
-
-    <issue
-        id="ClassVerificationFailure"
-        message="This call references a method added in API level 17; however, the containing class androidx.mediarouter.app.MediaRouteDynamicControllerDialog is reachable from earlier API levels and will fail run-time class verification."
-        errorLine1="        ScriptIntrinsicBlur blurScript = ScriptIntrinsicBlur.create(rs, Element.U8_4(rs));"
-        errorLine2="                                                             ~~~~~~">
-=======
 <issues format="6" by="lint 8.3.0-alpha04" type="baseline" client="gradle" dependencies="false" name="AGP (8.3.0-alpha04)" variant="all" version="8.3.0-alpha04">
 
     <issue
@@ -60,7 +33,6 @@
         message="Missing test size annotation"
         errorLine1="    public void testReset() {"
         errorLine2="                ~~~~~~~~~">
->>>>>>> fdff00cc
         <location
             file="src/androidTest/java/androidx/mediarouter/media/MediaRouterTest.java"/>
     </issue>
