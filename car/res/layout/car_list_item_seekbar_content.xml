--- conflicted
+++ resolved
@@ -50,13 +50,10 @@
             android:layout_height="wrap_content"
             android:paddingTop="@dimen/car_seekbar_padding"
             android:paddingBottom="@dimen/car_seekbar_padding"
-<<<<<<< HEAD
-=======
             android:paddingStart="0dp"
             android:paddingEnd="0dp"
             android:thumbOffset="0dp"
             android:min="0"
->>>>>>> 331c89ec
             android:splitTrack="false"/>
     </LinearLayout>
 
