--- conflicted
+++ resolved
@@ -150,6 +150,12 @@
                         .createFullyPopulatedConversationItemBuilder()
                         .setGroupConversation(!fullyPopulatedItem.isGroupConversation())
                         .build();
+        ConversationItem modifiedSelf =
+                TestConversationFactory
+                        .createFullyPopulatedConversationItemBuilder()
+                        .setSelf(
+                                TestConversationFactory.createFullyPopulatedPersonBuilder().build())
+                        .build();
         List<CarMessage> modifiedMessages = new ArrayList<>(1);
         modifiedMessages.add(
                 TestConversationFactory
@@ -165,11 +171,8 @@
         ConversationItem modifiedConversationCallback =
                 TestConversationFactory
                         .createFullyPopulatedConversationItemBuilder()
-<<<<<<< HEAD
-=======
                         .setSelf(
                                 TestConversationFactory.createMinimalMessageSenderBuilder().build())
->>>>>>> fdff00cc
                         .setConversationCallback(new ConversationCallback() {
                             @Override
                             public void onMarkAsRead() {
@@ -189,6 +192,7 @@
         assertNotEqual(fullyPopulatedItem, modifiedIcon);
         assertNotEqual(fullyPopulatedItem, modifiedGroupStatus);
         assertNotEqual(fullyPopulatedItem, modifiedMessageList);
+        assertNotEqual(fullyPopulatedItem, modifiedSelf);
 
         // NOTE: Conversation Callback does not affect equality
         assertEqual(fullyPopulatedItem, modifiedConversationCallback);
