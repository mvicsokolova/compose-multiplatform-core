/*
 * Copyright 2021 The Android Open Source Project
 *
 * Licensed under the Apache License, Version 2.0 (the "License");
 * you may not use this file except in compliance with the License.
 * You may obtain a copy of the License at
 *
 *      http://www.apache.org/licenses/LICENSE-2.0
 *
 * Unless required by applicable law or agreed to in writing, software
 * distributed under the License is distributed on an "AS IS" BASIS,
 * WITHOUT WARRANTIES OR CONDITIONS OF ANY KIND, either express or implied.
 * See the License for the specific language governing permissions and
 * limitations under the License.
 */

import androidx.build.LibraryType
import androidx.build.Publish

plugins {
    id("AndroidXPlugin")
    id("com.android.library")
}

android {
    defaultConfig {
        minSdkVersion 23
    }
    namespace "androidx.car.app.sample.navigation.common"
}

dependencies {
    implementation(project(":car:app:app"))

    implementation 'androidx.core:core:1.7.0'
<<<<<<< HEAD
    implementation "androidx.annotation:annotation-experimental:1.2.0"
    // There is an implicit compile-only dep due to :annotation-experimental
    // Build will complain without this manual declaration.
    compileOnly libs.kotlinStdlib
=======
    implementation "androidx.annotation:annotation-experimental:1.3.1"
>>>>>>> fdff00cc
    implementation 'androidx.lifecycle:lifecycle-livedata:2.3.1'
    implementation 'androidx.activity:activity:1.2.3'
}

androidx {
    type = LibraryType.SAMPLES
    publish = Publish.NONE
}<|MERGE_RESOLUTION|>--- conflicted
+++ resolved
@@ -33,14 +33,7 @@
     implementation(project(":car:app:app"))
 
     implementation 'androidx.core:core:1.7.0'
-<<<<<<< HEAD
-    implementation "androidx.annotation:annotation-experimental:1.2.0"
-    // There is an implicit compile-only dep due to :annotation-experimental
-    // Build will complain without this manual declaration.
-    compileOnly libs.kotlinStdlib
-=======
     implementation "androidx.annotation:annotation-experimental:1.3.1"
->>>>>>> fdff00cc
     implementation 'androidx.lifecycle:lifecycle-livedata:2.3.1'
     implementation 'androidx.activity:activity:1.2.3'
 }
