--- conflicted
+++ resolved
@@ -88,15 +88,10 @@
     drawerState: DrawerState,
     onStateChange: (DrawerState) -> Unit,
     gesturesEnabled: Boolean = true,
-<<<<<<< HEAD
-    drawerContent: @Composable() () -> Unit,
-    bodyContent: @Composable() () -> Unit
-=======
     drawerShape: Shape = MaterialTheme.shapes.large,
     drawerElevation: Dp = DrawerConstants.DefaultElevation,
     drawerContent: @Composable () -> Unit,
     bodyContent: @Composable () -> Unit
->>>>>>> c4d097f4
 ) {
     Box(Modifier.fillMaxSize().semantics(container = true)) {
         WithConstraints {
@@ -164,15 +159,10 @@
     drawerState: DrawerState,
     onStateChange: (DrawerState) -> Unit,
     gesturesEnabled: Boolean = true,
-<<<<<<< HEAD
-    drawerContent: @Composable() () -> Unit,
-    bodyContent: @Composable() () -> Unit
-=======
     drawerShape: Shape = MaterialTheme.shapes.large,
     drawerElevation: Dp = DrawerConstants.DefaultElevation,
     drawerContent: @Composable () -> Unit,
     bodyContent: @Composable () -> Unit
->>>>>>> c4d097f4
 ) {
     Box(Modifier.fillMaxSize().semantics(container = true)) {
         WithConstraints {
@@ -243,13 +233,9 @@
 private fun DrawerContent(
     xOffset: AnimatedFloat,
     constraints: DpConstraints,
-<<<<<<< HEAD
-    content: @Composable() () -> Unit
-=======
     shape: Shape,
     elevation: Dp,
     content: @Composable () -> Unit
->>>>>>> c4d097f4
 ) {
     WithOffset(xOffset = xOffset) {
         Box(
@@ -273,13 +259,9 @@
 private fun BottomDrawerContent(
     yOffset: AnimatedFloat,
     constraints: DpConstraints,
-<<<<<<< HEAD
-    content: @Composable() () -> Unit
-=======
     shape: Shape,
     elevation: Dp,
     content: @Composable () -> Unit
->>>>>>> c4d097f4
 ) {
     WithOffset(yOffset = yOffset) {
         Box(
@@ -324,7 +306,7 @@
 private fun WithOffset(
     xOffset: AnimatedFloat? = null,
     yOffset: AnimatedFloat? = null,
-    child: @Composable() () -> Unit
+    child: @Composable () -> Unit
 ) {
     Layout(children = {
         Box(Modifier.clipToBounds(), children = child)
