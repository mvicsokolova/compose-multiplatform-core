--- conflicted
+++ resolved
@@ -23,14 +23,8 @@
 import android.view.accessibility.AccessibilityManager.AccessibilityStateChangeListener
 import android.view.accessibility.AccessibilityManager.TouchExplorationStateChangeListener
 import androidx.annotation.RequiresApi
-<<<<<<< HEAD
-import androidx.compose.foundation.gestures.FlingBehavior
-import androidx.compose.foundation.gestures.Orientation
-import androidx.compose.foundation.gestures.scrollable
-=======
 import androidx.compose.animation.core.Animatable
 import androidx.compose.foundation.focusable
->>>>>>> fdff00cc
 import androidx.compose.foundation.layout.Arrangement
 import androidx.compose.foundation.layout.Box
 import androidx.compose.foundation.layout.BoxScope
@@ -77,14 +71,14 @@
 import androidx.wear.compose.material.Icon
 import androidx.wear.compose.material.MaterialTheme
 import androidx.wear.compose.material.Picker
-import androidx.wear.compose.material.PickerGroupItem
 import androidx.wear.compose.material.PickerDefaults
 import androidx.wear.compose.material.PickerGroup
+import androidx.wear.compose.material.PickerGroupItem
 import androidx.wear.compose.material.PickerGroupState
 import androidx.wear.compose.material.PickerScope
 import androidx.wear.compose.material.PickerState
+import androidx.wear.compose.material.Text
 import androidx.wear.compose.material.TouchExplorationStateProvider
-import androidx.wear.compose.material.Text
 import androidx.wear.compose.material.rememberPickerGroupState
 import androidx.wear.compose.material.rememberPickerState
 import java.time.LocalDate
@@ -133,7 +127,8 @@
         initialNumberOfOptions = 60,
         initiallySelectedOption = time.second
     )
-    val touchExplorationServicesEnabled by DefaultTouchExplorationStateProvider()
+    val touchExplorationStateProvider = remember { DefaultTouchExplorationStateProvider() }
+    val touchExplorationServicesEnabled by touchExplorationStateProvider
         .touchExplorationState()
 
     MaterialTheme(typography = typography) {
@@ -149,31 +144,25 @@
         val pickerOption = pickerTextOption(textStyle) { "%02d".format(it) }
         val focusRequesterConfirmButton = remember { FocusRequester() }
 
-        val hourContentDescription by remember {
-            derivedStateOf {
-                createDescription(pickerGroupState, hourState.selectedOption, "hours")
-            }
-        }
-        val minuteContentDescription by remember {
-            derivedStateOf {
-                createDescription(pickerGroupState, minuteState.selectedOption, "minutes")
-            }
-        }
-        val secondContentDescription by remember {
-            derivedStateOf {
-                createDescription(pickerGroupState, secondState.selectedOption, "seconds")
-            }
-        }
-        val onPickerSelected = { curr: FocusableElementsTimePicker,
-            next: FocusableElementsTimePicker ->
-            if (pickerGroupState.selectedIndex != curr.index) {
-                pickerGroupState.selectedIndex = curr.index
-            } else if (next == FocusableElementsTimePicker.CONFIRM_BUTTON) {
-                focusRequesterConfirmButton.requestFocus()
-            } else {
-                pickerGroupState.selectedIndex = next.index
-            }
-        }
+        val hourContentDescription =
+            createDescription(pickerGroupState, hourState.selectedOption, "Hour")
+        val minuteContentDescription =
+            createDescription(pickerGroupState, minuteState.selectedOption, "Minute")
+        val secondContentDescription =
+            createDescription(pickerGroupState, secondState.selectedOption, "Second")
+
+        val onPickerSelected =
+            { current: FocusableElementsTimePicker, next: FocusableElementsTimePicker ->
+                if (pickerGroupState.selectedIndex != current.index) {
+                    pickerGroupState.selectedIndex = current.index
+                } else {
+                    // Double tapping on selected column moves the focus to the next column
+                    pickerGroupState.selectedIndex = next.index
+                    if (next == FocusableElementsTimePicker.CONFIRM_BUTTON) {
+                        focusRequesterConfirmButton.requestFocus()
+                    }
+                }
+            }
 
         Box(modifier = modifier.fillMaxSize().alpha(fullyDrawn.value)) {
             Column(
@@ -204,10 +193,10 @@
                     horizontalArrangement = Arrangement.Center,
                 ) {
                     PickerGroup(
-                        PickerGroupItem(
+                        pickerGroupItemWithRSB(
                             pickerState = hourState,
-                            modifier = Modifier.size(40.dp, 100.dp),
-                            focusRequester = remember { FocusRequester() },
+                            modifier = Modifier
+                                .size(40.dp, 100.dp),
                             onSelected = {
                                 onPickerSelected(
                                     FocusableElementsTimePicker.HOURS,
@@ -217,10 +206,10 @@
                             contentDescription = hourContentDescription,
                             option = pickerOption
                         ),
-                        PickerGroupItem(
+                        pickerGroupItemWithRSB(
                             pickerState = minuteState,
-                            modifier = Modifier.size(40.dp, 100.dp),
-                            focusRequester = remember { FocusRequester() },
+                            modifier = Modifier
+                                .size(40.dp, 100.dp),
                             onSelected = {
                                 onPickerSelected(
                                     FocusableElementsTimePicker.MINUTES,
@@ -230,10 +219,10 @@
                             contentDescription = minuteContentDescription,
                             option = pickerOption
                         ),
-                        PickerGroupItem(
+                        pickerGroupItemWithRSB(
                             pickerState = secondState,
-                            modifier = Modifier.size(40.dp, 100.dp),
-                            focusRequester = remember { FocusRequester() },
+                            modifier = Modifier
+                                .size(40.dp, 100.dp),
                             onSelected = {
                                 onPickerSelected(
                                     FocusableElementsTimePicker.SECONDS,
@@ -245,7 +234,8 @@
                         ),
                         pickerGroupState = pickerGroupState,
                         separator = { Separator(6.dp, textStyle) },
-                        autoCenter = false
+                        autoCenter = false,
+                        touchExplorationStateProvider = touchExplorationStateProvider
                     )
                 }
                 Spacer(
@@ -264,9 +254,11 @@
                     },
                     modifier = Modifier
                         .semantics {
-                            focused = pickerGroupState.selectedIndex > 2
+                            focused = pickerGroupState.selectedIndex ==
+                                FocusableElementsTimePicker.CONFIRM_BUTTON.index
                         }
                         .focusRequester(focusRequesterConfirmButton)
+                        .focusable()
                 ) {
                     Icon(
                         imageVector = Icons.Filled.Check,
@@ -327,10 +319,15 @@
         initiallySelectedOption = time[ChronoField.AMPM_OF_DAY],
         repeatItems = false
     )
-    val touchExplorationServicesEnabled by DefaultTouchExplorationStateProvider()
+
+    val touchExplorationStateProvider = remember { DefaultTouchExplorationStateProvider() }
+
+    val touchExplorationServicesEnabled by touchExplorationStateProvider
         .touchExplorationState()
 
     MaterialTheme(typography = typography) {
+        // When the time picker loads, none of the individual pickers are selected in talkback mode,
+        // otherwise hours picker should be focused.
         val pickerGroupState =
             if (touchExplorationServicesEnabled) {
                 rememberPickerGroupState(FocusableElement12Hour.NONE.index)
@@ -338,34 +335,29 @@
                 rememberPickerGroupState(FocusableElement12Hour.HOURS.index)
             }
         val textStyle = MaterialTheme.typography.display3
-        val pickerOption = pickerTextOption(textStyle) { "%02d".format(it) }
         val focusRequesterConfirmButton = remember { FocusRequester() }
 
-        val hoursContentDescription by remember { derivedStateOf {
-                createDescription12Hour(pickerGroupState, hourState.selectedOption + 1, "hours")
-            } }
-        val minutesContentDescription by remember { derivedStateOf {
-                createDescription12Hour(pickerGroupState, minuteState.selectedOption, "minutes")
-            } }
-
-        val amString = remember {
-            LocalTime.of(6, 0).format(DateTimeFormatter.ofPattern("a"))
-        }
-<<<<<<< HEAD
-        val pmString = remember {
-            LocalTime.of(18, 0).format(DateTimeFormatter.ofPattern("a"))
-        }
-        val periodContentDescription by remember { derivedStateOf {
-                if (pickerGroupState.selectedIndex == FocusableElement12Hour.NONE.index)
-                    createDescription12Hour(pickerGroupState, periodState.selectedOption, "period")
-                else if (periodState.selectedOption == 0)
-                    createDescription12Hour(pickerGroupState, periodState.selectedOption, amString)
-                else createDescription12Hour(pickerGroupState, periodState.selectedOption, pmString)
-            } }
-        Box(modifier = modifier.fillMaxSize()) {
-=======
+        val hoursContentDescription =
+            createDescription12Hour(pickerGroupState, hourState.selectedOption + 1, "Hour")
+
+        val minutesContentDescription =
+            createDescription12Hour(pickerGroupState, minuteState.selectedOption, "Minute")
+
+        val amString = "AM"
+        val pmString = "PM"
+        val periodContentDescription by remember(
+            pickerGroupState.selectedIndex,
+            periodState.selectedOption
+        ) {
+            derivedStateOf {
+                if (pickerGroupState.selectedIndex == FocusableElement12Hour.NONE.index) {
+                    "Period"
+                } else if (periodState.selectedOption == 0) {
+                    amString
+                } else pmString
+            }
+        }
         Box(modifier = modifier.fillMaxSize().alpha(fullyDrawn.value)) {
->>>>>>> fdff00cc
             Column(
                 modifier = modifier.fillMaxSize(),
                 verticalArrangement = Arrangement.Center,
@@ -380,7 +372,7 @@
                     },
                     color = MaterialTheme.colors.secondary,
                     style = MaterialTheme.typography.button,
-                    maxLines = 1,
+                    maxLines = 1
                 )
                 val weightsToCenterVertically = 0.5f
                 Spacer(
@@ -391,24 +383,25 @@
                 Row(
                     modifier = Modifier.fillMaxWidth(),
                     verticalAlignment = Alignment.CenterVertically,
-                    horizontalArrangement = Arrangement.Center,
-
-                    ) {
+                    horizontalArrangement = Arrangement.Center
+                ) {
                     val doubleTapToNext =
                         { current: FocusableElement12Hour, next: FocusableElement12Hour ->
                             if (pickerGroupState.selectedIndex != current.index) {
-                                focusRequesterConfirmButton.requestFocus()
-                            } else if (next == FocusableElement12Hour.CONFIRM_BUTTON) {
                                 pickerGroupState.selectedIndex = current.index
                             } else {
+                                // Double tapping on selected column moves the focus to the next column
                                 pickerGroupState.selectedIndex = next.index
+                                if (next == FocusableElement12Hour.CONFIRM_BUTTON) {
+                                    focusRequesterConfirmButton.requestFocus()
+                                }
                             }
                         }
+                    Spacer(Modifier.width(16.dp))
                     PickerGroup(
-                        PickerGroupItem(
+                        pickerGroupItemWithRSB(
                             pickerState = hourState,
-                            modifier = Modifier.size(40.dp, 100.dp),
-                            focusRequester = remember { FocusRequester() },
+                            modifier = Modifier.size(48.dp, 100.dp),
                             onSelected = {
                                 doubleTapToNext(
                                     FocusableElement12Hour.HOURS,
@@ -416,13 +409,11 @@
                                 )
                             },
                             contentDescription = hoursContentDescription,
-                            option = pickerOption
+                            option = pickerTextOption(textStyle) { "%02d".format(it + 1) }
                         ),
-                        PickerGroupItem(
+                        pickerGroupItemWithRSB(
                             pickerState = minuteState,
                             modifier = Modifier.size(48.dp, 100.dp),
-                            focusRequester = remember { FocusRequester() },
-
                             onSelected = {
                                 doubleTapToNext(
                                     FocusableElement12Hour.MINUTES,
@@ -430,12 +421,11 @@
                                 )
                             },
                             contentDescription = minutesContentDescription,
-                            option = pickerOption
+                            option = pickerTextOption(textStyle) { "%02d".format(it) }
                         ),
-                        PickerGroupItem(
+                        pickerGroupItemWithRSB(
                             pickerState = periodState,
                             modifier = Modifier.size(64.dp, 100.dp),
-                            focusRequester = remember { FocusRequester() },
                             contentDescription = periodContentDescription,
                             onSelected = {
                                 doubleTapToNext(
@@ -443,25 +433,18 @@
                                     FocusableElement12Hour.CONFIRM_BUTTON
                                 )
                             },
-                            option = { optionIndex: Int, pickerSelected: Boolean ->
-                                Box(modifier = Modifier.fillMaxSize()) {
-                                    Text(
-                                        text = if (optionIndex == 0) amString else pmString,
-                                        maxLines = 1,
-                                        style = textStyle,
-                                        color =
-                                        if (pickerSelected) MaterialTheme.colors.secondary
-                                        else MaterialTheme.colors.onBackground,
-                                        modifier = Modifier
-                                            .align(Alignment.Center)
-                                            .wrapContentSize()
-                                    )
-                                }
+                            option = pickerTextOption(textStyle) {
+                                if (it == 0) amString else pmString
                             }
                         ),
                         autoCenter = false,
                         pickerGroupState = pickerGroupState,
-                        separator = { Separator(6.dp, textStyle) },
+                        separator = {
+                            if (it == 0) {
+                                Separator(2.dp, textStyle)
+                            } else Spacer(Modifier.width(12.dp))
+                        },
+                        touchExplorationStateProvider = touchExplorationStateProvider
                     )
                 }
                 Spacer(
@@ -469,28 +452,29 @@
                         .fillMaxWidth()
                         .weight(weightsToCenterVertically)
                 )
-                Button(onClick = {
-                    val confirmedTime = LocalTime.of(
-                        hourState.selectedOption + 1,
-                        minuteState.selectedOption,
-                        0
-                    ).with(ChronoField.AMPM_OF_DAY, periodState.selectedOption.toLong())
-                    onTimeConfirm(confirmedTime)
-                },
+                Button(
+                    onClick = {
+                        val confirmedTime = LocalTime.of(
+                            hourState.selectedOption + 1,
+                            minuteState.selectedOption,
+                            0
+                        ).with(ChronoField.AMPM_OF_DAY, periodState.selectedOption.toLong())
+                        onTimeConfirm(confirmedTime)
+                    },
                     modifier = Modifier
                         .semantics {
                             focused = pickerGroupState.selectedIndex ==
                                 FocusableElement12Hour.CONFIRM_BUTTON.index
                         }
                         .focusRequester(focusRequesterConfirmButton)
-
+                        .focusable()
                 ) {
                     Icon(
                         imageVector = Icons.Filled.Check,
                         contentDescription = "confirm",
                         modifier = Modifier
                             .size(24.dp)
-                            .wrapContentSize(align = Alignment.Center),
+                            .wrapContentSize(align = Alignment.Center)
                     )
                 }
                 Spacer(Modifier.height(8.dp))
@@ -619,36 +603,9 @@
                     datePickerState.currentDay(),
                     dayString
                 )
-<<<<<<< HEAD
-            } }
-
-        BoxWithConstraints(
-            modifier = modifier
-                .fillMaxSize()
-                .then(
-                    if (touchExplorationServicesEnabled) {
-                        when (focusedElement) {
-                            FocusableElementDatePicker.DAY ->
-                                Modifier.scrollablePicker(datePickerState.dayState)
-
-                            FocusableElementDatePicker.MONTH ->
-                                Modifier.scrollablePicker(datePickerState.monthState)
-
-                            FocusableElementDatePicker.YEAR ->
-                                Modifier.scrollablePicker(datePickerState.yearState)
-
-                            else -> Modifier
-                        }
-                    } else {
-                        Modifier
-                    }
-                )
-        ) {
-=======
             }
         }
         BoxWithConstraints(modifier = modifier.fillMaxSize().alpha(fullyDrawn.value)) {
->>>>>>> fdff00cc
             val boxConstraints = this
             Column(
                 verticalArrangement = Arrangement.Center,
@@ -859,38 +816,6 @@
     Spacer(Modifier.width(width))
 }
 
-<<<<<<< HEAD
-@Composable fun PickerWithRSB(
-    state: PickerState,
-    readOnly: Boolean,
-    modifier: Modifier,
-    focusRequester: FocusRequester,
-    contentDescription: String?,
-    readOnlyLabel: @Composable (BoxScope.() -> Unit)? = null,
-    userScrollEnabled: Boolean = true,
-    flingBehavior: FlingBehavior = PickerDefaults.flingBehavior(state = state),
-    onSelected: () -> Unit = {},
-    option: @Composable PickerScope.(optionIndex: Int) -> Unit
-) {
-    Picker(
-        state = state,
-        modifier = if (userScrollEnabled) {
-            modifier.rsbScroll(
-                scrollableState = state,
-                flingBehavior = flingBehavior,
-                focusRequester = focusRequester,
-            )
-        } else modifier,
-        flingBehavior = flingBehavior,
-        readOnly = readOnly,
-        readOnlyLabel = readOnlyLabel,
-        userScrollEnabled = userScrollEnabled,
-        onSelected = onSelected,
-        contentDescription = contentDescription,
-        option = option
-    )
-}
-=======
 @Composable
 fun pickerGroupItemWithRSB(
     pickerState: PickerState,
@@ -910,7 +835,6 @@
     readOnlyLabel = readOnlyLabel,
     option = option
 )
->>>>>>> fdff00cc
 
 @Composable
 fun PickerWithoutGradient() {
@@ -960,7 +884,11 @@
 ): String {
     return when (pickerGroupState.selectedIndex) {
         FocusableElementsTimePicker.NONE.index -> label
-        else -> "$selectedValue" + label
+        else -> if (selectedValue == 1) {
+            "$selectedValue $label"
+        } else {
+            "$selectedValue ${label}s"
+        }
     }
 }
 
@@ -970,13 +898,12 @@
     label: String
 ): String {
     return when (pickerGroupState.selectedIndex) {
-        FocusableElement12Hour.HOURS.index -> {
-            "$selectedValue" + label
-        }
-        FocusableElement12Hour.MINUTES.index -> {
-            "$selectedValue" + label
-        }
-        else -> label
+        FocusableElement12Hour.NONE.index -> label
+        else -> if (selectedValue == 1) {
+            "$selectedValue $label"
+        } else {
+            "$selectedValue ${label}s"
+        }
     }
 }
 
