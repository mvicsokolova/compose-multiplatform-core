/*
 * Copyright 2023 The Android Open Source Project
 *
 * Licensed under the Apache License, Version 2.0 (the "License");
 * you may not use this file except in compliance with the License.
 * You may obtain a copy of the License at
 *
 *      http://www.apache.org/licenses/LICENSE-2.0
 *
 * Unless required by applicable law or agreed to in writing, software
 * distributed under the License is distributed on an "AS IS" BASIS,
 * WITHOUT WARRANTIES OR CONDITIONS OF ANY KIND, either express or implied.
 * See the License for the specific language governing permissions and
 * limitations under the License.
 */
package androidx.wear.protolayout.expression.pipeline;

import static com.google.common.truth.Truth.assertThat;

<<<<<<< HEAD
import static org.robolectric.Shadows.shadowOf;
=======
import static org.junit.Assert.assertThrows;
import static org.mockito.ArgumentMatchers.any;
import static org.mockito.Mockito.mock;
import static org.mockito.Mockito.verify;
>>>>>>> fdff00cc

import static java.lang.Integer.MAX_VALUE;

import android.icu.util.ULocale;
import android.os.Looper;

import androidx.annotation.NonNull;
import androidx.test.ext.junit.runners.AndroidJUnit4;
import androidx.wear.protolayout.expression.DynamicBuilders;
import androidx.wear.protolayout.expression.DynamicBuilders.DynamicBool;
import androidx.wear.protolayout.expression.PlatformDataKey;
import androidx.wear.protolayout.expression.PlatformHealthSources;
import androidx.wear.protolayout.expression.pipeline.DynamicTypeEvaluator.EvaluationException;

import org.junit.Test;
import org.junit.runner.RunWith;

import java.time.Instant;
import java.util.ArrayList;
import java.util.Collections;
import java.util.HashMap;
import java.util.concurrent.Executor;

@RunWith(AndroidJUnit4.class)
public class DynamicTypeEvaluatorTest {
    @Test
    public void evaluateBindingRequest_sufficientDynamicNodeQuota_bindSuccessfully()
            throws EvaluationException {
        DynamicTypeEvaluator evaluator = createEvaluator();
        ArrayList<Boolean> results = new ArrayList<>();
        DynamicTypeBindingRequest request = createSingleNodeDynamicBoolRequest(results);
        BoundDynamicType boundDynamicType = evaluator.bind(request);
        assertThat(boundDynamicType.getDynamicNodeCount()).isEqualTo(1);
    }

    @Test
    public void evaluateBindingRequest_insufficientDynamicNodeQuota_throws() {
        DynamicTypeEvaluator evaluator =
                createEvaluatorWithQuota(
                        /* animationQuota= */ unlimitedQuota(), /* dynamicTypesQuota= */ noQuota());
        ArrayList<Boolean> results = new ArrayList<>();
        DynamicTypeBindingRequest request = createSingleNodeDynamicBoolRequest(results);
        assertThrows(EvaluationException.class, () -> evaluator.bind(request));
    }

    @Test
<<<<<<< HEAD
    public void runTest() {
        ObservableStateStore stateStore = new ObservableStateStore(generateExampleState());
=======
    public void timeDataGetsPropagated() throws Exception {
        TestPlatformTimeUpdateNotifier notifier = new TestPlatformTimeUpdateNotifier();
        DynamicTypeEvaluator evaluator = createEvaluatorWithTime(notifier);
        ArrayList<String> results = new ArrayList<>();
        DynamicTypeBindingRequest request =
                createSingleNodeDynamicStringFromTimePlatformRequest(results);
        BoundDynamicType boundDynamicType = evaluator.bind(request);

        // Evaluation hasn't started yet, nothing should be called.
        notifier.callReceiver();
        assertThat(results).isEmpty();

        // Start evaluation. This will send the initial result.
        boundDynamicType.startEvaluation();

        assertThat(results).hasSize(1);
        boundDynamicType.close();
    }
>>>>>>> fdff00cc

    @Test
    public void evaluateBindingRequest_insufficientDynamicNodeQuota_canRetryAfterQuotaReleased()
            throws EvaluationException {
        DynamicTypeEvaluator evaluator =
<<<<<<< HEAD
                new DynamicTypeEvaluator(
                        /* platformDataSourcesInitiallyEnabled= */ true,
                        /* sensorGateway= */ null,
                        stateStore,
                        new FixedQuotaManagerImpl(MAX_VALUE));

        mTestCase.runTest(evaluator);
    }

    private static DynamicTypeEvaluatorTest.TestCase<String> test(
            DynamicString bindUnderTest, String expectedValue) {
        return new DynamicTypeEvaluatorTest.TestCase<>(
                bindUnderTest.toDynamicStringProto().toString(),
                (evaluator, cb) ->
                        evaluator.bind(
                                bindUnderTest, ULocale.getDefault(), new MainThreadExecutor(), cb)
                                .startEvaluation(),
                expectedValue);
    }

    private static DynamicTypeEvaluatorTest.TestCase<Integer> test(
            DynamicInt32 bindUnderTest, Integer expectedValue) {
        return new DynamicTypeEvaluatorTest.TestCase<>(
                bindUnderTest.toDynamicInt32Proto().toString(),
                (evaluator, cb) -> evaluator.bind(bindUnderTest, new MainThreadExecutor(), cb)
                        .startEvaluation(),
                expectedValue);
    }

    private static DynamicTypeEvaluatorTest.TestCase<Instant> test(
            DynamicInstant bindUnderTest, Instant instant) {
        return new DynamicTypeEvaluatorTest.TestCase<>(
                bindUnderTest.toDynamicInstantProto().toString(),
                (evaluator, cb) -> {
                    evaluator.bind(bindUnderTest, new MainThreadExecutor(), cb)
                            .startEvaluation();
                },
                instant);
    }

    private static DynamicTypeEvaluatorTest.TestCase<Float> test(
            DynamicFloat bindUnderTest, Float expectedValue) {
        return new DynamicTypeEvaluatorTest.TestCase<>(
                bindUnderTest.toDynamicFloatProto().toString(),
                (evaluator, cb) -> evaluator.bind(bindUnderTest, new MainThreadExecutor(), cb)
                        .startEvaluation(),
                expectedValue);
    }

    private static DynamicTypeEvaluatorTest.TestCase<Boolean> test(
            DynamicBool bindUnderTest, Boolean expectedValue) {
        return new DynamicTypeEvaluatorTest.TestCase<>(
                bindUnderTest.toDynamicBoolProto().toString(),
                (evaluator, cb) -> evaluator.bind(bindUnderTest, new MainThreadExecutor(), cb)
                        .startEvaluation(),
                expectedValue);
=======
                createEvaluatorWithQuota(
                        /* animationQuota= */ unlimitedQuota(),
                        /* dynamicTypesQuota= */ new FixedQuotaManagerImpl(1));
        ArrayList<Boolean> results = new ArrayList<>();
        DynamicTypeBindingRequest request1 = createSingleNodeDynamicBoolRequest(results);
        DynamicTypeBindingRequest request2 = createSingleNodeDynamicBoolRequest(results);
        // request 1 should bind successfully and request2 should fail.
        BoundDynamicType boundDynamicType1 = evaluator.bind(request1);
        assertThrows(EvaluationException.class, () -> evaluator.bind(request2));
        // Release quota acquired by request1
        boundDynamicType1.close();
        // Retry binding request2
        BoundDynamicType boundDynamicType2 = evaluator.bind(request2);
        assertThat(boundDynamicType2.getDynamicNodeCount()).isEqualTo(1);
    }

    @Test
    public void platformDataProvider_correctlySet() throws EvaluationException {
        AddToListCallback<Integer> results = new AddToListCallback<>(new ArrayList<>());
        DynamicTypeBindingRequest request =
                DynamicTypeBindingRequest.forDynamicInt32(
                        PlatformHealthSources.dailySteps(),
                        new MainThreadExecutor(), results);
        PlatformDataProvider provider = mock(PlatformDataProvider.class);
        DynamicTypeEvaluator evaluator = createEvaluatorWithProvider(provider,
                PlatformHealthSources.Keys.DAILY_STEPS);

        BoundDynamicType boundDynamicType = evaluator.bind(request);
        boundDynamicType.startEvaluation();

        verify(provider).setReceiver(any(), any());

        boundDynamicType.close();
        verify(provider).clearReceiver();
    }

    @Test
    public void closeCalledMultipleTimesOnBoundDynamicType_doesNotThrow()
            throws EvaluationException {
        DynamicTypeEvaluator evaluator =
                createEvaluatorWithQuota(
                        /* animationQuota= */ unlimitedQuota(),
                        /* dynamicTypesQuota= */ new FixedQuotaManagerImpl(1));
        ArrayList<Boolean> results = new ArrayList<>();
        BoundDynamicType boundDynamicType = evaluator.bind(
                createSingleNodeDynamicBoolRequest(results));

        for (int i = 0; i < 10; i++) {
            boundDynamicType.close();
        }
    }

    @NonNull
    private static DynamicTypeBindingRequest createSingleNodeDynamicBoolRequest(
            ArrayList<Boolean> results) {
        return DynamicTypeBindingRequest.forDynamicBool(
                DynamicBool.constant(false),
                new MainThreadExecutor(),
                new AddToListCallback<>(results));
    }

    @NonNull
    private static DynamicTypeBindingRequest createSingleNodeDynamicStringFromTimePlatformRequest(
            ArrayList<String> results) {
        return DynamicTypeBindingRequest.forDynamicString(
                DynamicBuilders.DynamicInstant.platformTimeWithSecondsPrecision().durationUntil(
                        DynamicBuilders.DynamicInstant
                                .withSecondsPrecision(Instant.now())).getSecondsPart().format(),
                ULocale.ENGLISH,
                new MainThreadExecutor(),
                new AddToListCallback<>(results));
    }

    private static DynamicTypeEvaluator createEvaluator() {
        return createEvaluatorWithQuota(unlimitedQuota(), unlimitedQuota());
>>>>>>> fdff00cc
    }

    private static DynamicTypeEvaluator createEvaluatorWithProvider(PlatformDataProvider provider
            , PlatformDataKey<?> key) {
        return new DynamicTypeEvaluator(
                new DynamicTypeEvaluator.Config.Builder()
                        .setAnimationQuotaManager(unlimitedQuota())
                        .setDynamicTypesQuotaManager(unlimitedQuota())
                        .addPlatformDataProvider(provider, Collections.singleton(key))
                        .build());
    }

    private static DynamicTypeEvaluator createEvaluatorWithTime(
            PlatformTimeUpdateNotifier notifier) {
        return new DynamicTypeEvaluator(
                new DynamicTypeEvaluator.Config.Builder()
                        .setAnimationQuotaManager(unlimitedQuota())
                        .setDynamicTypesQuotaManager(unlimitedQuota())
                        .setPlatformTimeUpdateNotifier(notifier)
                        .build());
    }

<<<<<<< HEAD
            DynamicTypeValueReceiver<T> callback =
                    new DynamicTypeValueReceiver<T>() {
                        @Override
                        public void onPreUpdate() {}

                        @Override
                        public void onData(@NonNull T newData) {
                            results.add(newData);
                        }
=======
    private static DynamicTypeEvaluator createEvaluatorWithQuota(
            QuotaManager animationQuota, QuotaManager dynamicTypesQuota) {
        StateStore stateStore = new StateStore(new HashMap<>());
        return new DynamicTypeEvaluator(
                new DynamicTypeEvaluator.Config.Builder()
                        .setStateStore(stateStore)
                        .setAnimationQuotaManager(animationQuota)
                        .setDynamicTypesQuotaManager(dynamicTypesQuota)
                        .build());
    }
>>>>>>> fdff00cc

    private static QuotaManager unlimitedQuota() {
        return new FixedQuotaManagerImpl(MAX_VALUE);
    }

<<<<<<< HEAD
            this.mExpressionEvaluator.accept(evaluator, callback);
            shadowOf(Looper.getMainLooper()).idle();
=======
    private static QuotaManager noQuota() {
        return new FixedQuotaManagerImpl(0);
    }
>>>>>>> fdff00cc

    private static final class TestPlatformTimeUpdateNotifier
            extends PlatformTimeUpdateNotifierImpl {
        private Runnable mRegisteredReceiver;

        void callReceiver() {
            if (mRegisteredReceiver != null) {
                mRegisteredReceiver.run();
            }
        }

        @Override
        public void setReceiver(
                @NonNull Executor executor, @NonNull Runnable tick) {
            super.setReceiver(executor, tick);

            mRegisteredReceiver = tick;
        }

        @Override
        public void clearReceiver() {
            super.clearReceiver();

            mRegisteredReceiver = null;
        }
    }
}<|MERGE_RESOLUTION|>--- conflicted
+++ resolved
@@ -17,19 +17,14 @@
 
 import static com.google.common.truth.Truth.assertThat;
 
-<<<<<<< HEAD
-import static org.robolectric.Shadows.shadowOf;
-=======
 import static org.junit.Assert.assertThrows;
 import static org.mockito.ArgumentMatchers.any;
 import static org.mockito.Mockito.mock;
 import static org.mockito.Mockito.verify;
->>>>>>> fdff00cc
 
 import static java.lang.Integer.MAX_VALUE;
 
 import android.icu.util.ULocale;
-import android.os.Looper;
 
 import androidx.annotation.NonNull;
 import androidx.test.ext.junit.runners.AndroidJUnit4;
@@ -71,10 +66,6 @@
     }
 
     @Test
-<<<<<<< HEAD
-    public void runTest() {
-        ObservableStateStore stateStore = new ObservableStateStore(generateExampleState());
-=======
     public void timeDataGetsPropagated() throws Exception {
         TestPlatformTimeUpdateNotifier notifier = new TestPlatformTimeUpdateNotifier();
         DynamicTypeEvaluator evaluator = createEvaluatorWithTime(notifier);
@@ -93,70 +84,11 @@
         assertThat(results).hasSize(1);
         boundDynamicType.close();
     }
->>>>>>> fdff00cc
 
     @Test
     public void evaluateBindingRequest_insufficientDynamicNodeQuota_canRetryAfterQuotaReleased()
             throws EvaluationException {
         DynamicTypeEvaluator evaluator =
-<<<<<<< HEAD
-                new DynamicTypeEvaluator(
-                        /* platformDataSourcesInitiallyEnabled= */ true,
-                        /* sensorGateway= */ null,
-                        stateStore,
-                        new FixedQuotaManagerImpl(MAX_VALUE));
-
-        mTestCase.runTest(evaluator);
-    }
-
-    private static DynamicTypeEvaluatorTest.TestCase<String> test(
-            DynamicString bindUnderTest, String expectedValue) {
-        return new DynamicTypeEvaluatorTest.TestCase<>(
-                bindUnderTest.toDynamicStringProto().toString(),
-                (evaluator, cb) ->
-                        evaluator.bind(
-                                bindUnderTest, ULocale.getDefault(), new MainThreadExecutor(), cb)
-                                .startEvaluation(),
-                expectedValue);
-    }
-
-    private static DynamicTypeEvaluatorTest.TestCase<Integer> test(
-            DynamicInt32 bindUnderTest, Integer expectedValue) {
-        return new DynamicTypeEvaluatorTest.TestCase<>(
-                bindUnderTest.toDynamicInt32Proto().toString(),
-                (evaluator, cb) -> evaluator.bind(bindUnderTest, new MainThreadExecutor(), cb)
-                        .startEvaluation(),
-                expectedValue);
-    }
-
-    private static DynamicTypeEvaluatorTest.TestCase<Instant> test(
-            DynamicInstant bindUnderTest, Instant instant) {
-        return new DynamicTypeEvaluatorTest.TestCase<>(
-                bindUnderTest.toDynamicInstantProto().toString(),
-                (evaluator, cb) -> {
-                    evaluator.bind(bindUnderTest, new MainThreadExecutor(), cb)
-                            .startEvaluation();
-                },
-                instant);
-    }
-
-    private static DynamicTypeEvaluatorTest.TestCase<Float> test(
-            DynamicFloat bindUnderTest, Float expectedValue) {
-        return new DynamicTypeEvaluatorTest.TestCase<>(
-                bindUnderTest.toDynamicFloatProto().toString(),
-                (evaluator, cb) -> evaluator.bind(bindUnderTest, new MainThreadExecutor(), cb)
-                        .startEvaluation(),
-                expectedValue);
-    }
-
-    private static DynamicTypeEvaluatorTest.TestCase<Boolean> test(
-            DynamicBool bindUnderTest, Boolean expectedValue) {
-        return new DynamicTypeEvaluatorTest.TestCase<>(
-                bindUnderTest.toDynamicBoolProto().toString(),
-                (evaluator, cb) -> evaluator.bind(bindUnderTest, new MainThreadExecutor(), cb)
-                        .startEvaluation(),
-                expectedValue);
-=======
                 createEvaluatorWithQuota(
                         /* animationQuota= */ unlimitedQuota(),
                         /* dynamicTypesQuota= */ new FixedQuotaManagerImpl(1));
@@ -232,7 +164,6 @@
 
     private static DynamicTypeEvaluator createEvaluator() {
         return createEvaluatorWithQuota(unlimitedQuota(), unlimitedQuota());
->>>>>>> fdff00cc
     }
 
     private static DynamicTypeEvaluator createEvaluatorWithProvider(PlatformDataProvider provider
@@ -255,17 +186,6 @@
                         .build());
     }
 
-<<<<<<< HEAD
-            DynamicTypeValueReceiver<T> callback =
-                    new DynamicTypeValueReceiver<T>() {
-                        @Override
-                        public void onPreUpdate() {}
-
-                        @Override
-                        public void onData(@NonNull T newData) {
-                            results.add(newData);
-                        }
-=======
     private static DynamicTypeEvaluator createEvaluatorWithQuota(
             QuotaManager animationQuota, QuotaManager dynamicTypesQuota) {
         StateStore stateStore = new StateStore(new HashMap<>());
@@ -276,20 +196,14 @@
                         .setDynamicTypesQuotaManager(dynamicTypesQuota)
                         .build());
     }
->>>>>>> fdff00cc
 
     private static QuotaManager unlimitedQuota() {
         return new FixedQuotaManagerImpl(MAX_VALUE);
     }
 
-<<<<<<< HEAD
-            this.mExpressionEvaluator.accept(evaluator, callback);
-            shadowOf(Looper.getMainLooper()).idle();
-=======
     private static QuotaManager noQuota() {
         return new FixedQuotaManagerImpl(0);
     }
->>>>>>> fdff00cc
 
     private static final class TestPlatformTimeUpdateNotifier
             extends PlatformTimeUpdateNotifierImpl {
