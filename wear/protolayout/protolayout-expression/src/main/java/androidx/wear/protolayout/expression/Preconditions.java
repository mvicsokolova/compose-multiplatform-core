--- conflicted
+++ resolved
@@ -21,15 +21,7 @@
 import androidx.annotation.RestrictTo;
 import androidx.annotation.RestrictTo.Scope;
 
-<<<<<<< HEAD
-/**
- * Preconditions for use within this library.
- *
- * @hide
- */
-=======
 /** Preconditions for use within this library. */
->>>>>>> fdff00cc
 @RestrictTo(Scope.LIBRARY_GROUP)
 public final class Preconditions {
     private Preconditions() {}
