/*
 * Copyright 2022 The Android Open Source Project
 *
 * Licensed under the Apache License, Version 2.0 (the "License");
 * you may not use this file except in compliance with the License.
 * You may obtain a copy of the License at
 *
 *      http://www.apache.org/licenses/LICENSE-2.0
 *
 * Unless required by applicable law or agreed to in writing, software
 * distributed under the License is distributed on an "AS IS" BASIS,
 * WITHOUT WARRANTIES OR CONDITIONS OF ANY KIND, either express or implied.
 * See the License for the specific language governing permissions and
 * limitations under the License.
 */

package androidx.wear.tiles.material;

import android.content.Context;

import androidx.annotation.IntRange;
import androidx.annotation.NonNull;
import androidx.annotation.Nullable;
import androidx.annotation.RestrictTo;
import androidx.annotation.RestrictTo.Scope;
<<<<<<< HEAD
import androidx.wear.tiles.ColorBuilders.ColorProp;
import androidx.wear.tiles.LayoutElementBuilders;
import androidx.wear.tiles.LayoutElementBuilders.FontStyle;
import androidx.wear.tiles.LayoutElementBuilders.FontWeight;
import androidx.wear.tiles.LayoutElementBuilders.LayoutElement;
import androidx.wear.tiles.LayoutElementBuilders.TextAlignment;
import androidx.wear.tiles.LayoutElementBuilders.TextOverflow;
import androidx.wear.tiles.ModifiersBuilders.ElementMetadata;
import androidx.wear.tiles.ModifiersBuilders.Modifiers;
import androidx.wear.tiles.material.Typography.TypographyName;
=======
import androidx.wear.protolayout.expression.Fingerprint;
>>>>>>> fdff00cc
import androidx.wear.protolayout.proto.LayoutElementProto;
import androidx.wear.protolayout.proto.ModifiersProto;

/**
 * Tiles component {@link Text} that represents text object holding any information.
 *
 * <p>There are pre-built typography styles that can be obtained from constants in {@link
 * androidx.wear.tiles.LayoutElementBuilders.FontStyle}.
 *
 * <p>When accessing the contents of a container for testing, note that this element can't be simply
 * casted back to the original type, i.e.:
 *
 * <pre>{@code
 * Text text = new Text...
 * Box box = new Box.Builder().addContent(text).build();
 *
 * Text myText = (Text) box.getContents().get(0);
 * }</pre>
 *
 * will fail.
 *
 * <p>To be able to get {@link Text} object from any layout element, {@link #fromLayoutElement}
 * method should be used, i.e.:
 *
 * <pre>{@code
 * Text myText = Text.fromLayoutElement(box.getContents().get(0));
 * }</pre>
<<<<<<< HEAD
 */
public class Text implements LayoutElement {
    /** Tool tag for Metadata in Modifiers, so we know that Text is actually a Material Text. */
=======
 *
 * @deprecated Use the new class {@link androidx.wear.protolayout.material.Text} which provides the
 *     same API and functionality.
 */
@Deprecated
@SuppressWarnings("deprecation")
public class Text implements androidx.wear.tiles.LayoutElementBuilders.LayoutElement {
    /**
     * Tool tag for Metadata in androidx.wear.tiles.ModifiersBuilders.Modifiers, so we know that
     * Text is actually a Material Text.
     */
>>>>>>> fdff00cc
    static final String METADATA_TAG = "TXT";

    @NonNull private final androidx.wear.tiles.LayoutElementBuilders.Text mText;

    Text(@NonNull androidx.wear.tiles.LayoutElementBuilders.Text mText) {
        this.mText = mText;
    }

    /** Builder class for {@link Text}. */
    public static final class Builder
            implements androidx.wear.tiles.LayoutElementBuilders.LayoutElement.Builder {
        @NonNull private final Context mContext;
        @NonNull private String mTextContent = "";

        @NonNull
        private androidx.wear.tiles.ColorBuilders.ColorProp mColor =
                androidx.wear.tiles.ColorBuilders.argb(Colors.DEFAULT.getOnPrimary());

        private @Typography.TypographyName int mTypographyName = Typography.TYPOGRAPHY_DISPLAY1;
        private boolean mItalic = false;
        private int mMaxLines = 1;
        private boolean mUnderline = false;

        @androidx.wear.tiles.LayoutElementBuilders.TextAlignment
        private int mMultilineAlignment =
                androidx.wear.tiles.LayoutElementBuilders.TEXT_ALIGN_CENTER;

        @NonNull
        private androidx.wear.tiles.ModifiersBuilders.Modifiers mModifiers =
                new androidx.wear.tiles.ModifiersBuilders.Modifiers.Builder().build();

        private @androidx.wear.tiles.LayoutElementBuilders.TextOverflow int mOverflow =
                androidx.wear.tiles.LayoutElementBuilders.TEXT_OVERFLOW_ELLIPSIZE_END;
        private boolean mIsScalable = true;
        @Nullable private Integer mCustomWeight = null;

        /**
         * Creates a builder for {@link Text}.
         *
         * @param context The application's context.
         * @param text The text content for this component.
         */
        public Builder(@NonNull Context context, @NonNull String text) {
            mContext = context;
            mTextContent = text;
        }

        /**
         * Sets the typography for the {@link Text}. If not set, {@link
         * Typography#TYPOGRAPHY_DISPLAY1} will be used.
         */
        @NonNull
        @SuppressWarnings("MissingGetterMatchingBuilder")
        // There is getFontStyle matching getter for this setter as the serialized format of the
        // Tiles do not allow for a direct reconstruction of the all arguments, but it has
        // androidx.wear.tiles.LayoutElementBuilders.FontStyle object of that text.
        public Builder setTypography(@Typography.TypographyName int typography) {
            this.mTypographyName = typography;
            return this;
        }

        /**
         * Sets whether the text size will change if user has changed the default font size. If not
         * set, true will be used.
         */
        Builder setIsScalable(boolean isScalable) {
            this.mIsScalable = isScalable;
            return this;
        }

        /**
         * Sets the color for the {@link Text}. If not set, onPrimary color from the {@link
         * Colors#DEFAULT} will be used.
         */
        @NonNull
        public Builder setColor(@NonNull androidx.wear.tiles.ColorBuilders.ColorProp color) {
            this.mColor = color;
            return this;
        }

        /** Sets the text to be italic. If not set, false will be used. */
        @NonNull
        public Builder setItalic(boolean italic) {
            this.mItalic = italic;
            return this;
        }

        /** Sets the text to be underlined. If not set, false will be used. */
        @NonNull
        public Builder setUnderline(boolean underline) {
            this.mUnderline = underline;
            return this;
        }

        /** Sets the maximum lines of text. If not set, 1 will be used. */
        @NonNull
        public Builder setMaxLines(@IntRange(from = 1) int maxLines) {
            this.mMaxLines = maxLines;
            return this;
        }

        /**
         * Sets the multiline alignment for text within bounds of the Text element. Note that this
         * option has no effect for single line of text, and for that, alignment on the outer
         * container should be used. If not set, {@link
         * androidx.wear.tiles.LayoutElementBuilders.TextAlignment#TEXT_ALIGN_CENTER} will be used.
         */
        @NonNull
        public Builder setMultilineAlignment(
                @androidx.wear.tiles.LayoutElementBuilders.TextAlignment int multilineAlignment) {
            this.mMultilineAlignment = multilineAlignment;
            return this;
        }

        /** Sets the modifiers of text. */
        @NonNull
        public Builder setModifiers(
                @NonNull androidx.wear.tiles.ModifiersBuilders.Modifiers modifiers) {
            this.mModifiers = modifiers;
            return this;
        }

        /**
         * Sets the overflow for text. If not set, {@link
         * androidx.wear.tiles.LayoutElementBuilders.TextAlignment#TEXT_OVERFLOW_ELLIPSIZE_END} will
         * be used.
         */
        @NonNull
        public Builder setOverflow(
                @androidx.wear.tiles.LayoutElementBuilders.TextOverflow int overflow) {
            this.mOverflow = overflow;
            return this;
        }

        /**
         * Sets the weight of the font. If not set, default weight for the chosen Typography will be
         * used.
         */
        @NonNull
        public Builder setWeight(@androidx.wear.tiles.LayoutElementBuilders.FontWeight int weight) {
            this.mCustomWeight = weight;
            return this;
        }

        /** Constructs and returns {@link Text} with the provided content and look. */
        @NonNull
        @Override
        public Text build() {
            androidx.wear.tiles.LayoutElementBuilders.FontStyle.Builder fontStyleBuilder =
                    Typography.getFontStyleBuilder(mTypographyName, mContext, mIsScalable)
                            .setColor(mColor)
                            .setItalic(mItalic)
                            .setUnderline(mUnderline);
            if (mCustomWeight != null) {
                fontStyleBuilder.setWeight(mCustomWeight);
            }

            androidx.wear.tiles.LayoutElementBuilders.Text.Builder text =
                    new androidx.wear.tiles.LayoutElementBuilders.Text.Builder()
                            .setText(mTextContent)
                            .setFontStyle(fontStyleBuilder.build())
                            .setLineHeight(Typography.getLineHeightForTypography(mTypographyName))
                            .setMaxLines(mMaxLines)
                            .setMultilineAlignment(mMultilineAlignment)
                            .setModifiers(addTagToModifiers(mModifiers))
                            .setOverflow(mOverflow);
            return new Text(text.build());
        }

        @NonNull
        static androidx.wear.tiles.ModifiersBuilders.Modifiers addTagToModifiers(
                androidx.wear.tiles.ModifiersBuilders.Modifiers modifiers) {
            return androidx.wear.tiles.ModifiersBuilders.Modifiers.fromProto(
                    ModifiersProto.Modifiers.newBuilder(modifiers.toProto())
                            .setMetadata(
                                    new androidx.wear.tiles.ModifiersBuilders.ElementMetadata
                                                    .Builder()
                                            .setTagData(
                                                    androidx.wear.tiles.material.Helper.getTagBytes(
                                                            METADATA_TAG))
                                            .build()
                                            .toProto())
                            .build(),
                    modifiers.getFingerprint());
        }
    }

    /** Returns the text of this Text element. */
    @NonNull
    public String getText() {
        return androidx.wear.tiles.material.Helper.checkNotNull(
                androidx.wear.tiles.material.Helper.checkNotNull(mText.getText()).getValue());
    }

    /** Returns the color of this Text element. */
    @NonNull
    public androidx.wear.tiles.ColorBuilders.ColorProp getColor() {
        return androidx.wear.tiles.material.Helper.checkNotNull(
                androidx.wear.tiles.material.Helper.checkNotNull(mText.getFontStyle()).getColor());
    }

    /** Returns the font style of this Text element. */
    @NonNull
    public androidx.wear.tiles.LayoutElementBuilders.FontStyle getFontStyle() {
        return androidx.wear.tiles.material.Helper.checkNotNull(mText.getFontStyle());
    }

    /** Returns the line height of this Text element. */
    public float getLineHeight() {
        return androidx.wear.tiles.material.Helper.checkNotNull(mText.getLineHeight()).getValue();
    }

    /** Returns the max lines of text of this Text element. */
    public int getMaxLines() {
        return androidx.wear.tiles.material.Helper.checkNotNull(mText.getMaxLines()).getValue();
    }

    /** Returns the multiline alignment of this Text element. */
    @androidx.wear.tiles.LayoutElementBuilders.TextAlignment
    public int getMultilineAlignment() {
        return androidx.wear.tiles.material.Helper.checkNotNull(mText.getMultilineAlignment())
                .getValue();
    }

    /** Returns the modifiers of this Text element. */
    @NonNull
    public androidx.wear.tiles.ModifiersBuilders.Modifiers getModifiers() {
        return androidx.wear.tiles.material.Helper.checkNotNull(mText.getModifiers());
    }

    /** Returns the overflow of this Text element. */
    @androidx.wear.tiles.LayoutElementBuilders.TextOverflow
    public int getOverflow() {
        return androidx.wear.tiles.material.Helper.checkNotNull(mText.getOverflow()).getValue();
    }

    /** Returns the overflow of this Text element. */
    @androidx.wear.tiles.LayoutElementBuilders.FontWeight
    public int getWeight() {
        return androidx.wear.tiles.material.Helper.checkNotNull(
                        androidx.wear.tiles.material.Helper.checkNotNull(mText.getFontStyle())
                                .getWeight())
                .getValue();
    }

    /** Returns whether the Text is in italic. */
    public boolean isItalic() {
        return androidx.wear.tiles.material.Helper.checkNotNull(
                        androidx.wear.tiles.material.Helper.checkNotNull(mText.getFontStyle())
                                .getItalic())
                .getValue();
    }

    /** Returns whether the Text is underlined. */
    public boolean isUnderline() {
        return androidx.wear.tiles.material.Helper.checkNotNull(
                        androidx.wear.tiles.material.Helper.checkNotNull(mText.getFontStyle())
                                .getUnderline())
                .getValue();
    }

    /** Returns metadata tag set to this Text, which should be {@link #METADATA_TAG}. */
    @NonNull
    String getMetadataTag() {
        return androidx.wear.tiles.material.Helper.getMetadataTagName(
                androidx.wear.tiles.material.Helper.checkNotNull(
                        androidx.wear.tiles.material.Helper.checkNotNull(getModifiers())
                                .getMetadata()));
    }

    /**
     * Returns Material Text object from the given
     * androidx.wear.tiles.LayoutElementBuilders.LayoutElement (e.g. one retrieved from a
     * container's content with {@code container.getContents().get(index)}) if that element can be
     * converted to Material Text. Otherwise, it will return null.
     */
    @Nullable
    public static Text fromLayoutElement(
            @NonNull androidx.wear.tiles.LayoutElementBuilders.LayoutElement element) {
        if (element instanceof Text) {
            return (Text) element;
        }
        if (!(element instanceof androidx.wear.tiles.LayoutElementBuilders.Text)) {
            return null;
        }
        androidx.wear.tiles.LayoutElementBuilders.Text textElement =
                (androidx.wear.tiles.LayoutElementBuilders.Text) element;
        if (!androidx.wear.tiles.material.Helper.checkTag(
                textElement.getModifiers(), METADATA_TAG)) {
            return null;
        }
        // Now we are sure that this element is a Material Text.
        return new Text(textElement);
    }

    /** @hide */
    @NonNull
    @Override
    @RestrictTo(Scope.LIBRARY_GROUP)
    public LayoutElementProto.LayoutElement toLayoutElementProto() {
        return mText.toLayoutElementProto();
    }

    @RestrictTo(Scope.LIBRARY_GROUP)
    @Nullable
    @Override
    public Fingerprint getFingerprint() {
        return mText.getFingerprint();
    }
}<|MERGE_RESOLUTION|>--- conflicted
+++ resolved
@@ -23,20 +23,7 @@
 import androidx.annotation.Nullable;
 import androidx.annotation.RestrictTo;
 import androidx.annotation.RestrictTo.Scope;
-<<<<<<< HEAD
-import androidx.wear.tiles.ColorBuilders.ColorProp;
-import androidx.wear.tiles.LayoutElementBuilders;
-import androidx.wear.tiles.LayoutElementBuilders.FontStyle;
-import androidx.wear.tiles.LayoutElementBuilders.FontWeight;
-import androidx.wear.tiles.LayoutElementBuilders.LayoutElement;
-import androidx.wear.tiles.LayoutElementBuilders.TextAlignment;
-import androidx.wear.tiles.LayoutElementBuilders.TextOverflow;
-import androidx.wear.tiles.ModifiersBuilders.ElementMetadata;
-import androidx.wear.tiles.ModifiersBuilders.Modifiers;
-import androidx.wear.tiles.material.Typography.TypographyName;
-=======
 import androidx.wear.protolayout.expression.Fingerprint;
->>>>>>> fdff00cc
 import androidx.wear.protolayout.proto.LayoutElementProto;
 import androidx.wear.protolayout.proto.ModifiersProto;
 
@@ -64,11 +51,6 @@
  * <pre>{@code
  * Text myText = Text.fromLayoutElement(box.getContents().get(0));
  * }</pre>
-<<<<<<< HEAD
- */
-public class Text implements LayoutElement {
-    /** Tool tag for Metadata in Modifiers, so we know that Text is actually a Material Text. */
-=======
  *
  * @deprecated Use the new class {@link androidx.wear.protolayout.material.Text} which provides the
  *     same API and functionality.
@@ -80,7 +62,6 @@
      * Tool tag for Metadata in androidx.wear.tiles.ModifiersBuilders.Modifiers, so we know that
      * Text is actually a Material Text.
      */
->>>>>>> fdff00cc
     static final String METADATA_TAG = "TXT";
 
     @NonNull private final androidx.wear.tiles.LayoutElementBuilders.Text mText;
@@ -376,7 +357,6 @@
         return new Text(textElement);
     }
 
-    /** @hide */
     @NonNull
     @Override
     @RestrictTo(Scope.LIBRARY_GROUP)
