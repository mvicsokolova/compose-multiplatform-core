/*
 * Copyright 2022 The Android Open Source Project
 *
 * Licensed under the Apache License, Version 2.0 (the "License");
 * you may not use this file except in compliance with the License.
 * You may obtain a copy of the License at
 *
 *      http://www.apache.org/licenses/LICENSE-2.0
 *
 * Unless required by applicable law or agreed to in writing, software
 * distributed under the License is distributed on an "AS IS" BASIS,
 * WITHOUT WARRANTIES OR CONDITIONS OF ANY KIND, either express or implied.
 * See the License for the specific language governing permissions and
 * limitations under the License.
 */

package androidx.wear.tiles.material;

<<<<<<< HEAD
import static androidx.wear.tiles.ColorBuilders.argb;
import static androidx.wear.tiles.DimensionBuilders.dp;
import static androidx.wear.tiles.LayoutElementBuilders.HORIZONTAL_ALIGN_CENTER;
import static androidx.wear.tiles.LayoutElementBuilders.HORIZONTAL_ALIGN_END;
import static androidx.wear.tiles.LayoutElementBuilders.HORIZONTAL_ALIGN_START;
import static androidx.wear.tiles.material.ProgressIndicatorDefaults.GAP_END_ANGLE;
import static androidx.wear.tiles.material.ProgressIndicatorDefaults.GAP_START_ANGLE;

=======
>>>>>>> fdff00cc
import android.content.Context;
import android.graphics.Color;

import androidx.annotation.NonNull;

import java.util.HashMap;
import java.util.Map;

public class TestCasesGenerator {
    private TestCasesGenerator() {}

    public static final String NORMAL_SCALE_SUFFIX = "";
    public static final String XXXL_SCALE_SUFFIX = "_xxxl";
    private static final String ICON_ID = "tile_icon";
    private static final String AVATAR = "avatar_image";

    /**
     * This function will append goldenSuffix on the name of the golden images that should be
     * different for different user font sizes. Note that some of the golden will have the same name
     * as it should point on the same size independent image.
     */
    @NonNull
    static Map<String, androidx.wear.tiles.LayoutElementBuilders.LayoutElement> generateTestCases(
            @NonNull Context context,
            @NonNull androidx.wear.tiles.DeviceParametersBuilders.DeviceParameters deviceParameters,
            @NonNull String goldenSuffix) {
        androidx.wear.tiles.ModifiersBuilders.Clickable clickable =
                new androidx.wear.tiles.ModifiersBuilders.Clickable.Builder()
                        .setOnClick(
                                new androidx.wear.tiles.ActionBuilders.LaunchAction.Builder()
                                        .build())
                        .setId("action_id")
                        .build();
        String mainText = "Primary label";
        String labelText = "Secondary label";
        String largeChipText = "Action";
        HashMap<String, androidx.wear.tiles.LayoutElementBuilders.LayoutElement> testCases =
                new HashMap<>();

        testCases.put(
                "default_icon_button_golden" + NORMAL_SCALE_SUFFIX,
                new Button.Builder(context, clickable).setIconContent(ICON_ID).build());
        testCases.put(
                "extralarge_secondary_icon_after_button_golden" + NORMAL_SCALE_SUFFIX,
                new Button.Builder(context, clickable)
                        .setButtonColors(ButtonDefaults.SECONDARY_COLORS)
                        .setIconContent(ICON_ID)
                        .setSize(ButtonDefaults.EXTRA_LARGE_SIZE)
                        .build());
        testCases.put(
                "large_secondary_icon_40size_button_golden" + NORMAL_SCALE_SUFFIX,
                new Button.Builder(context, clickable)
                        .setSize(ButtonDefaults.LARGE_SIZE)
                        .setButtonColors(ButtonDefaults.SECONDARY_COLORS)
                        .setIconContent(ICON_ID, androidx.wear.tiles.DimensionBuilders.dp(40))
                        .build());
        testCases.put(
                "extralarge_custom_text_custom_sizefont_button_golden" + goldenSuffix,
                new Button.Builder(context, clickable)
                        .setButtonColors(new ButtonColors(Color.YELLOW, Color.GREEN))
                        .setSize(ButtonDefaults.EXTRA_LARGE_SIZE)
                        .setCustomContent(
                                new Text.Builder(context, "ABC")
                                        .setTypography(Typography.TYPOGRAPHY_DISPLAY1)
                                        .setItalic(true)
                                        .setColor(
                                                androidx.wear.tiles.ColorBuilders.argb(Color.GREEN))
                                        .build())
                        .build());
        testCases.put(
                "default_text_button_golden" + goldenSuffix,
                new Button.Builder(context, clickable).setTextContent("ABC").build());
        testCases.put(
                "default_image_button_golden" + NORMAL_SCALE_SUFFIX,
                new Button.Builder(context, clickable).setImageContent(AVATAR).build());

        testCases.put(
                "default_chip_maintext_golden" + goldenSuffix,
                new Chip.Builder(context, clickable, deviceParameters)
                        .setPrimaryLabelContent(mainText)
                        .build());
        testCases.put(
                "default_chip_maintextlabeltext_golden" + goldenSuffix,
                new Chip.Builder(context, clickable, deviceParameters)
                        .setPrimaryLabelContent(mainText)
                        .setSecondaryLabelContent(labelText)
                        .setHorizontalAlignment(
                                androidx.wear.tiles.LayoutElementBuilders.HORIZONTAL_ALIGN_START)
                        .build());
        testCases.put(
                "default_chip_maintexticon_golden" + goldenSuffix,
                new Chip.Builder(context, clickable, deviceParameters)
                        .setPrimaryLabelContent(mainText)
                        .setIconContent(ICON_ID)
                        .build());
        testCases.put(
                "secondary_chip_maintext_centered_golden" + goldenSuffix,
                new Chip.Builder(context, clickable, deviceParameters)
                        .setHorizontalAlignment(
                                androidx.wear.tiles.LayoutElementBuilders.HORIZONTAL_ALIGN_CENTER)
                        .setChipColors(ChipDefaults.SECONDARY_COLORS)
                        .setPrimaryLabelContent(mainText)
                        .build());
        testCases.put(
                "custom_chip_all_overflows_golden" + goldenSuffix,
                new Chip.Builder(context, clickable, deviceParameters)
                        .setWidth(130)
                        .setPrimaryLabelContent(mainText)
                        .setSecondaryLabelContent(labelText)
                        .setIconContent(ICON_ID)
                        .setChipColors(
                                new ChipColors(Color.YELLOW, Color.GREEN, Color.BLACK, Color.GRAY))
                        .build());
        testCases.put(
                "default_chip_all_centered_golden" + goldenSuffix,
                new Chip.Builder(context, clickable, deviceParameters)
                        .setHorizontalAlignment(
                                androidx.wear.tiles.LayoutElementBuilders.HORIZONTAL_ALIGN_CENTER)
                        .setPrimaryLabelContent(mainText)
                        .setSecondaryLabelContent(labelText)
                        .setIconContent(ICON_ID)
                        .build());
        testCases.put(
                "default_chip_all_rigthalign_golden" + goldenSuffix,
                new Chip.Builder(context, clickable, deviceParameters)
                        .setHorizontalAlignment(
                                androidx.wear.tiles.LayoutElementBuilders.HORIZONTAL_ALIGN_END)
                        .setPrimaryLabelContent(mainText)
                        .setSecondaryLabelContent(labelText)
                        .setIconContent(ICON_ID)
                        .build());
        testCases.put(
                "custom_chip_icon_primary_overflows_golden" + goldenSuffix,
                new Chip.Builder(context, clickable, deviceParameters)
                        .setPrimaryLabelContent(mainText)
                        .setIconContent(ICON_ID)
                        .setWidth(150)
                        .setHorizontalAlignment(
                                androidx.wear.tiles.LayoutElementBuilders.HORIZONTAL_ALIGN_START)
                        .setChipColors(
                                new ChipColors(Color.YELLOW, Color.GREEN, Color.BLACK, Color.GRAY))
                        .build());
        testCases.put(
                "chip_custom_content_centered_golden" + goldenSuffix,
                new Chip.Builder(context, clickable, deviceParameters)
                        .setHorizontalAlignment(
                                androidx.wear.tiles.LayoutElementBuilders.HORIZONTAL_ALIGN_CENTER)
                        .setCustomContent(
                                new androidx.wear.tiles.LayoutElementBuilders.Box.Builder()
                                        .addContent(
                                                new Text.Builder(context, "random text")
                                                        .setTypography(Typography.TYPOGRAPHY_TITLE3)
                                                        .setItalic(true)
                                                        .build())
                                        .build())
                        .build());
        testCases.put(
                "chip_custom_content_leftaligned_golden" + goldenSuffix,
                new Chip.Builder(context, clickable, deviceParameters)
                        .setChipColors(ChipDefaults.SECONDARY_COLORS)
                        .setHorizontalAlignment(
                                androidx.wear.tiles.LayoutElementBuilders.HORIZONTAL_ALIGN_START)
                        .setCustomContent(
                                new androidx.wear.tiles.LayoutElementBuilders.Row.Builder()
                                        .addContent(
                                                new Text.Builder(context, "text1")
                                                        .setTypography(Typography.TYPOGRAPHY_TITLE3)
                                                        .setItalic(true)
                                                        .setColor(
                                                                androidx.wear.tiles.ColorBuilders
                                                                        .argb(Color.WHITE))
                                                        .build())
                                        .addContent(
                                                new Text.Builder(context, "text2")
                                                        .setTypography(Typography.TYPOGRAPHY_TITLE2)
                                                        .setColor(
                                                                androidx.wear.tiles.ColorBuilders
                                                                        .argb(Color.YELLOW))
                                                        .build())
                                        .build())
                        .setWidth(150)
                        .build());
        testCases.put(
                "chip_2lines_primary_overflows_golden" + goldenSuffix,
                new Chip.Builder(context, clickable, deviceParameters)
                        .setPrimaryLabelContent("abcdeabcdeabcdeabcdeabcdeabcdeabcdeabcde")
                        .build());

        // Different text lengths to test expanding the width based on the size of text. If it's
        // more than 9, the rest will be deleted.
        testCases.put(
                "compactchip_default_len2_golden" + goldenSuffix,
                new CompactChip.Builder(context, "Ab", clickable, deviceParameters).build());
        testCases.put(
                "compactchip_default_len5_golden" + goldenSuffix,
                new CompactChip.Builder(context, "Abcde", clickable, deviceParameters).build());
        testCases.put(
                "compactchip_default_len9_golden" + goldenSuffix,
                new CompactChip.Builder(context, "Abcdefghi", clickable, deviceParameters).build());
        testCases.put(
                "compactchip_default_toolong_golden" + goldenSuffix,
                new CompactChip.Builder(
                                context, "AbcdefghiEXTRAEXTRAEXTRA", clickable, deviceParameters)
                        .build());
        testCases.put(
                "compactchip_custom_default_golden" + goldenSuffix,
                new CompactChip.Builder(context, "Action", clickable, deviceParameters)
                        .setChipColors(new ChipColors(Color.YELLOW, Color.BLACK))
                        .build());

        testCases.put(
                "titlechip_default_golden" + goldenSuffix,
                new TitleChip.Builder(context, largeChipText, clickable, deviceParameters).build());
        testCases.put(
                "titlechip_default_texttoolong_golden" + goldenSuffix,
                new TitleChip.Builder(context, "abcdeabcdeabcdeEXTRA", clickable, deviceParameters)
                        .build());
        testCases.put(
                "titlechip_leftalign_secondary_default_golden" + goldenSuffix,
                new TitleChip.Builder(context, largeChipText, clickable, deviceParameters)
                        .setHorizontalAlignment(
                                androidx.wear.tiles.LayoutElementBuilders.HORIZONTAL_ALIGN_START)
                        .setChipColors(ChipDefaults.TITLE_SECONDARY_COLORS)
                        .build());
        testCases.put(
                "titlechip_centered_custom_150_secondary_default_golden" + goldenSuffix,
                new TitleChip.Builder(context, largeChipText, clickable, deviceParameters)
                        .setHorizontalAlignment(
                                androidx.wear.tiles.LayoutElementBuilders.HORIZONTAL_ALIGN_CENTER)
                        .setChipColors(new ChipColors(Color.YELLOW, Color.BLUE))
                        .setWidth(150)
                        .build());

        testCases.put(
                "default_full_circularprogressindicator",
                new CircularProgressIndicator.Builder().build());
        testCases.put(
                "default_gap_circularprogressindicator",
                new CircularProgressIndicator.Builder()
                        .setStartAngle(GAP_START_ANGLE)
                        .setEndAngle(GAP_END_ANGLE)
                        .build());
        testCases.put(
                "default_full_90_circularprogressindicator",
                new CircularProgressIndicator.Builder().setProgress(0.25f).build());
        testCases.put(
                "default_gap_90_circularprogressindicator",
                new CircularProgressIndicator.Builder()
                        .setProgress(0.25f)
                        .setStartAngle(GAP_START_ANGLE)
                        .setEndAngle(GAP_END_ANGLE)
                        .build());
        testCases.put(
                "custom_gap_45_circularprogressindicator",
                new CircularProgressIndicator.Builder()
                        .setStartAngle(45)
                        .setEndAngle(270)
                        .setProgress(0.2f)
                        .setStrokeWidth(12)
                        .setCircularProgressIndicatorColors(
                                new ProgressIndicatorColors(Color.BLUE, Color.YELLOW))
                        .build());

        testCases.put(
                "default_text_golden" + goldenSuffix, new Text.Builder(context, "Testing").build());
        testCases.put(
                "custom_text_golden" + goldenSuffix,
                new Text.Builder(context, "Testing text.")
                        .setItalic(true)
                        .setColor(androidx.wear.tiles.ColorBuilders.argb(Color.YELLOW))
                        .setWeight(androidx.wear.tiles.LayoutElementBuilders.FONT_WEIGHT_BOLD)
                        .setTypography(Typography.TYPOGRAPHY_BODY2)
                        .build());
        testCases.put(
                "overflow_text_golden" + goldenSuffix,
                new Text.Builder(context, "abcdeabcdeabcde").build());

        return testCases;
    }
}<|MERGE_RESOLUTION|>--- conflicted
+++ resolved
@@ -16,17 +16,6 @@
 
 package androidx.wear.tiles.material;
 
-<<<<<<< HEAD
-import static androidx.wear.tiles.ColorBuilders.argb;
-import static androidx.wear.tiles.DimensionBuilders.dp;
-import static androidx.wear.tiles.LayoutElementBuilders.HORIZONTAL_ALIGN_CENTER;
-import static androidx.wear.tiles.LayoutElementBuilders.HORIZONTAL_ALIGN_END;
-import static androidx.wear.tiles.LayoutElementBuilders.HORIZONTAL_ALIGN_START;
-import static androidx.wear.tiles.material.ProgressIndicatorDefaults.GAP_END_ANGLE;
-import static androidx.wear.tiles.material.ProgressIndicatorDefaults.GAP_START_ANGLE;
-
-=======
->>>>>>> fdff00cc
 import android.content.Context;
 import android.graphics.Color;
 
@@ -35,6 +24,7 @@
 import java.util.HashMap;
 import java.util.Map;
 
+@SuppressWarnings("deprecation")
 public class TestCasesGenerator {
     private TestCasesGenerator() {}
 
@@ -266,8 +256,8 @@
         testCases.put(
                 "default_gap_circularprogressindicator",
                 new CircularProgressIndicator.Builder()
-                        .setStartAngle(GAP_START_ANGLE)
-                        .setEndAngle(GAP_END_ANGLE)
+                        .setStartAngle(ProgressIndicatorDefaults.GAP_START_ANGLE)
+                        .setEndAngle(ProgressIndicatorDefaults.GAP_END_ANGLE)
                         .build());
         testCases.put(
                 "default_full_90_circularprogressindicator",
@@ -276,8 +266,8 @@
                 "default_gap_90_circularprogressindicator",
                 new CircularProgressIndicator.Builder()
                         .setProgress(0.25f)
-                        .setStartAngle(GAP_START_ANGLE)
-                        .setEndAngle(GAP_END_ANGLE)
+                        .setStartAngle(ProgressIndicatorDefaults.GAP_START_ANGLE)
+                        .setEndAngle(ProgressIndicatorDefaults.GAP_END_ANGLE)
                         .build());
         testCases.put(
                 "custom_gap_45_circularprogressindicator",
