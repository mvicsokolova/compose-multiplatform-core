--- conflicted
+++ resolved
@@ -462,12 +462,8 @@
                     b.mContext, b.mNotification, b.mContentTitle, b.mContentText, b.mContentInfo,
                     b.mTickerView, b.mNumber, b.mContentIntent, b.mFullScreenIntent, b.mLargeIcon,
                     b.mProgressMax, b.mProgress, b.mProgressIndeterminate,
-<<<<<<< HEAD
-                    b.mUseChronometer, b.mPriority, b.mSubText, b.mLocalOnly, b.mPeople, b.mExtras);
-=======
-                    b.mUseChronometer, b.mPriority, b.mSubText, b.mLocalOnly, b.mExtras,
+                    b.mUseChronometer, b.mPriority, b.mSubText, b.mLocalOnly, b.mPeople, b.mExtras,
                     b.mGroupKey, b.mGroupSummary, b.mSortKey);
->>>>>>> 39c179ab
             addActionsToBuilder(builder, b.mActions);
             addStyleToBuilderJellybean(builder, b.mStyle);
             return builder.build();
@@ -517,13 +513,9 @@
                     b.mContext, b.mNotification, b.mContentTitle, b.mContentText, b.mContentInfo,
                     b.mTickerView, b.mNumber, b.mContentIntent, b.mFullScreenIntent, b.mLargeIcon,
                     b.mProgressMax, b.mProgress, b.mProgressIndeterminate,
-<<<<<<< HEAD
                     b.mUseChronometer, b.mPriority, b.mSubText, b.mLocalOnly, b.mCategory,
-                    b.mPeople, b.mExtras, b.mColor, b.mVisibility, b.mPublicVersion);
-=======
-                    b.mUseChronometer, b.mPriority, b.mSubText, b.mLocalOnly, b.mExtras,
+                    b.mPeople, b.mExtras, b.mColor, b.mVisibility, b.mPublicVersion,
                     b.mGroupKey, b.mGroupSummary, b.mSortKey);
->>>>>>> 39c179ab
             addActionsToBuilder(builder, b.mActions);
             addStyleToBuilderJellybean(builder, b.mStyle);
             return builder.build();
@@ -1032,14 +1024,16 @@
         }
 
         /**
-<<<<<<< HEAD
          * Add a person that is relevant to this notification.
          *
          * @see Notification#EXTRA_PEOPLE
          */
         public Builder addPerson(String handle) {
             mPeople.add(handle);
-=======
+            return this;
+        }
+
+        /**
          * Set this notification to be part of a group of notifications sharing the same key.
          * Grouped notifications may display in a cluster or stack on devices which
          * support such rendering.
@@ -1081,7 +1075,6 @@
          */
         public Builder setSortKey(String sortKey) {
             mSortKey = sortKey;
->>>>>>> 39c179ab
             return this;
         }
 
@@ -1196,7 +1189,6 @@
         }
 
         /**
-<<<<<<< HEAD
          * Sets {@link Notification#color}.
          *
          * @param argb The accent color to use
@@ -1205,18 +1197,10 @@
          */
         public Builder setColor(int argb) {
             mColor = argb;
-=======
-         * Apply an extender to this notification builder. Extenders may be used to add
-         * metadata or change options on this builder.
-         */
-        public Builder apply(Extender extender) {
-            extender.applyTo(this);
->>>>>>> 39c179ab
-            return this;
-        }
-
-        /**
-<<<<<<< HEAD
+            return this;
+        }
+
+        /**
          * Sets {@link Notification#visibility}.
          *
          * @param visibility One of {@link Notification#VISIBILITY_PRIVATE} (the default),
@@ -1239,7 +1223,18 @@
         public Builder setPublicVersion(Notification n) {
             mPublicVersion = n;
             return this;
-=======
+        }
+
+        /**
+         * Apply an extender to this notification builder. Extenders may be used to add
+         * metadata or change options on this builder.
+         */
+        public Builder apply(Extender extender) {
+            extender.applyTo(this);
+            return this;
+        }
+
+        /**
          * Extender interface for use with {@link #apply}. Extenders may be used to add
          * metadata or change options on this builder.
          */
@@ -1250,7 +1245,6 @@
              * @return the build object for chaining.
              */
             public Builder applyTo(Builder builder);
->>>>>>> 39c179ab
         }
 
         /**
