/*
 * Copyright (C) 2014 The Android Open Source Project
 *
 * Licensed under the Apache License, Version 2.0 (the "License");
 * you may not use this file except in compliance with the License.
 * You may obtain a copy of the License at
 *
 *      http://www.apache.org/licenses/LICENSE-2.0
 *
 * Unless required by applicable law or agreed to in writing, software
 * distributed under the License is distributed on an "AS IS" BASIS,
 * WITHOUT WARRANTIES OR CONDITIONS OF ANY KIND, either express or implied.
 * See the License for the specific language governing permissions and
 * limitations under the License.
 */

package android.support.v4.app;

import android.app.Notification;
import android.app.PendingIntent;
import android.app.RemoteInput;
import android.content.Context;
import android.graphics.Bitmap;
import android.os.Bundle;
import android.widget.RemoteViews;

import java.util.ArrayList;

class NotificationCompatApi20 {
    public static class Builder implements NotificationBuilderWithBuilderAccessor,
            NotificationBuilderWithActions {
        private Notification.Builder b;

        public Builder(Context context, Notification n,
                CharSequence contentTitle, CharSequence contentText, CharSequence contentInfo,
                RemoteViews tickerView, int number,
                PendingIntent contentIntent, PendingIntent fullScreenIntent, Bitmap largeIcon,
                int mProgressMax, int mProgress, boolean mProgressIndeterminate,
                boolean useChronometer, int priority, CharSequence subText, boolean localOnly,
<<<<<<< HEAD
                String category, ArrayList<String> people, Bundle extras,
                int color, int visibility, Notification publicVersion) {
=======
                Bundle extras, String groupKey, boolean groupSummary, String sortKey) {
>>>>>>> 39c179ab
            b = new Notification.Builder(context)
                .setWhen(n.when)
                .setSmallIcon(n.icon, n.iconLevel)
                .setContent(n.contentView)
                .setTicker(n.tickerText, tickerView)
                .setSound(n.sound, n.audioStreamType)
                .setVibrate(n.vibrate)
                .setLights(n.ledARGB, n.ledOnMS, n.ledOffMS)
                .setOngoing((n.flags & Notification.FLAG_ONGOING_EVENT) != 0)
                .setOnlyAlertOnce((n.flags & Notification.FLAG_ONLY_ALERT_ONCE) != 0)
                .setAutoCancel((n.flags & Notification.FLAG_AUTO_CANCEL) != 0)
                .setDefaults(n.defaults)
                .setContentTitle(contentTitle)
                .setContentText(contentText)
                .setSubText(subText)
                .setContentInfo(contentInfo)
                .setContentIntent(contentIntent)
                .setDeleteIntent(n.deleteIntent)
                .setFullScreenIntent(fullScreenIntent,
                        (n.flags & Notification.FLAG_HIGH_PRIORITY) != 0)
                .setLargeIcon(largeIcon)
                .setNumber(number)
                .setUsesChronometer(useChronometer)
                .setPriority(priority)
                .setProgress(mProgressMax, mProgress, mProgressIndeterminate)
                .setLocalOnly(localOnly)
<<<<<<< HEAD
                .setCategory(category)
                .setExtras(extras)
                .setColor(color)
                .setVisibility(visibility)
                .setPublicVersion(publicVersion);
            for (String person: people) {
                b.addPerson(person);
            }
=======
                .setExtras(extras)
                .setGroup(groupKey)
                .setGroupSummary(groupSummary)
                .setSortKey(sortKey);
>>>>>>> 39c179ab
        }

        @Override
        public void addAction(NotificationCompatBase.Action action) {
            Notification.Action.Builder actionBuilder = new Notification.Action.Builder(
                    action.getIcon(), action.getTitle(), action.getActionIntent());
            if (action.getRemoteInputs() != null) {
                for (RemoteInput remoteInput : RemoteInputCompatApi20.fromCompat(
                        action.getRemoteInputs())) {
                    actionBuilder.addRemoteInput(remoteInput);
                }
            }
            if (action.getExtras() != null) {
                actionBuilder.addExtras(action.getExtras());
            }
            b.addAction(actionBuilder.build());
        }

        @Override
        public Notification.Builder getBuilder() {
            return b;
        }

        public Notification build() {
            return b.build();
        }
    }

    public static NotificationCompatBase.Action getAction(Notification notif,
            int actionIndex, NotificationCompatBase.Action.Factory factory,
            RemoteInputCompatBase.RemoteInput.Factory remoteInputFactory) {
        Notification.Action action = notif.actions[actionIndex];
        RemoteInputCompatBase.RemoteInput[] remoteInputs = RemoteInputCompatApi20.toCompat(
                action.getRemoteInputs(), remoteInputFactory);
        return factory.build(action.icon, action.title, action.actionIntent,
                action.getExtras(), remoteInputs);
    }

    public static boolean getLocalOnly(Notification notif) {
        return (notif.flags & Notification.FLAG_LOCAL_ONLY) != 0;
    }

    public static String getGroup(Notification notif) {
        return notif.getGroup();
    }

    public static boolean isGroupSummary(Notification notif) {
        return (notif.flags & Notification.FLAG_GROUP_SUMMARY) != 0;
    }

    public static String getSortKey(Notification notif) {
        return notif.getSortKey();
    }
}<|MERGE_RESOLUTION|>--- conflicted
+++ resolved
@@ -37,12 +37,9 @@
                 PendingIntent contentIntent, PendingIntent fullScreenIntent, Bitmap largeIcon,
                 int mProgressMax, int mProgress, boolean mProgressIndeterminate,
                 boolean useChronometer, int priority, CharSequence subText, boolean localOnly,
-<<<<<<< HEAD
-                String category, ArrayList<String> people, Bundle extras,
-                int color, int visibility, Notification publicVersion) {
-=======
-                Bundle extras, String groupKey, boolean groupSummary, String sortKey) {
->>>>>>> 39c179ab
+                String category, ArrayList<String> people, Bundle extras, int color,
+                int visibility, Notification publicVersion, String groupKey, boolean groupSummary,
+                String sortKey) {
             b = new Notification.Builder(context)
                 .setWhen(n.when)
                 .setSmallIcon(n.icon, n.iconLevel)
@@ -69,21 +66,17 @@
                 .setPriority(priority)
                 .setProgress(mProgressMax, mProgress, mProgressIndeterminate)
                 .setLocalOnly(localOnly)
-<<<<<<< HEAD
                 .setCategory(category)
                 .setExtras(extras)
                 .setColor(color)
                 .setVisibility(visibility)
-                .setPublicVersion(publicVersion);
+                .setPublicVersion(publicVersion)
+                .setGroup(groupKey)
+                .setGroupSummary(groupSummary)
+                .setSortKey(sortKey);
             for (String person: people) {
                 b.addPerson(person);
             }
-=======
-                .setExtras(extras)
-                .setGroup(groupKey)
-                .setGroupSummary(groupSummary)
-                .setSortKey(sortKey);
->>>>>>> 39c179ab
         }
 
         @Override
