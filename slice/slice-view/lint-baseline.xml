<?xml version="1.0" encoding="UTF-8"?>
<<<<<<< HEAD
<issues format="6" by="lint 7.4.0-alpha08" type="baseline" client="gradle" dependencies="false" name="AGP (7.4.0-alpha08)" variant="all" version="7.4.0-alpha08">
=======
<issues format="6" by="lint 8.3.0-alpha04" type="baseline" client="gradle" dependencies="false" name="AGP (8.3.0-alpha04)" variant="all" version="8.3.0-alpha04">
>>>>>>> fdff00cc

    <issue
        id="BanSynchronizedMethods"
        message="Use of synchronized methods is not recommended"
        errorLine1="        /**"
        errorLine2="        ^">
        <location
            file="src/main/java/androidx/slice/widget/SliceLiveData.java"/>
    </issue>

    <issue
        id="ClassVerificationFailure"
        message="This call references a method added in API level 20; however, the containing class androidx.slice.widget.ActionRow is reachable from earlier API levels and will fail run-time class verification."
        errorLine1="        if (input.getRemoteInput().getAllowFreeFormInput()) {"
        errorLine2="                                   ~~~~~~~~~~~~~~~~~~~~~">
        <location
            file="src/main/java/androidx/slice/widget/ActionRow.java"/>
    </issue>

    <issue
        id="ClassVerificationFailure"
        message="This call references a method added in API level 21; however, the containing class androidx.slice.widget.GridRowView is reachable from earlier API levels and will fail run-time class verification."
        errorLine1="            mForeground.getBackground().setHotspot(x, y);"
        errorLine2="                                        ~~~~~~~~~~">
        <location
            file="src/main/java/androidx/slice/widget/GridRowView.java"/>
    </issue>

    <issue
        id="ClassVerificationFailure"
<<<<<<< HEAD
        message="This call references a method added in API level 16; however, the containing class null is reachable from earlier API levels and will fail run-time class verification."
        errorLine1="            view.performAccessibilityAction(ACTION_ACCESSIBILITY_FOCUS, null);"
        errorLine2="                 ~~~~~~~~~~~~~~~~~~~~~~~~~~">
        <location
            file="src/main/java/androidx/slice/widget/LocationBasedViewTracker.java"/>
    </issue>

    <issue
        id="ClassVerificationFailure"
=======
>>>>>>> fdff00cc
        message="This call references a method added in API level 21; however, the containing class androidx.slice.widget.LocationBasedViewTracker is reachable from earlier API levels and will fail run-time class verification."
        errorLine1="            if (child.isAccessibilityFocused()) {"
        errorLine2="                      ~~~~~~~~~~~~~~~~~~~~~~">
        <location
            file="src/main/java/androidx/slice/widget/LocationBasedViewTracker.java"/>
    </issue>

    <issue
        id="ClassVerificationFailure"
        message="This call references a method added in API level 24; however, the containing class androidx.slice.widget.RemoteInputView.RemoteEditText is reachable from earlier API levels and will fail run-time class verification."
        errorLine1="                return isTemporarilyDetached();"
        errorLine2="                       ~~~~~~~~~~~~~~~~~~~~~">
        <location
            file="src/main/java/androidx/slice/widget/RemoteInputView.java"/>
    </issue>

    <issue
        id="ClassVerificationFailure"
        message="This call references a method added in API level 21; however, the containing class androidx.slice.widget.SliceView is reachable from earlier API levels and will fail run-time class verification."
        errorLine1="        super(context, attrs, defStyleAttr, defStyleRes);"
        errorLine2="        ~~~~~">
        <location
            file="src/main/java/androidx/slice/widget/SliceView.java"/>
    </issue>

    <issue
        id="ClassVerificationFailure"
        message="This call references a method added in API level 21; however, the containing class androidx.slice.widget.TemplateView is reachable from earlier API levels and will fail run-time class verification."
        errorLine1="            mForeground.getBackground().setHotspot(x, y);"
        errorLine2="                                        ~~~~~~~~~~">
        <location
            file="src/main/java/androidx/slice/widget/TemplateView.java"/>
    </issue>

    <issue
<<<<<<< HEAD
        id="UnknownNullness"
        message="Unknown nullability; explicitly declare as `@Nullable` or `@NonNull` to improve Kotlin interoperability; see https://developer.android.com/kotlin/interop#nullability_annotations"
        errorLine1="    public ActionRow(Context context, boolean fullActions) {"
        errorLine2="                     ~~~~~~~">
=======
        id="ObsoleteSdkInt"
        message="Unnecessary; SDK_INT is always >= 19"
        errorLine1="@RequiresApi(19)"
        errorLine2="~~~~~~~~~~~~~~~~">
>>>>>>> fdff00cc
        <location
            file="src/main/java/androidx/slice/widget/ActionRow.java"/>
    </issue>

    <issue
<<<<<<< HEAD
        id="UnknownNullness"
        message="Unknown nullability; explicitly declare as `@Nullable` or `@NonNull` to improve Kotlin interoperability; see https://developer.android.com/kotlin/interop#nullability_annotations"
        errorLine1="    public int getHeight(SliceStyle style, SliceViewPolicy policy) {"
        errorLine2="                         ~~~~~~~~~~">
        <location
            file="src/main/java/androidx/slice/widget/ListContent.java"/>
    </issue>

    <issue
        id="UnknownNullness"
        message="Unknown nullability; explicitly declare as `@Nullable` or `@NonNull` to improve Kotlin interoperability; see https://developer.android.com/kotlin/interop#nullability_annotations"
        errorLine1="    public int getHeight(SliceStyle style, SliceViewPolicy policy) {"
        errorLine2="                                           ~~~~~~~~~~~~~~~">
        <location
            file="src/main/java/androidx/slice/widget/ListContent.java"/>
    </issue>

    <issue
        id="UnknownNullness"
        message="Unknown nullability; explicitly declare as `@Nullable` or `@NonNull` to improve Kotlin interoperability; see https://developer.android.com/kotlin/interop#nullability_annotations"
        errorLine1="    public DisplayedListItems getRowItems(int availableHeight, SliceStyle style,"
        errorLine2="           ~~~~~~~~~~~~~~~~~~">
        <location
            file="src/main/java/androidx/slice/widget/ListContent.java"/>
    </issue>

    <issue
        id="UnknownNullness"
        message="Unknown nullability; explicitly declare as `@Nullable` or `@NonNull` to improve Kotlin interoperability; see https://developer.android.com/kotlin/interop#nullability_annotations"
        errorLine1="    public DisplayedListItems getRowItems(int availableHeight, SliceStyle style,"
        errorLine2="                                                               ~~~~~~~~~~">
        <location
            file="src/main/java/androidx/slice/widget/ListContent.java"/>
    </issue>

    <issue
        id="UnknownNullness"
        message="Unknown nullability; explicitly declare as `@Nullable` or `@NonNull` to improve Kotlin interoperability; see https://developer.android.com/kotlin/interop#nullability_annotations"
        errorLine1="            SliceViewPolicy policy) {"
        errorLine2="            ~~~~~~~~~~~~~~~">
        <location
            file="src/main/java/androidx/slice/widget/ListContent.java"/>
    </issue>

    <issue
        id="UnknownNullness"
        message="Unknown nullability; explicitly declare as `@Nullable` or `@NonNull` to improve Kotlin interoperability; see https://developer.android.com/kotlin/interop#nullability_annotations"
        errorLine1="    public SliceContent getSeeMoreItem() {"
        errorLine2="           ~~~~~~~~~~~~">
        <location
            file="src/main/java/androidx/slice/widget/ListContent.java"/>
    </issue>

    <issue
        id="UnknownNullness"
        message="Unknown nullability; explicitly declare as `@Nullable` or `@NonNull` to improve Kotlin interoperability; see https://developer.android.com/kotlin/interop#nullability_annotations"
        errorLine1="    public static int getRowType(SliceContent content, boolean isHeader,"
        errorLine2="                                 ~~~~~~~~~~~~">
        <location
            file="src/main/java/androidx/slice/widget/ListContent.java"/>
    </issue>

    <issue
        id="UnknownNullness"
        message="Unknown nullability; explicitly declare as `@Nullable` or `@NonNull` to improve Kotlin interoperability; see https://developer.android.com/kotlin/interop#nullability_annotations"
        errorLine1="                                 List&lt;SliceAction> actions) {"
        errorLine2="                                 ~~~~~~~~~~~~~~~~~">
        <location
            file="src/main/java/androidx/slice/widget/ListContent.java"/>
    </issue>

    <issue
        id="UnknownNullness"
        message="Unknown nullability; explicitly declare as `@Nullable` or `@NonNull` to improve Kotlin interoperability; see https://developer.android.com/kotlin/interop#nullability_annotations"
        errorLine1="    public static int getListHeight(List&lt;SliceContent> listItems, SliceStyle style,"
        errorLine2="                                    ~~~~~~~~~~~~~~~~~~">
        <location
            file="src/main/java/androidx/slice/widget/ListContent.java"/>
    </issue>

    <issue
        id="UnknownNullness"
        message="Unknown nullability; explicitly declare as `@Nullable` or `@NonNull` to improve Kotlin interoperability; see https://developer.android.com/kotlin/interop#nullability_annotations"
        errorLine1="    public static int getListHeight(List&lt;SliceContent> listItems, SliceStyle style,"
        errorLine2="                                                                  ~~~~~~~~~~">
        <location
            file="src/main/java/androidx/slice/widget/ListContent.java"/>
    </issue>

    <issue
        id="UnknownNullness"
        message="Unknown nullability; explicitly declare as `@Nullable` or `@NonNull` to improve Kotlin interoperability; see https://developer.android.com/kotlin/interop#nullability_annotations"
        errorLine1="            SliceViewPolicy policy) {"
        errorLine2="            ~~~~~~~~~~~~~~~">
=======
        id="ObsoleteSdkInt"
        message="Unnecessary; SDK_INT is always >= 19"
        errorLine1="@RequiresApi(19)"
        errorLine2="~~~~~~~~~~~~~~~~">
        <location
            file="src/main/java/androidx/slice/widget/EventInfo.java"/>
    </issue>

    <issue
        id="ObsoleteSdkInt"
        message="Unnecessary; SDK_INT is always >= 19"
        errorLine1="@RequiresApi(19)"
        errorLine2="~~~~~~~~~~~~~~~~">
        <location
            file="src/main/java/androidx/slice/widget/GridContent.java"/>
    </issue>

    <issue
        id="ObsoleteSdkInt"
        message="Unnecessary; SDK_INT is always >= 19"
        errorLine1="@RequiresApi(19)"
        errorLine2="~~~~~~~~~~~~~~~~">
        <location
            file="src/main/java/androidx/slice/widget/GridRowView.java"/>
    </issue>

    <issue
        id="ObsoleteSdkInt"
        message="Unnecessary; SDK_INT is always >= 19"
        errorLine1="@RequiresApi(19)"
        errorLine2="~~~~~~~~~~~~~~~~">
>>>>>>> fdff00cc
        <location
            file="src/main/java/androidx/slice/widget/ListContent.java"/>
    </issue>

    <issue
<<<<<<< HEAD
        id="UnknownNullness"
        message="Unknown nullability; explicitly declare as `@Nullable` or `@NonNull` to improve Kotlin interoperability; see https://developer.android.com/kotlin/interop#nullability_annotations"
        errorLine1="    public static void trackInputFocused(ViewGroup parent) {"
        errorLine2="                                         ~~~~~~~~~">
        <location
            file="src/main/java/androidx/slice/widget/LocationBasedViewTracker.java"/>
    </issue>

    <issue
        id="UnknownNullness"
        message="Unknown nullability; explicitly declare as `@Nullable` or `@NonNull` to improve Kotlin interoperability; see https://developer.android.com/kotlin/interop#nullability_annotations"
        errorLine1="    public static void trackA11yFocus(ViewGroup parent) {"
        errorLine2="                                      ~~~~~~~~~">
        <location
            file="src/main/java/androidx/slice/widget/LocationBasedViewTracker.java"/>
    </issue>

    <issue
        id="UnknownNullness"
        message="Unknown nullability; explicitly declare as `@Nullable` or `@NonNull` to improve Kotlin interoperability; see https://developer.android.com/kotlin/interop#nullability_annotations"
        errorLine1="    public MessageView(Context context) {"
        errorLine2="                       ~~~~~~~">
        <location
            file="src/main/java/androidx/slice/widget/MessageView.java"/>
    </issue>

    <issue
        id="UnknownNullness"
        message="Unknown nullability; explicitly declare as `@Nullable` or `@NonNull` to improve Kotlin interoperability; see https://developer.android.com/kotlin/interop#nullability_annotations"
        errorLine1="    public void setSliceItem(SliceContent content, boolean isHeader, int index,"
        errorLine2="                             ~~~~~~~~~~~~">
        <location
            file="src/main/java/androidx/slice/widget/MessageView.java"/>
    </issue>

    <issue
        id="UnknownNullness"
        message="Unknown nullability; explicitly declare as `@Nullable` or `@NonNull` to improve Kotlin interoperability; see https://developer.android.com/kotlin/interop#nullability_annotations"
        errorLine1="            int rowCount, SliceView.OnSliceActionListener observer) {"
        errorLine2="                          ~~~~~~~~~~~~~~~~~~~~~~~~~~~~~~~">
=======
        id="ObsoleteSdkInt"
        message="Unnecessary; SDK_INT is always >= 19"
        errorLine1="@RequiresApi(19)"
        errorLine2="~~~~~~~~~~~~~~~~">
>>>>>>> fdff00cc
        <location
            file="src/main/java/androidx/slice/widget/MessageView.java"/>
    </issue>

    <issue
<<<<<<< HEAD
        id="UnknownNullness"
        message="Unknown nullability; explicitly declare as `@Nullable` or `@NonNull` to improve Kotlin interoperability; see https://developer.android.com/kotlin/interop#nullability_annotations"
        errorLine1="    public RemoteInputView(Context context, AttributeSet attrs) {"
        errorLine2="                           ~~~~~~~">
        <location
            file="src/main/java/androidx/slice/widget/RemoteInputView.java"/>
    </issue>

    <issue
        id="UnknownNullness"
        message="Unknown nullability; explicitly declare as `@Nullable` or `@NonNull` to improve Kotlin interoperability; see https://developer.android.com/kotlin/interop#nullability_annotations"
        errorLine1="    public RemoteInputView(Context context, AttributeSet attrs) {"
        errorLine2="                                            ~~~~~~~~~~~~">
        <location
            file="src/main/java/androidx/slice/widget/RemoteInputView.java"/>
    </issue>

    <issue
        id="UnknownNullness"
        message="Unknown nullability; explicitly declare as `@Nullable` or `@NonNull` to improve Kotlin interoperability; see https://developer.android.com/kotlin/interop#nullability_annotations"
        errorLine1="    public static RemoteInputView inflate(Context context, ViewGroup root) {"
        errorLine2="                  ~~~~~~~~~~~~~~~">
        <location
            file="src/main/java/androidx/slice/widget/RemoteInputView.java"/>
    </issue>

    <issue
        id="UnknownNullness"
        message="Unknown nullability; explicitly declare as `@Nullable` or `@NonNull` to improve Kotlin interoperability; see https://developer.android.com/kotlin/interop#nullability_annotations"
        errorLine1="    public static RemoteInputView inflate(Context context, ViewGroup root) {"
        errorLine2="                                          ~~~~~~~">
        <location
            file="src/main/java/androidx/slice/widget/RemoteInputView.java"/>
    </issue>

    <issue
        id="UnknownNullness"
        message="Unknown nullability; explicitly declare as `@Nullable` or `@NonNull` to improve Kotlin interoperability; see https://developer.android.com/kotlin/interop#nullability_annotations"
        errorLine1="    public static RemoteInputView inflate(Context context, ViewGroup root) {"
        errorLine2="                                                           ~~~~~~~~~">
        <location
            file="src/main/java/androidx/slice/widget/RemoteInputView.java"/>
    </issue>

    <issue
        id="UnknownNullness"
        message="Unknown nullability; explicitly declare as `@Nullable` or `@NonNull` to improve Kotlin interoperability; see https://developer.android.com/kotlin/interop#nullability_annotations"
        errorLine1="    public void setAction(SliceItem action) {"
        errorLine2="                          ~~~~~~~~~">
        <location
            file="src/main/java/androidx/slice/widget/RemoteInputView.java"/>
    </issue>

    <issue
        id="UnknownNullness"
        message="Unknown nullability; explicitly declare as `@Nullable` or `@NonNull` to improve Kotlin interoperability; see https://developer.android.com/kotlin/interop#nullability_annotations"
        errorLine1="    public void setRemoteInput(RemoteInput[] remoteInputs, RemoteInput remoteInput) {"
        errorLine2="                               ~~~~~~~~~~~~~">
        <location
            file="src/main/java/androidx/slice/widget/RemoteInputView.java"/>
    </issue>

    <issue
        id="UnknownNullness"
        message="Unknown nullability; explicitly declare as `@Nullable` or `@NonNull` to improve Kotlin interoperability; see https://developer.android.com/kotlin/interop#nullability_annotations"
        errorLine1="    public void setRemoteInput(RemoteInput[] remoteInputs, RemoteInput remoteInput) {"
        errorLine2="                                                           ~~~~~~~~~~~">
        <location
            file="src/main/java/androidx/slice/widget/RemoteInputView.java"/>
    </issue>

    <issue
        id="UnknownNullness"
        message="Unknown nullability; explicitly declare as `@Nullable` or `@NonNull` to improve Kotlin interoperability; see https://developer.android.com/kotlin/interop#nullability_annotations"
        errorLine1="        public RemoteEditText(Context context, AttributeSet attrs) {"
        errorLine2="                              ~~~~~~~">
        <location
            file="src/main/java/androidx/slice/widget/RemoteInputView.java"/>
    </issue>

    <issue
        id="UnknownNullness"
        message="Unknown nullability; explicitly declare as `@Nullable` or `@NonNull` to improve Kotlin interoperability; see https://developer.android.com/kotlin/interop#nullability_annotations"
        errorLine1="        public RemoteEditText(Context context, AttributeSet attrs) {"
        errorLine2="                                               ~~~~~~~~~~~~">
        <location
            file="src/main/java/androidx/slice/widget/RemoteInputView.java"/>
    </issue>

    <issue
        id="UnknownNullness"
        message="Unknown nullability; explicitly declare as `@Nullable` or `@NonNull` to improve Kotlin interoperability; see https://developer.android.com/kotlin/interop#nullability_annotations"
        errorLine1="        protected void onVisibilityChanged(View changedView, int visibility) {"
        errorLine2="                                           ~~~~">
        <location
            file="src/main/java/androidx/slice/widget/RemoteInputView.java"/>
    </issue>

    <issue
        id="UnknownNullness"
        message="Unknown nullability; explicitly declare as `@Nullable` or `@NonNull` to improve Kotlin interoperability; see https://developer.android.com/kotlin/interop#nullability_annotations"
        errorLine1="        protected void onFocusChanged(boolean focused, int direction, Rect previouslyFocusedRect) {"
        errorLine2="                                                                      ~~~~">
        <location
            file="src/main/java/androidx/slice/widget/RemoteInputView.java"/>
    </issue>

    <issue
        id="UnknownNullness"
        message="Unknown nullability; explicitly declare as `@Nullable` or `@NonNull` to improve Kotlin interoperability; see https://developer.android.com/kotlin/interop#nullability_annotations"
        errorLine1="    public RowContent(SliceItem rowSlice, int position) {"
        errorLine2="                      ~~~~~~~~~">
        <location
            file="src/main/java/androidx/slice/widget/RowContent.java"/>
    </issue>

    <issue
        id="UnknownNullness"
        message="Unknown nullability; explicitly declare as `@Nullable` or `@NonNull` to improve Kotlin interoperability; see https://developer.android.com/kotlin/interop#nullability_annotations"
        errorLine1="    public List&lt;SliceItem> getEndItems() {"
        errorLine2="           ~~~~~~~~~~~~~~~">
        <location
            file="src/main/java/androidx/slice/widget/RowContent.java"/>
    </issue>

    <issue
        id="UnknownNullness"
        message="Unknown nullability; explicitly declare as `@Nullable` or `@NonNull` to improve Kotlin interoperability; see https://developer.android.com/kotlin/interop#nullability_annotations"
        errorLine1="    public List&lt;SliceAction> getToggleItems() {"
        errorLine2="           ~~~~~~~~~~~~~~~~~">
        <location
            file="src/main/java/androidx/slice/widget/RowContent.java"/>
    </issue>

    <issue
        id="UnknownNullness"
        message="Unknown nullability; explicitly declare as `@Nullable` or `@NonNull` to improve Kotlin interoperability; see https://developer.android.com/kotlin/interop#nullability_annotations"
        errorLine1="    public int getHeight(SliceStyle style, SliceViewPolicy policy) {"
        errorLine2="                         ~~~~~~~~~~">
        <location
            file="src/main/java/androidx/slice/widget/RowContent.java"/>
    </issue>

    <issue
        id="UnknownNullness"
        message="Unknown nullability; explicitly declare as `@Nullable` or `@NonNull` to improve Kotlin interoperability; see https://developer.android.com/kotlin/interop#nullability_annotations"
        errorLine1="    public int getHeight(SliceStyle style, SliceViewPolicy policy) {"
        errorLine2="                                           ~~~~~~~~~~~~~~~">
=======
        id="ObsoleteSdkInt"
        message="Unnecessary; SDK_INT is always >= 19"
        errorLine1="@RequiresApi(19)"
        errorLine2="~~~~~~~~~~~~~~~~">
>>>>>>> fdff00cc
        <location
            file="src/main/java/androidx/slice/widget/RowContent.java"/>
    </issue>

    <issue
<<<<<<< HEAD
        id="UnknownNullness"
        message="Unknown nullability; explicitly declare as `@Nullable` or `@NonNull` to improve Kotlin interoperability; see https://developer.android.com/kotlin/interop#nullability_annotations"
        errorLine1="    public RowStyle(Context context, int resId, @NonNull SliceStyle sliceStyle) {"
        errorLine2="                    ~~~~~~~">
=======
        id="ObsoleteSdkInt"
        message="Unnecessary; SDK_INT is always >= 19"
        errorLine1="@RequiresApi(19)"
        errorLine2="~~~~~~~~~~~~~~~~">
>>>>>>> fdff00cc
        <location
            file="src/main/java/androidx/slice/widget/RowStyle.java"/>
    </issue>

    <issue
<<<<<<< HEAD
        id="UnknownNullness"
        message="Unknown nullability; explicitly declare as `@Nullable` or `@NonNull` to improve Kotlin interoperability; see https://developer.android.com/kotlin/interop#nullability_annotations"
        errorLine1="    protected Set&lt;SliceItem> mLoadingActions = new HashSet&lt;>();"
        errorLine2="              ~~~~~~~~~~~~~~">
        <location
            file="src/main/java/androidx/slice/widget/RowView.java"/>
    </issue>

    <issue
        id="UnknownNullness"
        message="Unknown nullability; explicitly declare as `@Nullable` or `@NonNull` to improve Kotlin interoperability; see https://developer.android.com/kotlin/interop#nullability_annotations"
        errorLine1="    public void setStyle(SliceStyle styles, RowStyle rowStyle) {"
        errorLine2="                         ~~~~~~~~~~">
        <location
            file="src/main/java/androidx/slice/widget/RowView.java"/>
    </issue>

    <issue
        id="UnknownNullness"
        message="Unknown nullability; explicitly declare as `@Nullable` or `@NonNull` to improve Kotlin interoperability; see https://developer.android.com/kotlin/interop#nullability_annotations"
        errorLine1="    public void setStyle(SliceStyle styles, RowStyle rowStyle) {"
        errorLine2="                                            ~~~~~~~~">
        <location
            file="src/main/java/androidx/slice/widget/RowView.java"/>
    </issue>

    <issue
        id="UnknownNullness"
        message="Unknown nullability; explicitly declare as `@Nullable` or `@NonNull` to improve Kotlin interoperability; see https://developer.android.com/kotlin/interop#nullability_annotations"
        errorLine1="    public void setSliceActions(List&lt;SliceAction> actions) {"
        errorLine2="                                ~~~~~~~~~~~~~~~~~">
=======
        id="ObsoleteSdkInt"
        message="Unnecessary; SDK_INT is always >= 19"
        errorLine1="@RequiresApi(19)"
        errorLine2="~~~~~~~~~~~~~~~~">
>>>>>>> fdff00cc
        <location
            file="src/main/java/androidx/slice/widget/RowView.java"/>
    </issue>

    <issue
<<<<<<< HEAD
        id="UnknownNullness"
        message="Unknown nullability; explicitly declare as `@Nullable` or `@NonNull` to improve Kotlin interoperability; see https://developer.android.com/kotlin/interop#nullability_annotations"
        errorLine1="    public void setLoadingActions(Set&lt;SliceItem> actions) {"
        errorLine2="                                  ~~~~~~~~~~~~~~">
        <location
            file="src/main/java/androidx/slice/widget/RowView.java"/>
    </issue>

    <issue
        id="UnknownNullness"
        message="Unknown nullability; explicitly declare as `@Nullable` or `@NonNull` to improve Kotlin interoperability; see https://developer.android.com/kotlin/interop#nullability_annotations"
        errorLine1="    public ShortcutView(Context context) {"
        errorLine2="                        ~~~~~~~">
        <location
            file="src/main/java/androidx/slice/widget/ShortcutView.java"/>
    </issue>

    <issue
        id="UnknownNullness"
        message="Unknown nullability; explicitly declare as `@Nullable` or `@NonNull` to improve Kotlin interoperability; see https://developer.android.com/kotlin/interop#nullability_annotations"
        errorLine1="    public void setSliceContent(ListContent sliceContent) {"
        errorLine2="                                ~~~~~~~~~~~">
        <location
            file="src/main/java/androidx/slice/widget/ShortcutView.java"/>
    </issue>

    <issue
        id="UnknownNullness"
        message="Unknown nullability; explicitly declare as `@Nullable` or `@NonNull` to improve Kotlin interoperability; see https://developer.android.com/kotlin/interop#nullability_annotations"
        errorLine1="    public void setLoadingActions(Set&lt;SliceItem> actions) {"
        errorLine2="                                  ~~~~~~~~~~~~~~">
        <location
            file="src/main/java/androidx/slice/widget/ShortcutView.java"/>
    </issue>

    <issue
        id="UnknownNullness"
        message="Unknown nullability; explicitly declare as `@Nullable` or `@NonNull` to improve Kotlin interoperability; see https://developer.android.com/kotlin/interop#nullability_annotations"
        errorLine1="    public Set&lt;SliceItem> getLoadingActions() {"
        errorLine2="           ~~~~~~~~~~~~~~">
=======
        id="ObsoleteSdkInt"
        message="Unnecessary; SDK_INT is always >= 19"
        errorLine1="@RequiresApi(19)"
        errorLine2="~~~~~~~~~~~~~~~~">
>>>>>>> fdff00cc
        <location
            file="src/main/java/androidx/slice/widget/ShortcutView.java"/>
    </issue>

    <issue
<<<<<<< HEAD
        id="UnknownNullness"
        message="Unknown nullability; explicitly declare as `@Nullable` or `@NonNull` to improve Kotlin interoperability; see https://developer.android.com/kotlin/interop#nullability_annotations"
        errorLine1="    public SliceActionView(Context context, SliceStyle style, RowStyle rowStyle) {"
        errorLine2="                           ~~~~~~~">
        <location
            file="src/main/java/androidx/slice/widget/SliceActionView.java"/>
    </issue>

    <issue
        id="UnknownNullness"
        message="Unknown nullability; explicitly declare as `@Nullable` or `@NonNull` to improve Kotlin interoperability; see https://developer.android.com/kotlin/interop#nullability_annotations"
        errorLine1="    public SliceActionView(Context context, SliceStyle style, RowStyle rowStyle) {"
        errorLine2="                                            ~~~~~~~~~~">
        <location
            file="src/main/java/androidx/slice/widget/SliceActionView.java"/>
    </issue>

    <issue
        id="UnknownNullness"
        message="Unknown nullability; explicitly declare as `@Nullable` or `@NonNull` to improve Kotlin interoperability; see https://developer.android.com/kotlin/interop#nullability_annotations"
        errorLine1="    public SliceActionView(Context context, SliceStyle style, RowStyle rowStyle) {"
        errorLine2="                                                              ~~~~~~~~">
        <location
            file="src/main/java/androidx/slice/widget/SliceActionView.java"/>
    </issue>

    <issue
        id="UnknownNullness"
        message="Unknown nullability; explicitly declare as `@Nullable` or `@NonNull` to improve Kotlin interoperability; see https://developer.android.com/kotlin/interop#nullability_annotations"
        errorLine1="    public void setAction(@NonNull SliceActionImpl action, EventInfo info,"
        errorLine2="                                                           ~~~~~~~~~">
        <location
            file="src/main/java/androidx/slice/widget/SliceActionView.java"/>
    </issue>

    <issue
        id="UnknownNullness"
        message="Unknown nullability; explicitly declare as `@Nullable` or `@NonNull` to improve Kotlin interoperability; see https://developer.android.com/kotlin/interop#nullability_annotations"
        errorLine1="            SliceView.OnSliceActionListener listener, int color,"
        errorLine2="            ~~~~~~~~~~~~~~~~~~~~~~~~~~~~~~~">
=======
        id="ObsoleteSdkInt"
        message="Unnecessary; SDK_INT is always >= 19"
        errorLine1="@RequiresApi(19)"
        errorLine2="~~~~~~~~~~~~~~~~">
>>>>>>> fdff00cc
        <location
            file="src/main/java/androidx/slice/widget/SliceActionView.java"/>
    </issue>

    <issue
<<<<<<< HEAD
        id="UnknownNullness"
        message="Unknown nullability; explicitly declare as `@Nullable` or `@NonNull` to improve Kotlin interoperability; see https://developer.android.com/kotlin/interop#nullability_annotations"
        errorLine1="            SliceActionLoadingListener loadingListener) {"
        errorLine2="            ~~~~~~~~~~~~~~~~~~~~~~~~~~">
        <location
            file="src/main/java/androidx/slice/widget/SliceActionView.java"/>
    </issue>

    <issue
        id="UnknownNullness"
        message="Unknown nullability; explicitly declare as `@Nullable` or `@NonNull` to improve Kotlin interoperability; see https://developer.android.com/kotlin/interop#nullability_annotations"
        errorLine1="    public void setParents(SliceView parent, TemplateView templateView) {"
        errorLine2="                           ~~~~~~~~~">
        <location
            file="src/main/java/androidx/slice/widget/SliceAdapter.java"/>
    </issue>

    <issue
        id="UnknownNullness"
        message="Unknown nullability; explicitly declare as `@Nullable` or `@NonNull` to improve Kotlin interoperability; see https://developer.android.com/kotlin/interop#nullability_annotations"
        errorLine1="    public void setParents(SliceView parent, TemplateView templateView) {"
        errorLine2="                                             ~~~~~~~~~~~~">
        <location
            file="src/main/java/androidx/slice/widget/SliceAdapter.java"/>
    </issue>

    <issue
        id="UnknownNullness"
        message="Unknown nullability; explicitly declare as `@Nullable` or `@NonNull` to improve Kotlin interoperability; see https://developer.android.com/kotlin/interop#nullability_annotations"
        errorLine1="    public void setSliceObserver(SliceView.OnSliceActionListener observer) {"
        errorLine2="                                 ~~~~~~~~~~~~~~~~~~~~~~~~~~~~~~~">
        <location
            file="src/main/java/androidx/slice/widget/SliceAdapter.java"/>
    </issue>

    <issue
        id="UnknownNullness"
        message="Unknown nullability; explicitly declare as `@Nullable` or `@NonNull` to improve Kotlin interoperability; see https://developer.android.com/kotlin/interop#nullability_annotations"
        errorLine1="    public void setSliceActions(List&lt;SliceAction> actions) {"
        errorLine2="                                ~~~~~~~~~~~~~~~~~">
        <location
            file="src/main/java/androidx/slice/widget/SliceAdapter.java"/>
    </issue>

    <issue
        id="UnknownNullness"
        message="Unknown nullability; explicitly declare as `@Nullable` or `@NonNull` to improve Kotlin interoperability; see https://developer.android.com/kotlin/interop#nullability_annotations"
        errorLine1="    public void setSliceItems(List&lt;SliceContent> slices, int color, int mode) {"
        errorLine2="                              ~~~~~~~~~~~~~~~~~~">
        <location
            file="src/main/java/androidx/slice/widget/SliceAdapter.java"/>
    </issue>

    <issue
        id="UnknownNullness"
        message="Unknown nullability; explicitly declare as `@Nullable` or `@NonNull` to improve Kotlin interoperability; see https://developer.android.com/kotlin/interop#nullability_annotations"
        errorLine1="    public void setStyle(SliceStyle style) {"
        errorLine2="                         ~~~~~~~~~~">
=======
        id="ObsoleteSdkInt"
        message="Unnecessary; SDK_INT is always >= 19"
        errorLine1="@RequiresApi(19)"
        errorLine2="~~~~~~~~~~~~~~~~">
>>>>>>> fdff00cc
        <location
            file="src/main/java/androidx/slice/widget/SliceAdapter.java"/>
    </issue>

    <issue
<<<<<<< HEAD
        id="UnknownNullness"
        message="Unknown nullability; explicitly declare as `@Nullable` or `@NonNull` to improve Kotlin interoperability; see https://developer.android.com/kotlin/interop#nullability_annotations"
        errorLine1="    public void setPolicy(SliceViewPolicy p) {"
        errorLine2="                          ~~~~~~~~~~~~~~~">
        <location
            file="src/main/java/androidx/slice/widget/SliceAdapter.java"/>
    </issue>

    <issue
        id="UnknownNullness"
        message="Unknown nullability; explicitly declare as `@Nullable` or `@NonNull` to improve Kotlin interoperability; see https://developer.android.com/kotlin/interop#nullability_annotations"
        errorLine1="    public void setLoadingActions(Set&lt;SliceItem> actions) {"
        errorLine2="                                  ~~~~~~~~~~~~~~">
        <location
            file="src/main/java/androidx/slice/widget/SliceAdapter.java"/>
    </issue>

    <issue
        id="UnknownNullness"
        message="Unknown nullability; explicitly declare as `@Nullable` or `@NonNull` to improve Kotlin interoperability; see https://developer.android.com/kotlin/interop#nullability_annotations"
        errorLine1="    public Set&lt;SliceItem> getLoadingActions() {"
        errorLine2="           ~~~~~~~~~~~~~~">
        <location
            file="src/main/java/androidx/slice/widget/SliceAdapter.java"/>
    </issue>

    <issue
        id="UnknownNullness"
        message="Unknown nullability; explicitly declare as `@Nullable` or `@NonNull` to improve Kotlin interoperability; see https://developer.android.com/kotlin/interop#nullability_annotations"
        errorLine1="    public void onSliceActionLoading(SliceItem actionItem, int position) {"
        errorLine2="                                     ~~~~~~~~~">
        <location
            file="src/main/java/androidx/slice/widget/SliceAdapter.java"/>
    </issue>

    <issue
        id="UnknownNullness"
        message="Unknown nullability; explicitly declare as `@Nullable` or `@NonNull` to improve Kotlin interoperability; see https://developer.android.com/kotlin/interop#nullability_annotations"
        errorLine1="        public SliceViewHolder(View itemView) {"
        errorLine2="                               ~~~~">
        <location
            file="src/main/java/androidx/slice/widget/SliceAdapter.java"/>
    </issue>

    <issue
        id="UnknownNullness"
        message="Unknown nullability; explicitly declare as `@Nullable` or `@NonNull` to improve Kotlin interoperability; see https://developer.android.com/kotlin/interop#nullability_annotations"
        errorLine1="    protected SliceView.OnSliceActionListener mObserver;"
        errorLine2="              ~~~~~~~~~~~~~~~~~~~~~~~~~~~~~~~">
        <location
            file="src/main/java/androidx/slice/widget/SliceChildView.java"/>
    </issue>

    <issue
        id="UnknownNullness"
        message="Unknown nullability; explicitly declare as `@Nullable` or `@NonNull` to improve Kotlin interoperability; see https://developer.android.com/kotlin/interop#nullability_annotations"
        errorLine1="    protected SliceActionView.SliceActionLoadingListener mLoadingListener;"
        errorLine2="              ~~~~~~~~~~~~~~~~~~~~~~~~~~~~~~~~~~~~~~~~~~">
        <location
            file="src/main/java/androidx/slice/widget/SliceChildView.java"/>
    </issue>

    <issue
        id="UnknownNullness"
        message="Unknown nullability; explicitly declare as `@Nullable` or `@NonNull` to improve Kotlin interoperability; see https://developer.android.com/kotlin/interop#nullability_annotations"
        errorLine1="    protected SliceStyle mSliceStyle;"
        errorLine2="              ~~~~~~~~~~">
        <location
            file="src/main/java/androidx/slice/widget/SliceChildView.java"/>
    </issue>

    <issue
        id="UnknownNullness"
        message="Unknown nullability; explicitly declare as `@Nullable` or `@NonNull` to improve Kotlin interoperability; see https://developer.android.com/kotlin/interop#nullability_annotations"
        errorLine1="    protected RowStyle mRowStyle;"
        errorLine2="              ~~~~~~~~">
        <location
            file="src/main/java/androidx/slice/widget/SliceChildView.java"/>
    </issue>

    <issue
        id="UnknownNullness"
        message="Unknown nullability; explicitly declare as `@Nullable` or `@NonNull` to improve Kotlin interoperability; see https://developer.android.com/kotlin/interop#nullability_annotations"
        errorLine1="    protected SliceViewPolicy mViewPolicy;"
        errorLine2="              ~~~~~~~~~~~~~~~">
        <location
            file="src/main/java/androidx/slice/widget/SliceChildView.java"/>
    </issue>

    <issue
        id="UnknownNullness"
        message="Unknown nullability; explicitly declare as `@Nullable` or `@NonNull` to improve Kotlin interoperability; see https://developer.android.com/kotlin/interop#nullability_annotations"
        errorLine1="    public void setSliceContent(ListContent content) {"
        errorLine2="                                ~~~~~~~~~~~">
        <location
            file="src/main/java/androidx/slice/widget/SliceChildView.java"/>
    </issue>

    <issue
        id="UnknownNullness"
        message="Unknown nullability; explicitly declare as `@Nullable` or `@NonNull` to improve Kotlin interoperability; see https://developer.android.com/kotlin/interop#nullability_annotations"
        errorLine1="    public void setSliceActions(List&lt;SliceAction> actions) {"
        errorLine2="                                ~~~~~~~~~~~~~~~~~">
        <location
            file="src/main/java/androidx/slice/widget/SliceChildView.java"/>
    </issue>

    <issue
        id="UnknownNullness"
        message="Unknown nullability; explicitly declare as `@Nullable` or `@NonNull` to improve Kotlin interoperability; see https://developer.android.com/kotlin/interop#nullability_annotations"
        errorLine1="    public void setSliceActionListener(SliceView.OnSliceActionListener observer) {"
        errorLine2="                                       ~~~~~~~~~~~~~~~~~~~~~~~~~~~~~~~">
        <location
            file="src/main/java/androidx/slice/widget/SliceChildView.java"/>
    </issue>

    <issue
        id="UnknownNullness"
        message="Unknown nullability; explicitly declare as `@Nullable` or `@NonNull` to improve Kotlin interoperability; see https://developer.android.com/kotlin/interop#nullability_annotations"
        errorLine1="    public void setSliceActionLoadingListener(SliceActionView.SliceActionLoadingListener listener) {"
        errorLine2="                                              ~~~~~~~~~~~~~~~~~~~~~~~~~~~~~~~~~~~~~~~~~~">
        <location
            file="src/main/java/androidx/slice/widget/SliceChildView.java"/>
    </issue>

    <issue
        id="UnknownNullness"
        message="Unknown nullability; explicitly declare as `@Nullable` or `@NonNull` to improve Kotlin interoperability; see https://developer.android.com/kotlin/interop#nullability_annotations"
        errorLine1="    public void setActionLoading(SliceItem item) {"
        errorLine2="                                 ~~~~~~~~~">
        <location
            file="src/main/java/androidx/slice/widget/SliceChildView.java"/>
    </issue>

    <issue
        id="UnknownNullness"
        message="Unknown nullability; explicitly declare as `@Nullable` or `@NonNull` to improve Kotlin interoperability; see https://developer.android.com/kotlin/interop#nullability_annotations"
        errorLine1="    public void setLoadingActions(Set&lt;SliceItem> loadingActions) {"
        errorLine2="                                  ~~~~~~~~~~~~~~">
        <location
            file="src/main/java/androidx/slice/widget/SliceChildView.java"/>
    </issue>

    <issue
        id="UnknownNullness"
        message="Unknown nullability; explicitly declare as `@Nullable` or `@NonNull` to improve Kotlin interoperability; see https://developer.android.com/kotlin/interop#nullability_annotations"
        errorLine1="    public Set&lt;SliceItem> getLoadingActions() {"
        errorLine2="           ~~~~~~~~~~~~~~">
        <location
            file="src/main/java/androidx/slice/widget/SliceChildView.java"/>
    </issue>

    <issue
        id="UnknownNullness"
        message="Unknown nullability; explicitly declare as `@Nullable` or `@NonNull` to improve Kotlin interoperability; see https://developer.android.com/kotlin/interop#nullability_annotations"
        errorLine1="    public void setStyle(SliceStyle styles, @NonNull RowStyle rowStyle) {"
        errorLine2="                         ~~~~~~~~~~">
        <location
            file="src/main/java/androidx/slice/widget/SliceChildView.java"/>
    </issue>

    <issue
        id="UnknownNullness"
        message="Unknown nullability; explicitly declare as `@Nullable` or `@NonNull` to improve Kotlin interoperability; see https://developer.android.com/kotlin/interop#nullability_annotations"
        errorLine1="    protected SliceItem mSliceItem;"
        errorLine2="              ~~~~~~~~~">
        <location
            file="src/main/java/androidx/slice/widget/SliceContent.java"/>
    </issue>

    <issue
        id="UnknownNullness"
        message="Unknown nullability; explicitly declare as `@Nullable` or `@NonNull` to improve Kotlin interoperability; see https://developer.android.com/kotlin/interop#nullability_annotations"
        errorLine1="    protected SliceItem mColorItem;"
        errorLine2="              ~~~~~~~~~">
        <location
            file="src/main/java/androidx/slice/widget/SliceContent.java"/>
    </issue>

    <issue
        id="UnknownNullness"
        message="Unknown nullability; explicitly declare as `@Nullable` or `@NonNull` to improve Kotlin interoperability; see https://developer.android.com/kotlin/interop#nullability_annotations"
        errorLine1="    protected SliceItem mLayoutDirItem;"
        errorLine2="              ~~~~~~~~~">
        <location
            file="src/main/java/androidx/slice/widget/SliceContent.java"/>
    </issue>

    <issue
        id="UnknownNullness"
        message="Unknown nullability; explicitly declare as `@Nullable` or `@NonNull` to improve Kotlin interoperability; see https://developer.android.com/kotlin/interop#nullability_annotations"
        errorLine1="    protected SliceItem mContentDescr;"
        errorLine2="              ~~~~~~~~~">
        <location
            file="src/main/java/androidx/slice/widget/SliceContent.java"/>
    </issue>

    <issue
        id="UnknownNullness"
        message="Unknown nullability; explicitly declare as `@Nullable` or `@NonNull` to improve Kotlin interoperability; see https://developer.android.com/kotlin/interop#nullability_annotations"
        errorLine1="    public int getHeight(SliceStyle style, SliceViewPolicy policy) {"
        errorLine2="                         ~~~~~~~~~~">
        <location
            file="src/main/java/androidx/slice/widget/SliceContent.java"/>
    </issue>

    <issue
        id="UnknownNullness"
        message="Unknown nullability; explicitly declare as `@Nullable` or `@NonNull` to improve Kotlin interoperability; see https://developer.android.com/kotlin/interop#nullability_annotations"
        errorLine1="    public int getHeight(SliceStyle style, SliceViewPolicy policy) {"
        errorLine2="                                           ~~~~~~~~~~~~~~~">
        <location
            file="src/main/java/androidx/slice/widget/SliceContent.java"/>
    </issue>

    <issue
        id="UnknownNullness"
        message="Unknown nullability; explicitly declare as `@Nullable` or `@NonNull` to improve Kotlin interoperability; see https://developer.android.com/kotlin/interop#nullability_annotations"
        errorLine1="            @NonNull InputStream input, OnErrorListener listener) {"
        errorLine2="                                        ~~~~~~~~~~~~~~~">
        <location
            file="src/main/java/androidx/slice/widget/SliceLiveData.java"/>
    </issue>

    <issue
        id="UnknownNullness"
        message="Unknown nullability; explicitly declare as `@Nullable` or `@NonNull` to improve Kotlin interoperability; see https://developer.android.com/kotlin/interop#nullability_annotations"
        errorLine1="            @NonNull InputStream input, OnErrorListener listener) {"
        errorLine2="                                        ~~~~~~~~~~~~~~~">
        <location
            file="src/main/java/androidx/slice/widget/SliceLiveData.java"/>
    </issue>

    <issue
        id="UnknownNullness"
        message="Unknown nullability; explicitly declare as `@Nullable` or `@NonNull` to improve Kotlin interoperability; see https://developer.android.com/kotlin/interop#nullability_annotations"
        errorLine1="            SliceViewManager manager, @NonNull InputStream input, OnErrorListener listener) {"
        errorLine2="            ~~~~~~~~~~~~~~~~">
        <location
            file="src/main/java/androidx/slice/widget/SliceLiveData.java"/>
    </issue>

    <issue
        id="UnknownNullness"
        message="Unknown nullability; explicitly declare as `@Nullable` or `@NonNull` to improve Kotlin interoperability; see https://developer.android.com/kotlin/interop#nullability_annotations"
        errorLine1="            SliceViewManager manager, @NonNull InputStream input, OnErrorListener listener) {"
        errorLine2="                                                                  ~~~~~~~~~~~~~~~">
        <location
            file="src/main/java/androidx/slice/widget/SliceLiveData.java"/>
    </issue>

    <issue
        id="UnknownNullness"
        message="Unknown nullability; explicitly declare as `@Nullable` or `@NonNull` to improve Kotlin interoperability; see https://developer.android.com/kotlin/interop#nullability_annotations"
        errorLine1="    public List&lt;SliceAction> getToggles() {"
        errorLine2="           ~~~~~~~~~~~~~~~~~">
        <location
            file="src/main/java/androidx/slice/SliceMetadata.java"/>
    </issue>

    <issue
        id="UnknownNullness"
        message="Unknown nullability; explicitly declare as `@Nullable` or `@NonNull` to improve Kotlin interoperability; see https://developer.android.com/kotlin/interop#nullability_annotations"
        errorLine1="    public boolean sendToggleAction(SliceAction toggleAction, boolean toggleValue)"
        errorLine2="                                    ~~~~~~~~~~~">
        <location
            file="src/main/java/androidx/slice/SliceMetadata.java"/>
    </issue>

    <issue
        id="UnknownNullness"
        message="Unknown nullability; explicitly declare as `@Nullable` or `@NonNull` to improve Kotlin interoperability; see https://developer.android.com/kotlin/interop#nullability_annotations"
        errorLine1="    public ListContent getListContent() {"
        errorLine2="           ~~~~~~~~~~~">
        <location
            file="src/main/java/androidx/slice/SliceMetadata.java"/>
    </issue>

    <issue
        id="UnknownNullness"
        message="Unknown nullability; explicitly declare as `@Nullable` or `@NonNull` to improve Kotlin interoperability; see https://developer.android.com/kotlin/interop#nullability_annotations"
        errorLine1="    public SliceStructure(Slice s) {"
        errorLine2="                          ~~~~~">
        <location
            file="src/main/java/androidx/slice/SliceStructure.java"/>
    </issue>

    <issue
        id="UnknownNullness"
        message="Unknown nullability; explicitly declare as `@Nullable` or `@NonNull` to improve Kotlin interoperability; see https://developer.android.com/kotlin/interop#nullability_annotations"
        errorLine1="    public SliceStructure(SliceItem s) {"
        errorLine2="                          ~~~~~~~~~">
        <location
            file="src/main/java/androidx/slice/SliceStructure.java"/>
    </issue>

    <issue
        id="UnknownNullness"
        message="Unknown nullability; explicitly declare as `@Nullable` or `@NonNull` to improve Kotlin interoperability; see https://developer.android.com/kotlin/interop#nullability_annotations"
        errorLine1="    public SliceStyle(Context context, AttributeSet attrs, int defStyleAttr, int defStyleRes) {"
        errorLine2="                      ~~~~~~~">
        <location
            file="src/main/java/androidx/slice/widget/SliceStyle.java"/>
    </issue>

    <issue
        id="UnknownNullness"
        message="Unknown nullability; explicitly declare as `@Nullable` or `@NonNull` to improve Kotlin interoperability; see https://developer.android.com/kotlin/interop#nullability_annotations"
        errorLine1="    public SliceStyle(Context context, AttributeSet attrs, int defStyleAttr, int defStyleRes) {"
        errorLine2="                                       ~~~~~~~~~~~~">
        <location
            file="src/main/java/androidx/slice/widget/SliceStyle.java"/>
    </issue>

    <issue
        id="UnknownNullness"
        message="Unknown nullability; explicitly declare as `@Nullable` or `@NonNull` to improve Kotlin interoperability; see https://developer.android.com/kotlin/interop#nullability_annotations"
        errorLine1="    public int getRowHeight(RowContent row, SliceViewPolicy policy) {"
        errorLine2="                            ~~~~~~~~~~">
        <location
            file="src/main/java/androidx/slice/widget/SliceStyle.java"/>
    </issue>

    <issue
        id="UnknownNullness"
        message="Unknown nullability; explicitly declare as `@Nullable` or `@NonNull` to improve Kotlin interoperability; see https://developer.android.com/kotlin/interop#nullability_annotations"
        errorLine1="    public int getRowHeight(RowContent row, SliceViewPolicy policy) {"
        errorLine2="                                            ~~~~~~~~~~~~~~~">
        <location
            file="src/main/java/androidx/slice/widget/SliceStyle.java"/>
    </issue>

    <issue
        id="UnknownNullness"
        message="Unknown nullability; explicitly declare as `@Nullable` or `@NonNull` to improve Kotlin interoperability; see https://developer.android.com/kotlin/interop#nullability_annotations"
        errorLine1="    public int getGridHeight(GridContent grid, SliceViewPolicy policy) {"
        errorLine2="                             ~~~~~~~~~~~">
        <location
            file="src/main/java/androidx/slice/widget/SliceStyle.java"/>
    </issue>

    <issue
        id="UnknownNullness"
        message="Unknown nullability; explicitly declare as `@Nullable` or `@NonNull` to improve Kotlin interoperability; see https://developer.android.com/kotlin/interop#nullability_annotations"
        errorLine1="    public int getGridHeight(GridContent grid, SliceViewPolicy policy) {"
        errorLine2="                                               ~~~~~~~~~~~~~~~">
        <location
            file="src/main/java/androidx/slice/widget/SliceStyle.java"/>
    </issue>

    <issue
        id="UnknownNullness"
        message="Unknown nullability; explicitly declare as `@Nullable` or `@NonNull` to improve Kotlin interoperability; see https://developer.android.com/kotlin/interop#nullability_annotations"
        errorLine1="    public int getListHeight(ListContent list, SliceViewPolicy policy) {"
        errorLine2="                             ~~~~~~~~~~~">
        <location
            file="src/main/java/androidx/slice/widget/SliceStyle.java"/>
    </issue>

    <issue
        id="UnknownNullness"
        message="Unknown nullability; explicitly declare as `@Nullable` or `@NonNull` to improve Kotlin interoperability; see https://developer.android.com/kotlin/interop#nullability_annotations"
        errorLine1="    public int getListHeight(ListContent list, SliceViewPolicy policy) {"
        errorLine2="                                               ~~~~~~~~~~~~~~~">
        <location
            file="src/main/java/androidx/slice/widget/SliceStyle.java"/>
    </issue>

    <issue
        id="UnknownNullness"
        message="Unknown nullability; explicitly declare as `@Nullable` or `@NonNull` to improve Kotlin interoperability; see https://developer.android.com/kotlin/interop#nullability_annotations"
        errorLine1="    public int getListItemsHeight(List&lt;SliceContent> listItems, SliceViewPolicy policy) {"
        errorLine2="                                  ~~~~~~~~~~~~~~~~~~">
        <location
            file="src/main/java/androidx/slice/widget/SliceStyle.java"/>
    </issue>

    <issue
        id="UnknownNullness"
        message="Unknown nullability; explicitly declare as `@Nullable` or `@NonNull` to improve Kotlin interoperability; see https://developer.android.com/kotlin/interop#nullability_annotations"
        errorLine1="    public int getListItemsHeight(List&lt;SliceContent> listItems, SliceViewPolicy policy) {"
        errorLine2="                                                                ~~~~~~~~~~~~~~~">
        <location
            file="src/main/java/androidx/slice/widget/SliceStyle.java"/>
    </issue>

    <issue
        id="UnknownNullness"
        message="Unknown nullability; explicitly declare as `@Nullable` or `@NonNull` to improve Kotlin interoperability; see https://developer.android.com/kotlin/interop#nullability_annotations"
        errorLine1="    public DisplayedListItems getListItemsForNonScrollingList(ListContent list,"
        errorLine2="                                                              ~~~~~~~~~~~">
        <location
            file="src/main/java/androidx/slice/widget/SliceStyle.java"/>
    </issue>

    <issue
        id="UnknownNullness"
        message="Unknown nullability; explicitly declare as `@Nullable` or `@NonNull` to improve Kotlin interoperability; see https://developer.android.com/kotlin/interop#nullability_annotations"
        errorLine1="                                                             SliceViewPolicy policy) {"
        errorLine2="                                                             ~~~~~~~~~~~~~~~">
        <location
            file="src/main/java/androidx/slice/widget/SliceStyle.java"/>
    </issue>

    <issue
        id="UnknownNullness"
        message="Unknown nullability; explicitly declare as `@Nullable` or `@NonNull` to improve Kotlin interoperability; see https://developer.android.com/kotlin/interop#nullability_annotations"
        errorLine1="    public static IconCompat convert(Context context, IconCompat icon, SerializeOptions options) {"
        errorLine2="                  ~~~~~~~~~~">
        <location
            file="src/main/java/androidx/slice/SliceUtils.java"/>
    </issue>

    <issue
        id="UnknownNullness"
        message="Unknown nullability; explicitly declare as `@Nullable` or `@NonNull` to improve Kotlin interoperability; see https://developer.android.com/kotlin/interop#nullability_annotations"
        errorLine1="    public static IconCompat convert(Context context, IconCompat icon, SerializeOptions options) {"
        errorLine2="                                     ~~~~~~~">
        <location
            file="src/main/java/androidx/slice/SliceUtils.java"/>
    </issue>

    <issue
        id="UnknownNullness"
        message="Unknown nullability; explicitly declare as `@Nullable` or `@NonNull` to improve Kotlin interoperability; see https://developer.android.com/kotlin/interop#nullability_annotations"
        errorLine1="    public static IconCompat convert(Context context, IconCompat icon, SerializeOptions options) {"
        errorLine2="                                                      ~~~~~~~~~~">
        <location
            file="src/main/java/androidx/slice/SliceUtils.java"/>
    </issue>

    <issue
        id="UnknownNullness"
        message="Unknown nullability; explicitly declare as `@Nullable` or `@NonNull` to improve Kotlin interoperability; see https://developer.android.com/kotlin/interop#nullability_annotations"
        errorLine1="    public static IconCompat convert(Context context, IconCompat icon, SerializeOptions options) {"
        errorLine2="                                                                       ~~~~~~~~~~~~~~~~">
        <location
            file="src/main/java/androidx/slice/SliceUtils.java"/>
    </issue>

    <issue
        id="UnknownNullness"
        message="Unknown nullability; explicitly declare as `@Nullable` or `@NonNull` to improve Kotlin interoperability; see https://developer.android.com/kotlin/interop#nullability_annotations"
        errorLine1="        public void checkThrow(String format) {"
        errorLine2="                               ~~~~~~">
        <location
            file="src/main/java/androidx/slice/SliceUtils.java"/>
    </issue>

    <issue
        id="UnknownNullness"
        message="Unknown nullability; explicitly declare as `@Nullable` or `@NonNull` to improve Kotlin interoperability; see https://developer.android.com/kotlin/interop#nullability_annotations"
        errorLine1="        public Bitmap.CompressFormat getFormat() {"
        errorLine2="               ~~~~~~~~~~~~~~~~~~~~~">
        <location
            file="src/main/java/androidx/slice/SliceUtils.java"/>
    </issue>

    <issue
        id="UnknownNullness"
        message="Unknown nullability; explicitly declare as `@Nullable` or `@NonNull` to improve Kotlin interoperability; see https://developer.android.com/kotlin/interop#nullability_annotations"
        errorLine1="        public SerializeOptions setActionMode(@FormatMode int mode) {"
        errorLine2="               ~~~~~~~~~~~~~~~~">
        <location
            file="src/main/java/androidx/slice/SliceUtils.java"/>
    </issue>

    <issue
        id="UnknownNullness"
        message="Unknown nullability; explicitly declare as `@Nullable` or `@NonNull` to improve Kotlin interoperability; see https://developer.android.com/kotlin/interop#nullability_annotations"
        errorLine1="        public SerializeOptions setImageMode(@FormatMode int mode) {"
        errorLine2="               ~~~~~~~~~~~~~~~~">
        <location
            file="src/main/java/androidx/slice/SliceUtils.java"/>
    </issue>

    <issue
        id="UnknownNullness"
        message="Unknown nullability; explicitly declare as `@Nullable` or `@NonNull` to improve Kotlin interoperability; see https://developer.android.com/kotlin/interop#nullability_annotations"
        errorLine1="        public SerializeOptions setMaxImageWidth(int width) {"
        errorLine2="               ~~~~~~~~~~~~~~~~">
        <location
            file="src/main/java/androidx/slice/SliceUtils.java"/>
    </issue>

    <issue
        id="UnknownNullness"
        message="Unknown nullability; explicitly declare as `@Nullable` or `@NonNull` to improve Kotlin interoperability; see https://developer.android.com/kotlin/interop#nullability_annotations"
        errorLine1="        public SerializeOptions setMaxImageHeight(int height) {"
        errorLine2="               ~~~~~~~~~~~~~~~~">
        <location
            file="src/main/java/androidx/slice/SliceUtils.java"/>
    </issue>

    <issue
        id="UnknownNullness"
        message="Unknown nullability; explicitly declare as `@Nullable` or `@NonNull` to improve Kotlin interoperability; see https://developer.android.com/kotlin/interop#nullability_annotations"
        errorLine1="        public SerializeOptions setImageConversionFormat(Bitmap.CompressFormat format,"
        errorLine2="               ~~~~~~~~~~~~~~~~">
        <location
            file="src/main/java/androidx/slice/SliceUtils.java"/>
    </issue>

    <issue
        id="UnknownNullness"
        message="Unknown nullability; explicitly declare as `@Nullable` or `@NonNull` to improve Kotlin interoperability; see https://developer.android.com/kotlin/interop#nullability_annotations"
        errorLine1="        public SerializeOptions setImageConversionFormat(Bitmap.CompressFormat format,"
        errorLine2="                                                         ~~~~~~~~~~~~~~~~~~~~~">
        <location
            file="src/main/java/androidx/slice/SliceUtils.java"/>
    </issue>

    <issue
        id="UnknownNullness"
        message="Unknown nullability; explicitly declare as `@Nullable` or `@NonNull` to improve Kotlin interoperability; see https://developer.android.com/kotlin/interop#nullability_annotations"
        errorLine1="        void onSliceAction(Uri actionUri, Context context, Intent intent);"
        errorLine2="                           ~~~">
        <location
            file="src/main/java/androidx/slice/SliceUtils.java"/>
    </issue>

    <issue
        id="UnknownNullness"
        message="Unknown nullability; explicitly declare as `@Nullable` or `@NonNull` to improve Kotlin interoperability; see https://developer.android.com/kotlin/interop#nullability_annotations"
        errorLine1="        void onSliceAction(Uri actionUri, Context context, Intent intent);"
        errorLine2="                                          ~~~~~~~">
        <location
            file="src/main/java/androidx/slice/SliceUtils.java"/>
    </issue>

    <issue
        id="UnknownNullness"
        message="Unknown nullability; explicitly declare as `@Nullable` or `@NonNull` to improve Kotlin interoperability; see https://developer.android.com/kotlin/interop#nullability_annotations"
        errorLine1="        void onSliceAction(Uri actionUri, Context context, Intent intent);"
        errorLine2="                                                           ~~~~~~">
        <location
            file="src/main/java/androidx/slice/SliceUtils.java"/>
    </issue>

    <issue
        id="UnknownNullness"
        message="Unknown nullability; explicitly declare as `@Nullable` or `@NonNull` to improve Kotlin interoperability; see https://developer.android.com/kotlin/interop#nullability_annotations"
        errorLine1="        public SliceParseException(String s, Throwable e) {"
        errorLine2="                                   ~~~~~~">
        <location
            file="src/main/java/androidx/slice/SliceUtils.java"/>
    </issue>

    <issue
        id="UnknownNullness"
        message="Unknown nullability; explicitly declare as `@Nullable` or `@NonNull` to improve Kotlin interoperability; see https://developer.android.com/kotlin/interop#nullability_annotations"
        errorLine1="        public SliceParseException(String s, Throwable e) {"
        errorLine2="                                             ~~~~~~~~~">
        <location
            file="src/main/java/androidx/slice/SliceUtils.java"/>
    </issue>

    <issue
        id="UnknownNullness"
        message="Unknown nullability; explicitly declare as `@Nullable` or `@NonNull` to improve Kotlin interoperability; see https://developer.android.com/kotlin/interop#nullability_annotations"
        errorLine1="        public SliceParseException(String s) {"
        errorLine2="                                   ~~~~~~">
        <location
            file="src/main/java/androidx/slice/SliceUtils.java"/>
    </issue>

    <issue
        id="UnknownNullness"
        message="Unknown nullability; explicitly declare as `@Nullable` or `@NonNull` to improve Kotlin interoperability; see https://developer.android.com/kotlin/interop#nullability_annotations"
        errorLine1="    public SliceView(Context context) {"
        errorLine2="                     ~~~~~~~">
        <location
            file="src/main/java/androidx/slice/widget/SliceView.java"/>
    </issue>

    <issue
        id="UnknownNullness"
        message="Unknown nullability; explicitly declare as `@Nullable` or `@NonNull` to improve Kotlin interoperability; see https://developer.android.com/kotlin/interop#nullability_annotations"
        errorLine1="    public SliceView(Context context, @Nullable AttributeSet attrs) {"
        errorLine2="                     ~~~~~~~">
        <location
            file="src/main/java/androidx/slice/widget/SliceView.java"/>
    </issue>

    <issue
        id="UnknownNullness"
        message="Unknown nullability; explicitly declare as `@Nullable` or `@NonNull` to improve Kotlin interoperability; see https://developer.android.com/kotlin/interop#nullability_annotations"
        errorLine1="    public SliceView(Context context, @Nullable AttributeSet attrs, int defStyleAttr) {"
        errorLine2="                     ~~~~~~~">
        <location
            file="src/main/java/androidx/slice/widget/SliceView.java"/>
    </issue>

    <issue
        id="UnknownNullness"
        message="Unknown nullability; explicitly declare as `@Nullable` or `@NonNull` to improve Kotlin interoperability; see https://developer.android.com/kotlin/interop#nullability_annotations"
        errorLine1="    public SliceView(Context context, AttributeSet attrs, int defStyleAttr, int defStyleRes) {"
        errorLine2="                     ~~~~~~~">
        <location
            file="src/main/java/androidx/slice/widget/SliceView.java"/>
    </issue>

    <issue
        id="UnknownNullness"
        message="Unknown nullability; explicitly declare as `@Nullable` or `@NonNull` to improve Kotlin interoperability; see https://developer.android.com/kotlin/interop#nullability_annotations"
        errorLine1="    public SliceView(Context context, AttributeSet attrs, int defStyleAttr, int defStyleRes) {"
        errorLine2="                                      ~~~~~~~~~~~~">
        <location
            file="src/main/java/androidx/slice/widget/SliceView.java"/>
    </issue>

    <issue
        id="UnknownNullness"
        message="Unknown nullability; explicitly declare as `@Nullable` or `@NonNull` to improve Kotlin interoperability; see https://developer.android.com/kotlin/interop#nullability_annotations"
        errorLine1="    public void setClickInfo(int[] info) {"
        errorLine2="                             ~~~~~">
        <location
            file="src/main/java/androidx/slice/widget/SliceView.java"/>
    </issue>

    <issue
        id="UnknownNullness"
        message="Unknown nullability; explicitly declare as `@Nullable` or `@NonNull` to improve Kotlin interoperability; see https://developer.android.com/kotlin/interop#nullability_annotations"
        errorLine1="    public void setOnClickListener(View.OnClickListener listener) {"
        errorLine2="                                   ~~~~~~~~~~~~~~~~~~~~">
        <location
            file="src/main/java/androidx/slice/widget/SliceView.java"/>
    </issue>

    <issue
        id="UnknownNullness"
        message="Unknown nullability; explicitly declare as `@Nullable` or `@NonNull` to improve Kotlin interoperability; see https://developer.android.com/kotlin/interop#nullability_annotations"
        errorLine1="    public void setOnLongClickListener(View.OnLongClickListener listener) {"
        errorLine2="                                       ~~~~~~~~~~~~~~~~~~~~~~~~">
        <location
            file="src/main/java/androidx/slice/widget/SliceView.java"/>
    </issue>

    <issue
        id="UnknownNullness"
        message="Unknown nullability; explicitly declare as `@Nullable` or `@NonNull` to improve Kotlin interoperability; see https://developer.android.com/kotlin/interop#nullability_annotations"
        errorLine1="    public static String modeToString(@SliceMode int mode) {"
        errorLine2="                  ~~~~~~">
        <location
            file="src/main/java/androidx/slice/widget/SliceView.java"/>
    </issue>

    <issue
        id="UnknownNullness"
        message="Unknown nullability; explicitly declare as `@Nullable` or `@NonNull` to improve Kotlin interoperability; see https://developer.android.com/kotlin/interop#nullability_annotations"
        errorLine1="    protected void onVisibilityChanged(View changedView, int visibility) {"
        errorLine2="                                       ~~~~">
        <location
            file="src/main/java/androidx/slice/widget/SliceView.java"/>
    </issue>

    <issue
        id="UnknownNullness"
        message="Unknown nullability; explicitly declare as `@Nullable` or `@NonNull` to improve Kotlin interoperability; see https://developer.android.com/kotlin/interop#nullability_annotations"
        errorLine1="    public void setListener(PolicyChangeListener listener) {"
        errorLine2="                            ~~~~~~~~~~~~~~~~~~~~">
        <location
            file="src/main/java/androidx/slice/widget/SliceViewPolicy.java"/>
    </issue>

    <issue
        id="UnknownNullness"
        message="Unknown nullability; explicitly declare as `@Nullable` or `@NonNull` to improve Kotlin interoperability; see https://developer.android.com/kotlin/interop#nullability_annotations"
        errorLine1="    public static Drawable getDrawable(@NonNull Context context, @AttrRes int attr) {"
        errorLine2="                  ~~~~~~~~">
        <location
            file="src/main/java/androidx/slice/widget/SliceViewUtil.java"/>
    </issue>

    <issue
        id="UnknownNullness"
        message="Unknown nullability; explicitly declare as `@Nullable` or `@NonNull` to improve Kotlin interoperability; see https://developer.android.com/kotlin/interop#nullability_annotations"
        errorLine1="    public static IconCompat createIconFromDrawable(Drawable d) {"
        errorLine2="                  ~~~~~~~~~~">
        <location
            file="src/main/java/androidx/slice/widget/SliceViewUtil.java"/>
    </issue>

    <issue
        id="UnknownNullness"
        message="Unknown nullability; explicitly declare as `@Nullable` or `@NonNull` to improve Kotlin interoperability; see https://developer.android.com/kotlin/interop#nullability_annotations"
        errorLine1="    public static IconCompat createIconFromDrawable(Drawable d) {"
        errorLine2="                                                    ~~~~~~~~">
        <location
            file="src/main/java/androidx/slice/widget/SliceViewUtil.java"/>
    </issue>

    <issue
        id="UnknownNullness"
        message="Unknown nullability; explicitly declare as `@Nullable` or `@NonNull` to improve Kotlin interoperability; see https://developer.android.com/kotlin/interop#nullability_annotations"
        errorLine1="            IconCompat icon, boolean isLarge, ViewGroup parent) {"
        errorLine2="            ~~~~~~~~~~">
        <location
            file="src/main/java/androidx/slice/widget/SliceViewUtil.java"/>
    </issue>

    <issue
        id="UnknownNullness"
        message="Unknown nullability; explicitly declare as `@Nullable` or `@NonNull` to improve Kotlin interoperability; see https://developer.android.com/kotlin/interop#nullability_annotations"
        errorLine1="            IconCompat icon, boolean isLarge, ViewGroup parent) {"
        errorLine2="                                              ~~~~~~~~~">
        <location
            file="src/main/java/androidx/slice/widget/SliceViewUtil.java"/>
    </issue>

    <issue
        id="UnknownNullness"
        message="Unknown nullability; explicitly declare as `@Nullable` or `@NonNull` to improve Kotlin interoperability; see https://developer.android.com/kotlin/interop#nullability_annotations"
        errorLine1="    public static @NonNull Bitmap getCircularBitmap(Bitmap bitmap) {"
        errorLine2="                                                    ~~~~~~">
        <location
            file="src/main/java/androidx/slice/widget/SliceViewUtil.java"/>
    </issue>

    <issue
        id="UnknownNullness"
        message="Unknown nullability; explicitly declare as `@Nullable` or `@NonNull` to improve Kotlin interoperability; see https://developer.android.com/kotlin/interop#nullability_annotations"
        errorLine1="    public static CharSequence getTimestampString(Context context, long time) {"
        errorLine2="                  ~~~~~~~~~~~~">
        <location
            file="src/main/java/androidx/slice/widget/SliceViewUtil.java"/>
    </issue>

    <issue
        id="UnknownNullness"
        message="Unknown nullability; explicitly declare as `@Nullable` or `@NonNull` to improve Kotlin interoperability; see https://developer.android.com/kotlin/interop#nullability_annotations"
        errorLine1="    public static CharSequence getTimestampString(Context context, long time) {"
        errorLine2="                                                  ~~~~~~~">
        <location
            file="src/main/java/androidx/slice/widget/SliceViewUtil.java"/>
    </issue>

    <issue
        id="UnknownNullness"
        message="Unknown nullability; explicitly declare as `@Nullable` or `@NonNull` to improve Kotlin interoperability; see https://developer.android.com/kotlin/interop#nullability_annotations"
        errorLine1="    public static void tintIndeterminateProgressBar(Context context, ProgressBar bar) {"
        errorLine2="                                                    ~~~~~~~">
        <location
            file="src/main/java/androidx/slice/widget/SliceViewUtil.java"/>
    </issue>

    <issue
        id="UnknownNullness"
        message="Unknown nullability; explicitly declare as `@Nullable` or `@NonNull` to improve Kotlin interoperability; see https://developer.android.com/kotlin/interop#nullability_annotations"
        errorLine1="    public static void tintIndeterminateProgressBar(Context context, ProgressBar bar) {"
        errorLine2="                                                                     ~~~~~~~~~~~">
        <location
            file="src/main/java/androidx/slice/widget/SliceViewUtil.java"/>
    </issue>

    <issue
        id="UnknownNullness"
        message="Unknown nullability; explicitly declare as `@Nullable` or `@NonNull` to improve Kotlin interoperability; see https://developer.android.com/kotlin/interop#nullability_annotations"
        errorLine1="    public void onForegroundActivated(MotionEvent event) {"
        errorLine2="                                      ~~~~~~~~~~~">
        <location
            file="src/main/java/androidx/slice/widget/TemplateView.java"/>
    </issue>

    <issue
        id="UnknownNullness"
        message="Unknown nullability; explicitly declare as `@Nullable` or `@NonNull` to improve Kotlin interoperability; see https://developer.android.com/kotlin/interop#nullability_annotations"
        errorLine1="    public void setPolicy(SliceViewPolicy policy) {"
        errorLine2="                          ~~~~~~~~~~~~~~~">
        <location
            file="src/main/java/androidx/slice/widget/TemplateView.java"/>
    </issue>

    <issue
        id="UnknownNullness"
        message="Unknown nullability; explicitly declare as `@Nullable` or `@NonNull` to improve Kotlin interoperability; see https://developer.android.com/kotlin/interop#nullability_annotations"
        errorLine1="    public void setActionLoading(SliceItem item) {"
        errorLine2="                                 ~~~~~~~~~">
        <location
            file="src/main/java/androidx/slice/widget/TemplateView.java"/>
    </issue>

    <issue
        id="UnknownNullness"
        message="Unknown nullability; explicitly declare as `@Nullable` or `@NonNull` to improve Kotlin interoperability; see https://developer.android.com/kotlin/interop#nullability_annotations"
        errorLine1="    public void setLoadingActions(Set&lt;SliceItem> loadingActions) {"
        errorLine2="                                  ~~~~~~~~~~~~~~">
        <location
            file="src/main/java/androidx/slice/widget/TemplateView.java"/>
    </issue>

    <issue
        id="UnknownNullness"
        message="Unknown nullability; explicitly declare as `@Nullable` or `@NonNull` to improve Kotlin interoperability; see https://developer.android.com/kotlin/interop#nullability_annotations"
        errorLine1="    public Set&lt;SliceItem> getLoadingActions() {"
        errorLine2="           ~~~~~~~~~~~~~~">
        <location
            file="src/main/java/androidx/slice/widget/TemplateView.java"/>
    </issue>

    <issue
        id="UnknownNullness"
        message="Unknown nullability; explicitly declare as `@Nullable` or `@NonNull` to improve Kotlin interoperability; see https://developer.android.com/kotlin/interop#nullability_annotations"
        errorLine1="    public void setSliceActionListener(SliceView.OnSliceActionListener observer) {"
        errorLine2="                                       ~~~~~~~~~~~~~~~~~~~~~~~~~~~~~~~">
        <location
            file="src/main/java/androidx/slice/widget/TemplateView.java"/>
    </issue>

    <issue
        id="UnknownNullness"
        message="Unknown nullability; explicitly declare as `@Nullable` or `@NonNull` to improve Kotlin interoperability; see https://developer.android.com/kotlin/interop#nullability_annotations"
        errorLine1="    public void setSliceActions(List&lt;SliceAction> actions) {"
        errorLine2="                                ~~~~~~~~~~~~~~~~~">
        <location
            file="src/main/java/androidx/slice/widget/TemplateView.java"/>
    </issue>

    <issue
        id="UnknownNullness"
        message="Unknown nullability; explicitly declare as `@Nullable` or `@NonNull` to improve Kotlin interoperability; see https://developer.android.com/kotlin/interop#nullability_annotations"
        errorLine1="    public void setSliceContent(ListContent sliceContent) {"
        errorLine2="                                ~~~~~~~~~~~">
        <location
            file="src/main/java/androidx/slice/widget/TemplateView.java"/>
=======
        id="ObsoleteSdkInt"
        message="Unnecessary; SDK_INT is always >= 19"
        errorLine1="@RequiresApi(19)"
        errorLine2="~~~~~~~~~~~~~~~~">
        <location
            file="src/main/java/androidx/slice/widget/SliceChildView.java"/>
    </issue>

    <issue
        id="ObsoleteSdkInt"
        message="Unnecessary; SDK_INT is always >= 19"
        errorLine1="@RequiresApi(19)"
        errorLine2="~~~~~~~~~~~~~~~~">
        <location
            file="src/main/java/androidx/slice/widget/SliceContent.java"/>
    </issue>

    <issue
        id="ObsoleteSdkInt"
        message="Unnecessary; SDK_INT is always >= 19"
        errorLine1="@RequiresApi(19)"
        errorLine2="~~~~~~~~~~~~~~~~">
        <location
            file="src/main/java/androidx/slice/widget/SliceLiveData.java"/>
    </issue>

    <issue
        id="ObsoleteSdkInt"
        message="Unnecessary; SDK_INT is always >= 19"
        errorLine1="@RequiresApi(19)"
        errorLine2="~~~~~~~~~~~~~~~~">
        <location
            file="src/main/java/androidx/slice/SliceMetadata.java"/>
    </issue>

    <issue
        id="ObsoleteSdkInt"
        message="Unnecessary; SDK_INT is always >= 19"
        errorLine1="@RequiresApi(19)"
        errorLine2="~~~~~~~~~~~~~~~~">
        <location
            file="src/main/java/androidx/slice/widget/SliceMetrics.java"/>
    </issue>

    <issue
        id="ObsoleteSdkInt"
        message="Unnecessary; SDK_INT is always >= 19"
        errorLine1="@RequiresApi(19)"
        errorLine2="~~~~~~~~~~~~~~~~">
        <location
            file="src/main/java/androidx/slice/SliceStructure.java"/>
    </issue>

    <issue
        id="ObsoleteSdkInt"
        message="Unnecessary; SDK_INT is always >= 19"
        errorLine1="@RequiresApi(19)"
        errorLine2="~~~~~~~~~~~~~~~~">
        <location
            file="src/main/java/androidx/slice/widget/SliceStyle.java"/>
    </issue>

    <issue
        id="ObsoleteSdkInt"
        message="Unnecessary; SDK_INT is always >= 19"
        errorLine1="@RequiresApi(19)"
        errorLine2="~~~~~~~~~~~~~~~~">
        <location
            file="src/main/java/androidx/slice/SliceUtils.java"/>
    </issue>

    <issue
        id="ObsoleteSdkInt"
        message="Unnecessary; SDK_INT is always >= 19"
        errorLine1="@RequiresApi(19)"
        errorLine2="~~~~~~~~~~~~~~~~">
        <location
            file="src/main/java/androidx/slice/widget/SliceView.java"/>
    </issue>

    <issue
        id="ObsoleteSdkInt"
        message="Unnecessary; SDK_INT is always >= 19"
        errorLine1="@RequiresApi(19)"
        errorLine2="~~~~~~~~~~~~~~~~">
        <location
            file="src/main/java/androidx/slice/SliceViewManager.java"/>
    </issue>

    <issue
        id="ObsoleteSdkInt"
        message="Unnecessary; SDK_INT is always >= 19"
        errorLine1="@RequiresApi(19)"
        errorLine2="~~~~~~~~~~~~~~~~">
        <location
            file="src/main/java/androidx/slice/SliceViewManagerBase.java"/>
    </issue>

    <issue
        id="ObsoleteSdkInt"
        message="Unnecessary; SDK_INT is always >= 19"
        errorLine1="@RequiresApi(19)"
        errorLine2="~~~~~~~~~~~~~~~~">
        <location
            file="src/main/java/androidx/slice/SliceViewManagerCompat.java"/>
    </issue>

    <issue
        id="ObsoleteSdkInt"
        message="Unnecessary; SDK_INT is always >= 19"
        errorLine1="@RequiresApi(19)"
        errorLine2="~~~~~~~~~~~~~~~~">
        <location
            file="src/main/java/androidx/slice/widget/SliceViewPolicy.java"/>
    </issue>

    <issue
        id="ObsoleteSdkInt"
        message="Unnecessary; SDK_INT is always >= 19"
        errorLine1="@RequiresApi(19)"
        errorLine2="~~~~~~~~~~~~~~~~">
        <location
            file="src/main/java/androidx/slice/widget/SliceViewUtil.java"/>
    </issue>

    <issue
        id="ObsoleteSdkInt"
        message="Unnecessary; SDK_INT is always >= 19"
        errorLine1="@RequiresApi(19)"
        errorLine2="~~~~~~~~~~~~~~~~">
        <location
            file="src/main/java/androidx/slice/SliceXml.java"/>
>>>>>>> fdff00cc
    </issue>

    <issue
        id="ObsoleteSdkInt"
        message="Unnecessary; SDK_INT is always >= 19"
        errorLine1="@RequiresApi(19)"
        errorLine2="~~~~~~~~~~~~~~~~">
        <location
            file="src/main/java/androidx/slice/widget/TemplateView.java"/>
    </issue>

</issues><|MERGE_RESOLUTION|>--- conflicted
+++ resolved
@@ -1,9 +1,5 @@
 <?xml version="1.0" encoding="UTF-8"?>
-<<<<<<< HEAD
-<issues format="6" by="lint 7.4.0-alpha08" type="baseline" client="gradle" dependencies="false" name="AGP (7.4.0-alpha08)" variant="all" version="7.4.0-alpha08">
-=======
 <issues format="6" by="lint 8.3.0-alpha04" type="baseline" client="gradle" dependencies="false" name="AGP (8.3.0-alpha04)" variant="all" version="8.3.0-alpha04">
->>>>>>> fdff00cc
 
     <issue
         id="BanSynchronizedMethods"
@@ -34,18 +30,6 @@
 
     <issue
         id="ClassVerificationFailure"
-<<<<<<< HEAD
-        message="This call references a method added in API level 16; however, the containing class null is reachable from earlier API levels and will fail run-time class verification."
-        errorLine1="            view.performAccessibilityAction(ACTION_ACCESSIBILITY_FOCUS, null);"
-        errorLine2="                 ~~~~~~~~~~~~~~~~~~~~~~~~~~">
-        <location
-            file="src/main/java/androidx/slice/widget/LocationBasedViewTracker.java"/>
-    </issue>
-
-    <issue
-        id="ClassVerificationFailure"
-=======
->>>>>>> fdff00cc
         message="This call references a method added in API level 21; however, the containing class androidx.slice.widget.LocationBasedViewTracker is reachable from earlier API levels and will fail run-time class verification."
         errorLine1="            if (child.isAccessibilityFocused()) {"
         errorLine2="                      ~~~~~~~~~~~~~~~~~~~~~~">
@@ -81,1569 +65,255 @@
     </issue>
 
     <issue
-<<<<<<< HEAD
-        id="UnknownNullness"
-        message="Unknown nullability; explicitly declare as `@Nullable` or `@NonNull` to improve Kotlin interoperability; see https://developer.android.com/kotlin/interop#nullability_annotations"
-        errorLine1="    public ActionRow(Context context, boolean fullActions) {"
-        errorLine2="                     ~~~~~~~">
-=======
-        id="ObsoleteSdkInt"
-        message="Unnecessary; SDK_INT is always >= 19"
-        errorLine1="@RequiresApi(19)"
-        errorLine2="~~~~~~~~~~~~~~~~">
->>>>>>> fdff00cc
+        id="ObsoleteSdkInt"
+        message="Unnecessary; SDK_INT is always >= 19"
+        errorLine1="@RequiresApi(19)"
+        errorLine2="~~~~~~~~~~~~~~~~">
         <location
             file="src/main/java/androidx/slice/widget/ActionRow.java"/>
     </issue>
 
     <issue
-<<<<<<< HEAD
-        id="UnknownNullness"
-        message="Unknown nullability; explicitly declare as `@Nullable` or `@NonNull` to improve Kotlin interoperability; see https://developer.android.com/kotlin/interop#nullability_annotations"
-        errorLine1="    public int getHeight(SliceStyle style, SliceViewPolicy policy) {"
-        errorLine2="                         ~~~~~~~~~~">
+        id="ObsoleteSdkInt"
+        message="Unnecessary; SDK_INT is always >= 19"
+        errorLine1="@RequiresApi(19)"
+        errorLine2="~~~~~~~~~~~~~~~~">
+        <location
+            file="src/main/java/androidx/slice/widget/EventInfo.java"/>
+    </issue>
+
+    <issue
+        id="ObsoleteSdkInt"
+        message="Unnecessary; SDK_INT is always >= 19"
+        errorLine1="@RequiresApi(19)"
+        errorLine2="~~~~~~~~~~~~~~~~">
+        <location
+            file="src/main/java/androidx/slice/widget/GridContent.java"/>
+    </issue>
+
+    <issue
+        id="ObsoleteSdkInt"
+        message="Unnecessary; SDK_INT is always >= 19"
+        errorLine1="@RequiresApi(19)"
+        errorLine2="~~~~~~~~~~~~~~~~">
+        <location
+            file="src/main/java/androidx/slice/widget/GridRowView.java"/>
+    </issue>
+
+    <issue
+        id="ObsoleteSdkInt"
+        message="Unnecessary; SDK_INT is always >= 19"
+        errorLine1="@RequiresApi(19)"
+        errorLine2="~~~~~~~~~~~~~~~~">
         <location
             file="src/main/java/androidx/slice/widget/ListContent.java"/>
     </issue>
 
     <issue
-        id="UnknownNullness"
-        message="Unknown nullability; explicitly declare as `@Nullable` or `@NonNull` to improve Kotlin interoperability; see https://developer.android.com/kotlin/interop#nullability_annotations"
-        errorLine1="    public int getHeight(SliceStyle style, SliceViewPolicy policy) {"
-        errorLine2="                                           ~~~~~~~~~~~~~~~">
-        <location
-            file="src/main/java/androidx/slice/widget/ListContent.java"/>
-    </issue>
-
-    <issue
-        id="UnknownNullness"
-        message="Unknown nullability; explicitly declare as `@Nullable` or `@NonNull` to improve Kotlin interoperability; see https://developer.android.com/kotlin/interop#nullability_annotations"
-        errorLine1="    public DisplayedListItems getRowItems(int availableHeight, SliceStyle style,"
-        errorLine2="           ~~~~~~~~~~~~~~~~~~">
-        <location
-            file="src/main/java/androidx/slice/widget/ListContent.java"/>
-    </issue>
-
-    <issue
-        id="UnknownNullness"
-        message="Unknown nullability; explicitly declare as `@Nullable` or `@NonNull` to improve Kotlin interoperability; see https://developer.android.com/kotlin/interop#nullability_annotations"
-        errorLine1="    public DisplayedListItems getRowItems(int availableHeight, SliceStyle style,"
-        errorLine2="                                                               ~~~~~~~~~~">
-        <location
-            file="src/main/java/androidx/slice/widget/ListContent.java"/>
-    </issue>
-
-    <issue
-        id="UnknownNullness"
-        message="Unknown nullability; explicitly declare as `@Nullable` or `@NonNull` to improve Kotlin interoperability; see https://developer.android.com/kotlin/interop#nullability_annotations"
-        errorLine1="            SliceViewPolicy policy) {"
-        errorLine2="            ~~~~~~~~~~~~~~~">
-        <location
-            file="src/main/java/androidx/slice/widget/ListContent.java"/>
-    </issue>
-
-    <issue
-        id="UnknownNullness"
-        message="Unknown nullability; explicitly declare as `@Nullable` or `@NonNull` to improve Kotlin interoperability; see https://developer.android.com/kotlin/interop#nullability_annotations"
-        errorLine1="    public SliceContent getSeeMoreItem() {"
-        errorLine2="           ~~~~~~~~~~~~">
-        <location
-            file="src/main/java/androidx/slice/widget/ListContent.java"/>
-    </issue>
-
-    <issue
-        id="UnknownNullness"
-        message="Unknown nullability; explicitly declare as `@Nullable` or `@NonNull` to improve Kotlin interoperability; see https://developer.android.com/kotlin/interop#nullability_annotations"
-        errorLine1="    public static int getRowType(SliceContent content, boolean isHeader,"
-        errorLine2="                                 ~~~~~~~~~~~~">
-        <location
-            file="src/main/java/androidx/slice/widget/ListContent.java"/>
-    </issue>
-
-    <issue
-        id="UnknownNullness"
-        message="Unknown nullability; explicitly declare as `@Nullable` or `@NonNull` to improve Kotlin interoperability; see https://developer.android.com/kotlin/interop#nullability_annotations"
-        errorLine1="                                 List&lt;SliceAction> actions) {"
-        errorLine2="                                 ~~~~~~~~~~~~~~~~~">
-        <location
-            file="src/main/java/androidx/slice/widget/ListContent.java"/>
-    </issue>
-
-    <issue
-        id="UnknownNullness"
-        message="Unknown nullability; explicitly declare as `@Nullable` or `@NonNull` to improve Kotlin interoperability; see https://developer.android.com/kotlin/interop#nullability_annotations"
-        errorLine1="    public static int getListHeight(List&lt;SliceContent> listItems, SliceStyle style,"
-        errorLine2="                                    ~~~~~~~~~~~~~~~~~~">
-        <location
-            file="src/main/java/androidx/slice/widget/ListContent.java"/>
-    </issue>
-
-    <issue
-        id="UnknownNullness"
-        message="Unknown nullability; explicitly declare as `@Nullable` or `@NonNull` to improve Kotlin interoperability; see https://developer.android.com/kotlin/interop#nullability_annotations"
-        errorLine1="    public static int getListHeight(List&lt;SliceContent> listItems, SliceStyle style,"
-        errorLine2="                                                                  ~~~~~~~~~~">
-        <location
-            file="src/main/java/androidx/slice/widget/ListContent.java"/>
-    </issue>
-
-    <issue
-        id="UnknownNullness"
-        message="Unknown nullability; explicitly declare as `@Nullable` or `@NonNull` to improve Kotlin interoperability; see https://developer.android.com/kotlin/interop#nullability_annotations"
-        errorLine1="            SliceViewPolicy policy) {"
-        errorLine2="            ~~~~~~~~~~~~~~~">
-=======
-        id="ObsoleteSdkInt"
-        message="Unnecessary; SDK_INT is always >= 19"
-        errorLine1="@RequiresApi(19)"
-        errorLine2="~~~~~~~~~~~~~~~~">
-        <location
-            file="src/main/java/androidx/slice/widget/EventInfo.java"/>
-    </issue>
-
-    <issue
-        id="ObsoleteSdkInt"
-        message="Unnecessary; SDK_INT is always >= 19"
-        errorLine1="@RequiresApi(19)"
-        errorLine2="~~~~~~~~~~~~~~~~">
-        <location
-            file="src/main/java/androidx/slice/widget/GridContent.java"/>
-    </issue>
-
-    <issue
-        id="ObsoleteSdkInt"
-        message="Unnecessary; SDK_INT is always >= 19"
-        errorLine1="@RequiresApi(19)"
-        errorLine2="~~~~~~~~~~~~~~~~">
-        <location
-            file="src/main/java/androidx/slice/widget/GridRowView.java"/>
-    </issue>
-
-    <issue
-        id="ObsoleteSdkInt"
-        message="Unnecessary; SDK_INT is always >= 19"
-        errorLine1="@RequiresApi(19)"
-        errorLine2="~~~~~~~~~~~~~~~~">
->>>>>>> fdff00cc
-        <location
-            file="src/main/java/androidx/slice/widget/ListContent.java"/>
-    </issue>
-
-    <issue
-<<<<<<< HEAD
-        id="UnknownNullness"
-        message="Unknown nullability; explicitly declare as `@Nullable` or `@NonNull` to improve Kotlin interoperability; see https://developer.android.com/kotlin/interop#nullability_annotations"
-        errorLine1="    public static void trackInputFocused(ViewGroup parent) {"
-        errorLine2="                                         ~~~~~~~~~">
-        <location
-            file="src/main/java/androidx/slice/widget/LocationBasedViewTracker.java"/>
-    </issue>
-
-    <issue
-        id="UnknownNullness"
-        message="Unknown nullability; explicitly declare as `@Nullable` or `@NonNull` to improve Kotlin interoperability; see https://developer.android.com/kotlin/interop#nullability_annotations"
-        errorLine1="    public static void trackA11yFocus(ViewGroup parent) {"
-        errorLine2="                                      ~~~~~~~~~">
-        <location
-            file="src/main/java/androidx/slice/widget/LocationBasedViewTracker.java"/>
-    </issue>
-
-    <issue
-        id="UnknownNullness"
-        message="Unknown nullability; explicitly declare as `@Nullable` or `@NonNull` to improve Kotlin interoperability; see https://developer.android.com/kotlin/interop#nullability_annotations"
-        errorLine1="    public MessageView(Context context) {"
-        errorLine2="                       ~~~~~~~">
+        id="ObsoleteSdkInt"
+        message="Unnecessary; SDK_INT is always >= 19"
+        errorLine1="@RequiresApi(19)"
+        errorLine2="~~~~~~~~~~~~~~~~">
         <location
             file="src/main/java/androidx/slice/widget/MessageView.java"/>
     </issue>
 
     <issue
-        id="UnknownNullness"
-        message="Unknown nullability; explicitly declare as `@Nullable` or `@NonNull` to improve Kotlin interoperability; see https://developer.android.com/kotlin/interop#nullability_annotations"
-        errorLine1="    public void setSliceItem(SliceContent content, boolean isHeader, int index,"
-        errorLine2="                             ~~~~~~~~~~~~">
-        <location
-            file="src/main/java/androidx/slice/widget/MessageView.java"/>
-    </issue>
-
-    <issue
-        id="UnknownNullness"
-        message="Unknown nullability; explicitly declare as `@Nullable` or `@NonNull` to improve Kotlin interoperability; see https://developer.android.com/kotlin/interop#nullability_annotations"
-        errorLine1="            int rowCount, SliceView.OnSliceActionListener observer) {"
-        errorLine2="                          ~~~~~~~~~~~~~~~~~~~~~~~~~~~~~~~">
-=======
-        id="ObsoleteSdkInt"
-        message="Unnecessary; SDK_INT is always >= 19"
-        errorLine1="@RequiresApi(19)"
-        errorLine2="~~~~~~~~~~~~~~~~">
->>>>>>> fdff00cc
-        <location
-            file="src/main/java/androidx/slice/widget/MessageView.java"/>
-    </issue>
-
-    <issue
-<<<<<<< HEAD
-        id="UnknownNullness"
-        message="Unknown nullability; explicitly declare as `@Nullable` or `@NonNull` to improve Kotlin interoperability; see https://developer.android.com/kotlin/interop#nullability_annotations"
-        errorLine1="    public RemoteInputView(Context context, AttributeSet attrs) {"
-        errorLine2="                           ~~~~~~~">
-        <location
-            file="src/main/java/androidx/slice/widget/RemoteInputView.java"/>
-    </issue>
-
-    <issue
-        id="UnknownNullness"
-        message="Unknown nullability; explicitly declare as `@Nullable` or `@NonNull` to improve Kotlin interoperability; see https://developer.android.com/kotlin/interop#nullability_annotations"
-        errorLine1="    public RemoteInputView(Context context, AttributeSet attrs) {"
-        errorLine2="                                            ~~~~~~~~~~~~">
-        <location
-            file="src/main/java/androidx/slice/widget/RemoteInputView.java"/>
-    </issue>
-
-    <issue
-        id="UnknownNullness"
-        message="Unknown nullability; explicitly declare as `@Nullable` or `@NonNull` to improve Kotlin interoperability; see https://developer.android.com/kotlin/interop#nullability_annotations"
-        errorLine1="    public static RemoteInputView inflate(Context context, ViewGroup root) {"
-        errorLine2="                  ~~~~~~~~~~~~~~~">
-        <location
-            file="src/main/java/androidx/slice/widget/RemoteInputView.java"/>
-    </issue>
-
-    <issue
-        id="UnknownNullness"
-        message="Unknown nullability; explicitly declare as `@Nullable` or `@NonNull` to improve Kotlin interoperability; see https://developer.android.com/kotlin/interop#nullability_annotations"
-        errorLine1="    public static RemoteInputView inflate(Context context, ViewGroup root) {"
-        errorLine2="                                          ~~~~~~~">
-        <location
-            file="src/main/java/androidx/slice/widget/RemoteInputView.java"/>
-    </issue>
-
-    <issue
-        id="UnknownNullness"
-        message="Unknown nullability; explicitly declare as `@Nullable` or `@NonNull` to improve Kotlin interoperability; see https://developer.android.com/kotlin/interop#nullability_annotations"
-        errorLine1="    public static RemoteInputView inflate(Context context, ViewGroup root) {"
-        errorLine2="                                                           ~~~~~~~~~">
-        <location
-            file="src/main/java/androidx/slice/widget/RemoteInputView.java"/>
-    </issue>
-
-    <issue
-        id="UnknownNullness"
-        message="Unknown nullability; explicitly declare as `@Nullable` or `@NonNull` to improve Kotlin interoperability; see https://developer.android.com/kotlin/interop#nullability_annotations"
-        errorLine1="    public void setAction(SliceItem action) {"
-        errorLine2="                          ~~~~~~~~~">
-        <location
-            file="src/main/java/androidx/slice/widget/RemoteInputView.java"/>
-    </issue>
-
-    <issue
-        id="UnknownNullness"
-        message="Unknown nullability; explicitly declare as `@Nullable` or `@NonNull` to improve Kotlin interoperability; see https://developer.android.com/kotlin/interop#nullability_annotations"
-        errorLine1="    public void setRemoteInput(RemoteInput[] remoteInputs, RemoteInput remoteInput) {"
-        errorLine2="                               ~~~~~~~~~~~~~">
-        <location
-            file="src/main/java/androidx/slice/widget/RemoteInputView.java"/>
-    </issue>
-
-    <issue
-        id="UnknownNullness"
-        message="Unknown nullability; explicitly declare as `@Nullable` or `@NonNull` to improve Kotlin interoperability; see https://developer.android.com/kotlin/interop#nullability_annotations"
-        errorLine1="    public void setRemoteInput(RemoteInput[] remoteInputs, RemoteInput remoteInput) {"
-        errorLine2="                                                           ~~~~~~~~~~~">
-        <location
-            file="src/main/java/androidx/slice/widget/RemoteInputView.java"/>
-    </issue>
-
-    <issue
-        id="UnknownNullness"
-        message="Unknown nullability; explicitly declare as `@Nullable` or `@NonNull` to improve Kotlin interoperability; see https://developer.android.com/kotlin/interop#nullability_annotations"
-        errorLine1="        public RemoteEditText(Context context, AttributeSet attrs) {"
-        errorLine2="                              ~~~~~~~">
-        <location
-            file="src/main/java/androidx/slice/widget/RemoteInputView.java"/>
-    </issue>
-
-    <issue
-        id="UnknownNullness"
-        message="Unknown nullability; explicitly declare as `@Nullable` or `@NonNull` to improve Kotlin interoperability; see https://developer.android.com/kotlin/interop#nullability_annotations"
-        errorLine1="        public RemoteEditText(Context context, AttributeSet attrs) {"
-        errorLine2="                                               ~~~~~~~~~~~~">
-        <location
-            file="src/main/java/androidx/slice/widget/RemoteInputView.java"/>
-    </issue>
-
-    <issue
-        id="UnknownNullness"
-        message="Unknown nullability; explicitly declare as `@Nullable` or `@NonNull` to improve Kotlin interoperability; see https://developer.android.com/kotlin/interop#nullability_annotations"
-        errorLine1="        protected void onVisibilityChanged(View changedView, int visibility) {"
-        errorLine2="                                           ~~~~">
-        <location
-            file="src/main/java/androidx/slice/widget/RemoteInputView.java"/>
-    </issue>
-
-    <issue
-        id="UnknownNullness"
-        message="Unknown nullability; explicitly declare as `@Nullable` or `@NonNull` to improve Kotlin interoperability; see https://developer.android.com/kotlin/interop#nullability_annotations"
-        errorLine1="        protected void onFocusChanged(boolean focused, int direction, Rect previouslyFocusedRect) {"
-        errorLine2="                                                                      ~~~~">
-        <location
-            file="src/main/java/androidx/slice/widget/RemoteInputView.java"/>
-    </issue>
-
-    <issue
-        id="UnknownNullness"
-        message="Unknown nullability; explicitly declare as `@Nullable` or `@NonNull` to improve Kotlin interoperability; see https://developer.android.com/kotlin/interop#nullability_annotations"
-        errorLine1="    public RowContent(SliceItem rowSlice, int position) {"
-        errorLine2="                      ~~~~~~~~~">
+        id="ObsoleteSdkInt"
+        message="Unnecessary; SDK_INT is always >= 19"
+        errorLine1="@RequiresApi(19)"
+        errorLine2="~~~~~~~~~~~~~~~~">
         <location
             file="src/main/java/androidx/slice/widget/RowContent.java"/>
     </issue>
 
     <issue
-        id="UnknownNullness"
-        message="Unknown nullability; explicitly declare as `@Nullable` or `@NonNull` to improve Kotlin interoperability; see https://developer.android.com/kotlin/interop#nullability_annotations"
-        errorLine1="    public List&lt;SliceItem> getEndItems() {"
-        errorLine2="           ~~~~~~~~~~~~~~~">
-        <location
-            file="src/main/java/androidx/slice/widget/RowContent.java"/>
-    </issue>
-
-    <issue
-        id="UnknownNullness"
-        message="Unknown nullability; explicitly declare as `@Nullable` or `@NonNull` to improve Kotlin interoperability; see https://developer.android.com/kotlin/interop#nullability_annotations"
-        errorLine1="    public List&lt;SliceAction> getToggleItems() {"
-        errorLine2="           ~~~~~~~~~~~~~~~~~">
-        <location
-            file="src/main/java/androidx/slice/widget/RowContent.java"/>
-    </issue>
-
-    <issue
-        id="UnknownNullness"
-        message="Unknown nullability; explicitly declare as `@Nullable` or `@NonNull` to improve Kotlin interoperability; see https://developer.android.com/kotlin/interop#nullability_annotations"
-        errorLine1="    public int getHeight(SliceStyle style, SliceViewPolicy policy) {"
-        errorLine2="                         ~~~~~~~~~~">
-        <location
-            file="src/main/java/androidx/slice/widget/RowContent.java"/>
-    </issue>
-
-    <issue
-        id="UnknownNullness"
-        message="Unknown nullability; explicitly declare as `@Nullable` or `@NonNull` to improve Kotlin interoperability; see https://developer.android.com/kotlin/interop#nullability_annotations"
-        errorLine1="    public int getHeight(SliceStyle style, SliceViewPolicy policy) {"
-        errorLine2="                                           ~~~~~~~~~~~~~~~">
-=======
-        id="ObsoleteSdkInt"
-        message="Unnecessary; SDK_INT is always >= 19"
-        errorLine1="@RequiresApi(19)"
-        errorLine2="~~~~~~~~~~~~~~~~">
->>>>>>> fdff00cc
-        <location
-            file="src/main/java/androidx/slice/widget/RowContent.java"/>
-    </issue>
-
-    <issue
-<<<<<<< HEAD
-        id="UnknownNullness"
-        message="Unknown nullability; explicitly declare as `@Nullable` or `@NonNull` to improve Kotlin interoperability; see https://developer.android.com/kotlin/interop#nullability_annotations"
-        errorLine1="    public RowStyle(Context context, int resId, @NonNull SliceStyle sliceStyle) {"
-        errorLine2="                    ~~~~~~~">
-=======
-        id="ObsoleteSdkInt"
-        message="Unnecessary; SDK_INT is always >= 19"
-        errorLine1="@RequiresApi(19)"
-        errorLine2="~~~~~~~~~~~~~~~~">
->>>>>>> fdff00cc
+        id="ObsoleteSdkInt"
+        message="Unnecessary; SDK_INT is always >= 19"
+        errorLine1="@RequiresApi(19)"
+        errorLine2="~~~~~~~~~~~~~~~~">
         <location
             file="src/main/java/androidx/slice/widget/RowStyle.java"/>
     </issue>
 
     <issue
-<<<<<<< HEAD
-        id="UnknownNullness"
-        message="Unknown nullability; explicitly declare as `@Nullable` or `@NonNull` to improve Kotlin interoperability; see https://developer.android.com/kotlin/interop#nullability_annotations"
-        errorLine1="    protected Set&lt;SliceItem> mLoadingActions = new HashSet&lt;>();"
-        errorLine2="              ~~~~~~~~~~~~~~">
+        id="ObsoleteSdkInt"
+        message="Unnecessary; SDK_INT is always >= 19"
+        errorLine1="@RequiresApi(19)"
+        errorLine2="~~~~~~~~~~~~~~~~">
         <location
             file="src/main/java/androidx/slice/widget/RowView.java"/>
     </issue>
 
     <issue
-        id="UnknownNullness"
-        message="Unknown nullability; explicitly declare as `@Nullable` or `@NonNull` to improve Kotlin interoperability; see https://developer.android.com/kotlin/interop#nullability_annotations"
-        errorLine1="    public void setStyle(SliceStyle styles, RowStyle rowStyle) {"
-        errorLine2="                         ~~~~~~~~~~">
-        <location
-            file="src/main/java/androidx/slice/widget/RowView.java"/>
-    </issue>
-
-    <issue
-        id="UnknownNullness"
-        message="Unknown nullability; explicitly declare as `@Nullable` or `@NonNull` to improve Kotlin interoperability; see https://developer.android.com/kotlin/interop#nullability_annotations"
-        errorLine1="    public void setStyle(SliceStyle styles, RowStyle rowStyle) {"
-        errorLine2="                                            ~~~~~~~~">
-        <location
-            file="src/main/java/androidx/slice/widget/RowView.java"/>
-    </issue>
-
-    <issue
-        id="UnknownNullness"
-        message="Unknown nullability; explicitly declare as `@Nullable` or `@NonNull` to improve Kotlin interoperability; see https://developer.android.com/kotlin/interop#nullability_annotations"
-        errorLine1="    public void setSliceActions(List&lt;SliceAction> actions) {"
-        errorLine2="                                ~~~~~~~~~~~~~~~~~">
-=======
-        id="ObsoleteSdkInt"
-        message="Unnecessary; SDK_INT is always >= 19"
-        errorLine1="@RequiresApi(19)"
-        errorLine2="~~~~~~~~~~~~~~~~">
->>>>>>> fdff00cc
-        <location
-            file="src/main/java/androidx/slice/widget/RowView.java"/>
-    </issue>
-
-    <issue
-<<<<<<< HEAD
-        id="UnknownNullness"
-        message="Unknown nullability; explicitly declare as `@Nullable` or `@NonNull` to improve Kotlin interoperability; see https://developer.android.com/kotlin/interop#nullability_annotations"
-        errorLine1="    public void setLoadingActions(Set&lt;SliceItem> actions) {"
-        errorLine2="                                  ~~~~~~~~~~~~~~">
-        <location
-            file="src/main/java/androidx/slice/widget/RowView.java"/>
-    </issue>
-
-    <issue
-        id="UnknownNullness"
-        message="Unknown nullability; explicitly declare as `@Nullable` or `@NonNull` to improve Kotlin interoperability; see https://developer.android.com/kotlin/interop#nullability_annotations"
-        errorLine1="    public ShortcutView(Context context) {"
-        errorLine2="                        ~~~~~~~">
+        id="ObsoleteSdkInt"
+        message="Unnecessary; SDK_INT is always >= 19"
+        errorLine1="@RequiresApi(19)"
+        errorLine2="~~~~~~~~~~~~~~~~">
         <location
             file="src/main/java/androidx/slice/widget/ShortcutView.java"/>
     </issue>
 
     <issue
-        id="UnknownNullness"
-        message="Unknown nullability; explicitly declare as `@Nullable` or `@NonNull` to improve Kotlin interoperability; see https://developer.android.com/kotlin/interop#nullability_annotations"
-        errorLine1="    public void setSliceContent(ListContent sliceContent) {"
-        errorLine2="                                ~~~~~~~~~~~">
-        <location
-            file="src/main/java/androidx/slice/widget/ShortcutView.java"/>
-    </issue>
-
-    <issue
-        id="UnknownNullness"
-        message="Unknown nullability; explicitly declare as `@Nullable` or `@NonNull` to improve Kotlin interoperability; see https://developer.android.com/kotlin/interop#nullability_annotations"
-        errorLine1="    public void setLoadingActions(Set&lt;SliceItem> actions) {"
-        errorLine2="                                  ~~~~~~~~~~~~~~">
-        <location
-            file="src/main/java/androidx/slice/widget/ShortcutView.java"/>
-    </issue>
-
-    <issue
-        id="UnknownNullness"
-        message="Unknown nullability; explicitly declare as `@Nullable` or `@NonNull` to improve Kotlin interoperability; see https://developer.android.com/kotlin/interop#nullability_annotations"
-        errorLine1="    public Set&lt;SliceItem> getLoadingActions() {"
-        errorLine2="           ~~~~~~~~~~~~~~">
-=======
-        id="ObsoleteSdkInt"
-        message="Unnecessary; SDK_INT is always >= 19"
-        errorLine1="@RequiresApi(19)"
-        errorLine2="~~~~~~~~~~~~~~~~">
->>>>>>> fdff00cc
-        <location
-            file="src/main/java/androidx/slice/widget/ShortcutView.java"/>
-    </issue>
-
-    <issue
-<<<<<<< HEAD
-        id="UnknownNullness"
-        message="Unknown nullability; explicitly declare as `@Nullable` or `@NonNull` to improve Kotlin interoperability; see https://developer.android.com/kotlin/interop#nullability_annotations"
-        errorLine1="    public SliceActionView(Context context, SliceStyle style, RowStyle rowStyle) {"
-        errorLine2="                           ~~~~~~~">
+        id="ObsoleteSdkInt"
+        message="Unnecessary; SDK_INT is always >= 19"
+        errorLine1="@RequiresApi(19)"
+        errorLine2="~~~~~~~~~~~~~~~~">
         <location
             file="src/main/java/androidx/slice/widget/SliceActionView.java"/>
     </issue>
 
     <issue
-        id="UnknownNullness"
-        message="Unknown nullability; explicitly declare as `@Nullable` or `@NonNull` to improve Kotlin interoperability; see https://developer.android.com/kotlin/interop#nullability_annotations"
-        errorLine1="    public SliceActionView(Context context, SliceStyle style, RowStyle rowStyle) {"
-        errorLine2="                                            ~~~~~~~~~~">
-        <location
-            file="src/main/java/androidx/slice/widget/SliceActionView.java"/>
-    </issue>
-
-    <issue
-        id="UnknownNullness"
-        message="Unknown nullability; explicitly declare as `@Nullable` or `@NonNull` to improve Kotlin interoperability; see https://developer.android.com/kotlin/interop#nullability_annotations"
-        errorLine1="    public SliceActionView(Context context, SliceStyle style, RowStyle rowStyle) {"
-        errorLine2="                                                              ~~~~~~~~">
-        <location
-            file="src/main/java/androidx/slice/widget/SliceActionView.java"/>
-    </issue>
-
-    <issue
-        id="UnknownNullness"
-        message="Unknown nullability; explicitly declare as `@Nullable` or `@NonNull` to improve Kotlin interoperability; see https://developer.android.com/kotlin/interop#nullability_annotations"
-        errorLine1="    public void setAction(@NonNull SliceActionImpl action, EventInfo info,"
-        errorLine2="                                                           ~~~~~~~~~">
-        <location
-            file="src/main/java/androidx/slice/widget/SliceActionView.java"/>
-    </issue>
-
-    <issue
-        id="UnknownNullness"
-        message="Unknown nullability; explicitly declare as `@Nullable` or `@NonNull` to improve Kotlin interoperability; see https://developer.android.com/kotlin/interop#nullability_annotations"
-        errorLine1="            SliceView.OnSliceActionListener listener, int color,"
-        errorLine2="            ~~~~~~~~~~~~~~~~~~~~~~~~~~~~~~~">
-=======
-        id="ObsoleteSdkInt"
-        message="Unnecessary; SDK_INT is always >= 19"
-        errorLine1="@RequiresApi(19)"
-        errorLine2="~~~~~~~~~~~~~~~~">
->>>>>>> fdff00cc
-        <location
-            file="src/main/java/androidx/slice/widget/SliceActionView.java"/>
-    </issue>
-
-    <issue
-<<<<<<< HEAD
-        id="UnknownNullness"
-        message="Unknown nullability; explicitly declare as `@Nullable` or `@NonNull` to improve Kotlin interoperability; see https://developer.android.com/kotlin/interop#nullability_annotations"
-        errorLine1="            SliceActionLoadingListener loadingListener) {"
-        errorLine2="            ~~~~~~~~~~~~~~~~~~~~~~~~~~">
-        <location
-            file="src/main/java/androidx/slice/widget/SliceActionView.java"/>
-    </issue>
-
-    <issue
-        id="UnknownNullness"
-        message="Unknown nullability; explicitly declare as `@Nullable` or `@NonNull` to improve Kotlin interoperability; see https://developer.android.com/kotlin/interop#nullability_annotations"
-        errorLine1="    public void setParents(SliceView parent, TemplateView templateView) {"
-        errorLine2="                           ~~~~~~~~~">
+        id="ObsoleteSdkInt"
+        message="Unnecessary; SDK_INT is always >= 19"
+        errorLine1="@RequiresApi(19)"
+        errorLine2="~~~~~~~~~~~~~~~~">
         <location
             file="src/main/java/androidx/slice/widget/SliceAdapter.java"/>
     </issue>
 
     <issue
-        id="UnknownNullness"
-        message="Unknown nullability; explicitly declare as `@Nullable` or `@NonNull` to improve Kotlin interoperability; see https://developer.android.com/kotlin/interop#nullability_annotations"
-        errorLine1="    public void setParents(SliceView parent, TemplateView templateView) {"
-        errorLine2="                                             ~~~~~~~~~~~~">
-        <location
-            file="src/main/java/androidx/slice/widget/SliceAdapter.java"/>
-    </issue>
-
-    <issue
-        id="UnknownNullness"
-        message="Unknown nullability; explicitly declare as `@Nullable` or `@NonNull` to improve Kotlin interoperability; see https://developer.android.com/kotlin/interop#nullability_annotations"
-        errorLine1="    public void setSliceObserver(SliceView.OnSliceActionListener observer) {"
-        errorLine2="                                 ~~~~~~~~~~~~~~~~~~~~~~~~~~~~~~~">
-        <location
-            file="src/main/java/androidx/slice/widget/SliceAdapter.java"/>
-    </issue>
-
-    <issue
-        id="UnknownNullness"
-        message="Unknown nullability; explicitly declare as `@Nullable` or `@NonNull` to improve Kotlin interoperability; see https://developer.android.com/kotlin/interop#nullability_annotations"
-        errorLine1="    public void setSliceActions(List&lt;SliceAction> actions) {"
-        errorLine2="                                ~~~~~~~~~~~~~~~~~">
-        <location
-            file="src/main/java/androidx/slice/widget/SliceAdapter.java"/>
-    </issue>
-
-    <issue
-        id="UnknownNullness"
-        message="Unknown nullability; explicitly declare as `@Nullable` or `@NonNull` to improve Kotlin interoperability; see https://developer.android.com/kotlin/interop#nullability_annotations"
-        errorLine1="    public void setSliceItems(List&lt;SliceContent> slices, int color, int mode) {"
-        errorLine2="                              ~~~~~~~~~~~~~~~~~~">
-        <location
-            file="src/main/java/androidx/slice/widget/SliceAdapter.java"/>
-    </issue>
-
-    <issue
-        id="UnknownNullness"
-        message="Unknown nullability; explicitly declare as `@Nullable` or `@NonNull` to improve Kotlin interoperability; see https://developer.android.com/kotlin/interop#nullability_annotations"
-        errorLine1="    public void setStyle(SliceStyle style) {"
-        errorLine2="                         ~~~~~~~~~~">
-=======
-        id="ObsoleteSdkInt"
-        message="Unnecessary; SDK_INT is always >= 19"
-        errorLine1="@RequiresApi(19)"
-        errorLine2="~~~~~~~~~~~~~~~~">
->>>>>>> fdff00cc
-        <location
-            file="src/main/java/androidx/slice/widget/SliceAdapter.java"/>
-    </issue>
-
-    <issue
-<<<<<<< HEAD
-        id="UnknownNullness"
-        message="Unknown nullability; explicitly declare as `@Nullable` or `@NonNull` to improve Kotlin interoperability; see https://developer.android.com/kotlin/interop#nullability_annotations"
-        errorLine1="    public void setPolicy(SliceViewPolicy p) {"
-        errorLine2="                          ~~~~~~~~~~~~~~~">
-        <location
-            file="src/main/java/androidx/slice/widget/SliceAdapter.java"/>
-    </issue>
-
-    <issue
-        id="UnknownNullness"
-        message="Unknown nullability; explicitly declare as `@Nullable` or `@NonNull` to improve Kotlin interoperability; see https://developer.android.com/kotlin/interop#nullability_annotations"
-        errorLine1="    public void setLoadingActions(Set&lt;SliceItem> actions) {"
-        errorLine2="                                  ~~~~~~~~~~~~~~">
-        <location
-            file="src/main/java/androidx/slice/widget/SliceAdapter.java"/>
-    </issue>
-
-    <issue
-        id="UnknownNullness"
-        message="Unknown nullability; explicitly declare as `@Nullable` or `@NonNull` to improve Kotlin interoperability; see https://developer.android.com/kotlin/interop#nullability_annotations"
-        errorLine1="    public Set&lt;SliceItem> getLoadingActions() {"
-        errorLine2="           ~~~~~~~~~~~~~~">
-        <location
-            file="src/main/java/androidx/slice/widget/SliceAdapter.java"/>
-    </issue>
-
-    <issue
-        id="UnknownNullness"
-        message="Unknown nullability; explicitly declare as `@Nullable` or `@NonNull` to improve Kotlin interoperability; see https://developer.android.com/kotlin/interop#nullability_annotations"
-        errorLine1="    public void onSliceActionLoading(SliceItem actionItem, int position) {"
-        errorLine2="                                     ~~~~~~~~~">
-        <location
-            file="src/main/java/androidx/slice/widget/SliceAdapter.java"/>
-    </issue>
-
-    <issue
-        id="UnknownNullness"
-        message="Unknown nullability; explicitly declare as `@Nullable` or `@NonNull` to improve Kotlin interoperability; see https://developer.android.com/kotlin/interop#nullability_annotations"
-        errorLine1="        public SliceViewHolder(View itemView) {"
-        errorLine2="                               ~~~~">
-        <location
-            file="src/main/java/androidx/slice/widget/SliceAdapter.java"/>
-    </issue>
-
-    <issue
-        id="UnknownNullness"
-        message="Unknown nullability; explicitly declare as `@Nullable` or `@NonNull` to improve Kotlin interoperability; see https://developer.android.com/kotlin/interop#nullability_annotations"
-        errorLine1="    protected SliceView.OnSliceActionListener mObserver;"
-        errorLine2="              ~~~~~~~~~~~~~~~~~~~~~~~~~~~~~~~">
+        id="ObsoleteSdkInt"
+        message="Unnecessary; SDK_INT is always >= 19"
+        errorLine1="@RequiresApi(19)"
+        errorLine2="~~~~~~~~~~~~~~~~">
         <location
             file="src/main/java/androidx/slice/widget/SliceChildView.java"/>
     </issue>
 
     <issue
-        id="UnknownNullness"
-        message="Unknown nullability; explicitly declare as `@Nullable` or `@NonNull` to improve Kotlin interoperability; see https://developer.android.com/kotlin/interop#nullability_annotations"
-        errorLine1="    protected SliceActionView.SliceActionLoadingListener mLoadingListener;"
-        errorLine2="              ~~~~~~~~~~~~~~~~~~~~~~~~~~~~~~~~~~~~~~~~~~">
-        <location
-            file="src/main/java/androidx/slice/widget/SliceChildView.java"/>
-    </issue>
-
-    <issue
-        id="UnknownNullness"
-        message="Unknown nullability; explicitly declare as `@Nullable` or `@NonNull` to improve Kotlin interoperability; see https://developer.android.com/kotlin/interop#nullability_annotations"
-        errorLine1="    protected SliceStyle mSliceStyle;"
-        errorLine2="              ~~~~~~~~~~">
-        <location
-            file="src/main/java/androidx/slice/widget/SliceChildView.java"/>
-    </issue>
-
-    <issue
-        id="UnknownNullness"
-        message="Unknown nullability; explicitly declare as `@Nullable` or `@NonNull` to improve Kotlin interoperability; see https://developer.android.com/kotlin/interop#nullability_annotations"
-        errorLine1="    protected RowStyle mRowStyle;"
-        errorLine2="              ~~~~~~~~">
-        <location
-            file="src/main/java/androidx/slice/widget/SliceChildView.java"/>
-    </issue>
-
-    <issue
-        id="UnknownNullness"
-        message="Unknown nullability; explicitly declare as `@Nullable` or `@NonNull` to improve Kotlin interoperability; see https://developer.android.com/kotlin/interop#nullability_annotations"
-        errorLine1="    protected SliceViewPolicy mViewPolicy;"
-        errorLine2="              ~~~~~~~~~~~~~~~">
-        <location
-            file="src/main/java/androidx/slice/widget/SliceChildView.java"/>
-    </issue>
-
-    <issue
-        id="UnknownNullness"
-        message="Unknown nullability; explicitly declare as `@Nullable` or `@NonNull` to improve Kotlin interoperability; see https://developer.android.com/kotlin/interop#nullability_annotations"
-        errorLine1="    public void setSliceContent(ListContent content) {"
-        errorLine2="                                ~~~~~~~~~~~">
-        <location
-            file="src/main/java/androidx/slice/widget/SliceChildView.java"/>
-    </issue>
-
-    <issue
-        id="UnknownNullness"
-        message="Unknown nullability; explicitly declare as `@Nullable` or `@NonNull` to improve Kotlin interoperability; see https://developer.android.com/kotlin/interop#nullability_annotations"
-        errorLine1="    public void setSliceActions(List&lt;SliceAction> actions) {"
-        errorLine2="                                ~~~~~~~~~~~~~~~~~">
-        <location
-            file="src/main/java/androidx/slice/widget/SliceChildView.java"/>
-    </issue>
-
-    <issue
-        id="UnknownNullness"
-        message="Unknown nullability; explicitly declare as `@Nullable` or `@NonNull` to improve Kotlin interoperability; see https://developer.android.com/kotlin/interop#nullability_annotations"
-        errorLine1="    public void setSliceActionListener(SliceView.OnSliceActionListener observer) {"
-        errorLine2="                                       ~~~~~~~~~~~~~~~~~~~~~~~~~~~~~~~">
-        <location
-            file="src/main/java/androidx/slice/widget/SliceChildView.java"/>
-    </issue>
-
-    <issue
-        id="UnknownNullness"
-        message="Unknown nullability; explicitly declare as `@Nullable` or `@NonNull` to improve Kotlin interoperability; see https://developer.android.com/kotlin/interop#nullability_annotations"
-        errorLine1="    public void setSliceActionLoadingListener(SliceActionView.SliceActionLoadingListener listener) {"
-        errorLine2="                                              ~~~~~~~~~~~~~~~~~~~~~~~~~~~~~~~~~~~~~~~~~~">
-        <location
-            file="src/main/java/androidx/slice/widget/SliceChildView.java"/>
-    </issue>
-
-    <issue
-        id="UnknownNullness"
-        message="Unknown nullability; explicitly declare as `@Nullable` or `@NonNull` to improve Kotlin interoperability; see https://developer.android.com/kotlin/interop#nullability_annotations"
-        errorLine1="    public void setActionLoading(SliceItem item) {"
-        errorLine2="                                 ~~~~~~~~~">
-        <location
-            file="src/main/java/androidx/slice/widget/SliceChildView.java"/>
-    </issue>
-
-    <issue
-        id="UnknownNullness"
-        message="Unknown nullability; explicitly declare as `@Nullable` or `@NonNull` to improve Kotlin interoperability; see https://developer.android.com/kotlin/interop#nullability_annotations"
-        errorLine1="    public void setLoadingActions(Set&lt;SliceItem> loadingActions) {"
-        errorLine2="                                  ~~~~~~~~~~~~~~">
-        <location
-            file="src/main/java/androidx/slice/widget/SliceChildView.java"/>
-    </issue>
-
-    <issue
-        id="UnknownNullness"
-        message="Unknown nullability; explicitly declare as `@Nullable` or `@NonNull` to improve Kotlin interoperability; see https://developer.android.com/kotlin/interop#nullability_annotations"
-        errorLine1="    public Set&lt;SliceItem> getLoadingActions() {"
-        errorLine2="           ~~~~~~~~~~~~~~">
-        <location
-            file="src/main/java/androidx/slice/widget/SliceChildView.java"/>
-    </issue>
-
-    <issue
-        id="UnknownNullness"
-        message="Unknown nullability; explicitly declare as `@Nullable` or `@NonNull` to improve Kotlin interoperability; see https://developer.android.com/kotlin/interop#nullability_annotations"
-        errorLine1="    public void setStyle(SliceStyle styles, @NonNull RowStyle rowStyle) {"
-        errorLine2="                         ~~~~~~~~~~">
-        <location
-            file="src/main/java/androidx/slice/widget/SliceChildView.java"/>
-    </issue>
-
-    <issue
-        id="UnknownNullness"
-        message="Unknown nullability; explicitly declare as `@Nullable` or `@NonNull` to improve Kotlin interoperability; see https://developer.android.com/kotlin/interop#nullability_annotations"
-        errorLine1="    protected SliceItem mSliceItem;"
-        errorLine2="              ~~~~~~~~~">
+        id="ObsoleteSdkInt"
+        message="Unnecessary; SDK_INT is always >= 19"
+        errorLine1="@RequiresApi(19)"
+        errorLine2="~~~~~~~~~~~~~~~~">
         <location
             file="src/main/java/androidx/slice/widget/SliceContent.java"/>
     </issue>
 
     <issue
-        id="UnknownNullness"
-        message="Unknown nullability; explicitly declare as `@Nullable` or `@NonNull` to improve Kotlin interoperability; see https://developer.android.com/kotlin/interop#nullability_annotations"
-        errorLine1="    protected SliceItem mColorItem;"
-        errorLine2="              ~~~~~~~~~">
-        <location
-            file="src/main/java/androidx/slice/widget/SliceContent.java"/>
-    </issue>
-
-    <issue
-        id="UnknownNullness"
-        message="Unknown nullability; explicitly declare as `@Nullable` or `@NonNull` to improve Kotlin interoperability; see https://developer.android.com/kotlin/interop#nullability_annotations"
-        errorLine1="    protected SliceItem mLayoutDirItem;"
-        errorLine2="              ~~~~~~~~~">
-        <location
-            file="src/main/java/androidx/slice/widget/SliceContent.java"/>
-    </issue>
-
-    <issue
-        id="UnknownNullness"
-        message="Unknown nullability; explicitly declare as `@Nullable` or `@NonNull` to improve Kotlin interoperability; see https://developer.android.com/kotlin/interop#nullability_annotations"
-        errorLine1="    protected SliceItem mContentDescr;"
-        errorLine2="              ~~~~~~~~~">
-        <location
-            file="src/main/java/androidx/slice/widget/SliceContent.java"/>
-    </issue>
-
-    <issue
-        id="UnknownNullness"
-        message="Unknown nullability; explicitly declare as `@Nullable` or `@NonNull` to improve Kotlin interoperability; see https://developer.android.com/kotlin/interop#nullability_annotations"
-        errorLine1="    public int getHeight(SliceStyle style, SliceViewPolicy policy) {"
-        errorLine2="                         ~~~~~~~~~~">
-        <location
-            file="src/main/java/androidx/slice/widget/SliceContent.java"/>
-    </issue>
-
-    <issue
-        id="UnknownNullness"
-        message="Unknown nullability; explicitly declare as `@Nullable` or `@NonNull` to improve Kotlin interoperability; see https://developer.android.com/kotlin/interop#nullability_annotations"
-        errorLine1="    public int getHeight(SliceStyle style, SliceViewPolicy policy) {"
-        errorLine2="                                           ~~~~~~~~~~~~~~~">
-        <location
-            file="src/main/java/androidx/slice/widget/SliceContent.java"/>
-    </issue>
-
-    <issue
-        id="UnknownNullness"
-        message="Unknown nullability; explicitly declare as `@Nullable` or `@NonNull` to improve Kotlin interoperability; see https://developer.android.com/kotlin/interop#nullability_annotations"
-        errorLine1="            @NonNull InputStream input, OnErrorListener listener) {"
-        errorLine2="                                        ~~~~~~~~~~~~~~~">
+        id="ObsoleteSdkInt"
+        message="Unnecessary; SDK_INT is always >= 19"
+        errorLine1="@RequiresApi(19)"
+        errorLine2="~~~~~~~~~~~~~~~~">
         <location
             file="src/main/java/androidx/slice/widget/SliceLiveData.java"/>
     </issue>
 
     <issue
-        id="UnknownNullness"
-        message="Unknown nullability; explicitly declare as `@Nullable` or `@NonNull` to improve Kotlin interoperability; see https://developer.android.com/kotlin/interop#nullability_annotations"
-        errorLine1="            @NonNull InputStream input, OnErrorListener listener) {"
-        errorLine2="                                        ~~~~~~~~~~~~~~~">
-        <location
-            file="src/main/java/androidx/slice/widget/SliceLiveData.java"/>
-    </issue>
-
-    <issue
-        id="UnknownNullness"
-        message="Unknown nullability; explicitly declare as `@Nullable` or `@NonNull` to improve Kotlin interoperability; see https://developer.android.com/kotlin/interop#nullability_annotations"
-        errorLine1="            SliceViewManager manager, @NonNull InputStream input, OnErrorListener listener) {"
-        errorLine2="            ~~~~~~~~~~~~~~~~">
-        <location
-            file="src/main/java/androidx/slice/widget/SliceLiveData.java"/>
-    </issue>
-
-    <issue
-        id="UnknownNullness"
-        message="Unknown nullability; explicitly declare as `@Nullable` or `@NonNull` to improve Kotlin interoperability; see https://developer.android.com/kotlin/interop#nullability_annotations"
-        errorLine1="            SliceViewManager manager, @NonNull InputStream input, OnErrorListener listener) {"
-        errorLine2="                                                                  ~~~~~~~~~~~~~~~">
-        <location
-            file="src/main/java/androidx/slice/widget/SliceLiveData.java"/>
-    </issue>
-
-    <issue
-        id="UnknownNullness"
-        message="Unknown nullability; explicitly declare as `@Nullable` or `@NonNull` to improve Kotlin interoperability; see https://developer.android.com/kotlin/interop#nullability_annotations"
-        errorLine1="    public List&lt;SliceAction> getToggles() {"
-        errorLine2="           ~~~~~~~~~~~~~~~~~">
+        id="ObsoleteSdkInt"
+        message="Unnecessary; SDK_INT is always >= 19"
+        errorLine1="@RequiresApi(19)"
+        errorLine2="~~~~~~~~~~~~~~~~">
         <location
             file="src/main/java/androidx/slice/SliceMetadata.java"/>
     </issue>
 
     <issue
-        id="UnknownNullness"
-        message="Unknown nullability; explicitly declare as `@Nullable` or `@NonNull` to improve Kotlin interoperability; see https://developer.android.com/kotlin/interop#nullability_annotations"
-        errorLine1="    public boolean sendToggleAction(SliceAction toggleAction, boolean toggleValue)"
-        errorLine2="                                    ~~~~~~~~~~~">
-        <location
-            file="src/main/java/androidx/slice/SliceMetadata.java"/>
-    </issue>
-
-    <issue
-        id="UnknownNullness"
-        message="Unknown nullability; explicitly declare as `@Nullable` or `@NonNull` to improve Kotlin interoperability; see https://developer.android.com/kotlin/interop#nullability_annotations"
-        errorLine1="    public ListContent getListContent() {"
-        errorLine2="           ~~~~~~~~~~~">
-        <location
-            file="src/main/java/androidx/slice/SliceMetadata.java"/>
-    </issue>
-
-    <issue
-        id="UnknownNullness"
-        message="Unknown nullability; explicitly declare as `@Nullable` or `@NonNull` to improve Kotlin interoperability; see https://developer.android.com/kotlin/interop#nullability_annotations"
-        errorLine1="    public SliceStructure(Slice s) {"
-        errorLine2="                          ~~~~~">
+        id="ObsoleteSdkInt"
+        message="Unnecessary; SDK_INT is always >= 19"
+        errorLine1="@RequiresApi(19)"
+        errorLine2="~~~~~~~~~~~~~~~~">
+        <location
+            file="src/main/java/androidx/slice/widget/SliceMetrics.java"/>
+    </issue>
+
+    <issue
+        id="ObsoleteSdkInt"
+        message="Unnecessary; SDK_INT is always >= 19"
+        errorLine1="@RequiresApi(19)"
+        errorLine2="~~~~~~~~~~~~~~~~">
         <location
             file="src/main/java/androidx/slice/SliceStructure.java"/>
     </issue>
 
     <issue
-        id="UnknownNullness"
-        message="Unknown nullability; explicitly declare as `@Nullable` or `@NonNull` to improve Kotlin interoperability; see https://developer.android.com/kotlin/interop#nullability_annotations"
-        errorLine1="    public SliceStructure(SliceItem s) {"
-        errorLine2="                          ~~~~~~~~~">
-        <location
-            file="src/main/java/androidx/slice/SliceStructure.java"/>
-    </issue>
-
-    <issue
-        id="UnknownNullness"
-        message="Unknown nullability; explicitly declare as `@Nullable` or `@NonNull` to improve Kotlin interoperability; see https://developer.android.com/kotlin/interop#nullability_annotations"
-        errorLine1="    public SliceStyle(Context context, AttributeSet attrs, int defStyleAttr, int defStyleRes) {"
-        errorLine2="                      ~~~~~~~">
+        id="ObsoleteSdkInt"
+        message="Unnecessary; SDK_INT is always >= 19"
+        errorLine1="@RequiresApi(19)"
+        errorLine2="~~~~~~~~~~~~~~~~">
         <location
             file="src/main/java/androidx/slice/widget/SliceStyle.java"/>
     </issue>
 
     <issue
-        id="UnknownNullness"
-        message="Unknown nullability; explicitly declare as `@Nullable` or `@NonNull` to improve Kotlin interoperability; see https://developer.android.com/kotlin/interop#nullability_annotations"
-        errorLine1="    public SliceStyle(Context context, AttributeSet attrs, int defStyleAttr, int defStyleRes) {"
-        errorLine2="                                       ~~~~~~~~~~~~">
-        <location
-            file="src/main/java/androidx/slice/widget/SliceStyle.java"/>
-    </issue>
-
-    <issue
-        id="UnknownNullness"
-        message="Unknown nullability; explicitly declare as `@Nullable` or `@NonNull` to improve Kotlin interoperability; see https://developer.android.com/kotlin/interop#nullability_annotations"
-        errorLine1="    public int getRowHeight(RowContent row, SliceViewPolicy policy) {"
-        errorLine2="                            ~~~~~~~~~~">
-        <location
-            file="src/main/java/androidx/slice/widget/SliceStyle.java"/>
-    </issue>
-
-    <issue
-        id="UnknownNullness"
-        message="Unknown nullability; explicitly declare as `@Nullable` or `@NonNull` to improve Kotlin interoperability; see https://developer.android.com/kotlin/interop#nullability_annotations"
-        errorLine1="    public int getRowHeight(RowContent row, SliceViewPolicy policy) {"
-        errorLine2="                                            ~~~~~~~~~~~~~~~">
-        <location
-            file="src/main/java/androidx/slice/widget/SliceStyle.java"/>
-    </issue>
-
-    <issue
-        id="UnknownNullness"
-        message="Unknown nullability; explicitly declare as `@Nullable` or `@NonNull` to improve Kotlin interoperability; see https://developer.android.com/kotlin/interop#nullability_annotations"
-        errorLine1="    public int getGridHeight(GridContent grid, SliceViewPolicy policy) {"
-        errorLine2="                             ~~~~~~~~~~~">
-        <location
-            file="src/main/java/androidx/slice/widget/SliceStyle.java"/>
-    </issue>
-
-    <issue
-        id="UnknownNullness"
-        message="Unknown nullability; explicitly declare as `@Nullable` or `@NonNull` to improve Kotlin interoperability; see https://developer.android.com/kotlin/interop#nullability_annotations"
-        errorLine1="    public int getGridHeight(GridContent grid, SliceViewPolicy policy) {"
-        errorLine2="                                               ~~~~~~~~~~~~~~~">
-        <location
-            file="src/main/java/androidx/slice/widget/SliceStyle.java"/>
-    </issue>
-
-    <issue
-        id="UnknownNullness"
-        message="Unknown nullability; explicitly declare as `@Nullable` or `@NonNull` to improve Kotlin interoperability; see https://developer.android.com/kotlin/interop#nullability_annotations"
-        errorLine1="    public int getListHeight(ListContent list, SliceViewPolicy policy) {"
-        errorLine2="                             ~~~~~~~~~~~">
-        <location
-            file="src/main/java/androidx/slice/widget/SliceStyle.java"/>
-    </issue>
-
-    <issue
-        id="UnknownNullness"
-        message="Unknown nullability; explicitly declare as `@Nullable` or `@NonNull` to improve Kotlin interoperability; see https://developer.android.com/kotlin/interop#nullability_annotations"
-        errorLine1="    public int getListHeight(ListContent list, SliceViewPolicy policy) {"
-        errorLine2="                                               ~~~~~~~~~~~~~~~">
-        <location
-            file="src/main/java/androidx/slice/widget/SliceStyle.java"/>
-    </issue>
-
-    <issue
-        id="UnknownNullness"
-        message="Unknown nullability; explicitly declare as `@Nullable` or `@NonNull` to improve Kotlin interoperability; see https://developer.android.com/kotlin/interop#nullability_annotations"
-        errorLine1="    public int getListItemsHeight(List&lt;SliceContent> listItems, SliceViewPolicy policy) {"
-        errorLine2="                                  ~~~~~~~~~~~~~~~~~~">
-        <location
-            file="src/main/java/androidx/slice/widget/SliceStyle.java"/>
-    </issue>
-
-    <issue
-        id="UnknownNullness"
-        message="Unknown nullability; explicitly declare as `@Nullable` or `@NonNull` to improve Kotlin interoperability; see https://developer.android.com/kotlin/interop#nullability_annotations"
-        errorLine1="    public int getListItemsHeight(List&lt;SliceContent> listItems, SliceViewPolicy policy) {"
-        errorLine2="                                                                ~~~~~~~~~~~~~~~">
-        <location
-            file="src/main/java/androidx/slice/widget/SliceStyle.java"/>
-    </issue>
-
-    <issue
-        id="UnknownNullness"
-        message="Unknown nullability; explicitly declare as `@Nullable` or `@NonNull` to improve Kotlin interoperability; see https://developer.android.com/kotlin/interop#nullability_annotations"
-        errorLine1="    public DisplayedListItems getListItemsForNonScrollingList(ListContent list,"
-        errorLine2="                                                              ~~~~~~~~~~~">
-        <location
-            file="src/main/java/androidx/slice/widget/SliceStyle.java"/>
-    </issue>
-
-    <issue
-        id="UnknownNullness"
-        message="Unknown nullability; explicitly declare as `@Nullable` or `@NonNull` to improve Kotlin interoperability; see https://developer.android.com/kotlin/interop#nullability_annotations"
-        errorLine1="                                                             SliceViewPolicy policy) {"
-        errorLine2="                                                             ~~~~~~~~~~~~~~~">
-        <location
-            file="src/main/java/androidx/slice/widget/SliceStyle.java"/>
-    </issue>
-
-    <issue
-        id="UnknownNullness"
-        message="Unknown nullability; explicitly declare as `@Nullable` or `@NonNull` to improve Kotlin interoperability; see https://developer.android.com/kotlin/interop#nullability_annotations"
-        errorLine1="    public static IconCompat convert(Context context, IconCompat icon, SerializeOptions options) {"
-        errorLine2="                  ~~~~~~~~~~">
+        id="ObsoleteSdkInt"
+        message="Unnecessary; SDK_INT is always >= 19"
+        errorLine1="@RequiresApi(19)"
+        errorLine2="~~~~~~~~~~~~~~~~">
         <location
             file="src/main/java/androidx/slice/SliceUtils.java"/>
     </issue>
 
     <issue
-        id="UnknownNullness"
-        message="Unknown nullability; explicitly declare as `@Nullable` or `@NonNull` to improve Kotlin interoperability; see https://developer.android.com/kotlin/interop#nullability_annotations"
-        errorLine1="    public static IconCompat convert(Context context, IconCompat icon, SerializeOptions options) {"
-        errorLine2="                                     ~~~~~~~">
-        <location
-            file="src/main/java/androidx/slice/SliceUtils.java"/>
-    </issue>
-
-    <issue
-        id="UnknownNullness"
-        message="Unknown nullability; explicitly declare as `@Nullable` or `@NonNull` to improve Kotlin interoperability; see https://developer.android.com/kotlin/interop#nullability_annotations"
-        errorLine1="    public static IconCompat convert(Context context, IconCompat icon, SerializeOptions options) {"
-        errorLine2="                                                      ~~~~~~~~~~">
-        <location
-            file="src/main/java/androidx/slice/SliceUtils.java"/>
-    </issue>
-
-    <issue
-        id="UnknownNullness"
-        message="Unknown nullability; explicitly declare as `@Nullable` or `@NonNull` to improve Kotlin interoperability; see https://developer.android.com/kotlin/interop#nullability_annotations"
-        errorLine1="    public static IconCompat convert(Context context, IconCompat icon, SerializeOptions options) {"
-        errorLine2="                                                                       ~~~~~~~~~~~~~~~~">
-        <location
-            file="src/main/java/androidx/slice/SliceUtils.java"/>
-    </issue>
-
-    <issue
-        id="UnknownNullness"
-        message="Unknown nullability; explicitly declare as `@Nullable` or `@NonNull` to improve Kotlin interoperability; see https://developer.android.com/kotlin/interop#nullability_annotations"
-        errorLine1="        public void checkThrow(String format) {"
-        errorLine2="                               ~~~~~~">
-        <location
-            file="src/main/java/androidx/slice/SliceUtils.java"/>
-    </issue>
-
-    <issue
-        id="UnknownNullness"
-        message="Unknown nullability; explicitly declare as `@Nullable` or `@NonNull` to improve Kotlin interoperability; see https://developer.android.com/kotlin/interop#nullability_annotations"
-        errorLine1="        public Bitmap.CompressFormat getFormat() {"
-        errorLine2="               ~~~~~~~~~~~~~~~~~~~~~">
-        <location
-            file="src/main/java/androidx/slice/SliceUtils.java"/>
-    </issue>
-
-    <issue
-        id="UnknownNullness"
-        message="Unknown nullability; explicitly declare as `@Nullable` or `@NonNull` to improve Kotlin interoperability; see https://developer.android.com/kotlin/interop#nullability_annotations"
-        errorLine1="        public SerializeOptions setActionMode(@FormatMode int mode) {"
-        errorLine2="               ~~~~~~~~~~~~~~~~">
-        <location
-            file="src/main/java/androidx/slice/SliceUtils.java"/>
-    </issue>
-
-    <issue
-        id="UnknownNullness"
-        message="Unknown nullability; explicitly declare as `@Nullable` or `@NonNull` to improve Kotlin interoperability; see https://developer.android.com/kotlin/interop#nullability_annotations"
-        errorLine1="        public SerializeOptions setImageMode(@FormatMode int mode) {"
-        errorLine2="               ~~~~~~~~~~~~~~~~">
-        <location
-            file="src/main/java/androidx/slice/SliceUtils.java"/>
-    </issue>
-
-    <issue
-        id="UnknownNullness"
-        message="Unknown nullability; explicitly declare as `@Nullable` or `@NonNull` to improve Kotlin interoperability; see https://developer.android.com/kotlin/interop#nullability_annotations"
-        errorLine1="        public SerializeOptions setMaxImageWidth(int width) {"
-        errorLine2="               ~~~~~~~~~~~~~~~~">
-        <location
-            file="src/main/java/androidx/slice/SliceUtils.java"/>
-    </issue>
-
-    <issue
-        id="UnknownNullness"
-        message="Unknown nullability; explicitly declare as `@Nullable` or `@NonNull` to improve Kotlin interoperability; see https://developer.android.com/kotlin/interop#nullability_annotations"
-        errorLine1="        public SerializeOptions setMaxImageHeight(int height) {"
-        errorLine2="               ~~~~~~~~~~~~~~~~">
-        <location
-            file="src/main/java/androidx/slice/SliceUtils.java"/>
-    </issue>
-
-    <issue
-        id="UnknownNullness"
-        message="Unknown nullability; explicitly declare as `@Nullable` or `@NonNull` to improve Kotlin interoperability; see https://developer.android.com/kotlin/interop#nullability_annotations"
-        errorLine1="        public SerializeOptions setImageConversionFormat(Bitmap.CompressFormat format,"
-        errorLine2="               ~~~~~~~~~~~~~~~~">
-        <location
-            file="src/main/java/androidx/slice/SliceUtils.java"/>
-    </issue>
-
-    <issue
-        id="UnknownNullness"
-        message="Unknown nullability; explicitly declare as `@Nullable` or `@NonNull` to improve Kotlin interoperability; see https://developer.android.com/kotlin/interop#nullability_annotations"
-        errorLine1="        public SerializeOptions setImageConversionFormat(Bitmap.CompressFormat format,"
-        errorLine2="                                                         ~~~~~~~~~~~~~~~~~~~~~">
-        <location
-            file="src/main/java/androidx/slice/SliceUtils.java"/>
-    </issue>
-
-    <issue
-        id="UnknownNullness"
-        message="Unknown nullability; explicitly declare as `@Nullable` or `@NonNull` to improve Kotlin interoperability; see https://developer.android.com/kotlin/interop#nullability_annotations"
-        errorLine1="        void onSliceAction(Uri actionUri, Context context, Intent intent);"
-        errorLine2="                           ~~~">
-        <location
-            file="src/main/java/androidx/slice/SliceUtils.java"/>
-    </issue>
-
-    <issue
-        id="UnknownNullness"
-        message="Unknown nullability; explicitly declare as `@Nullable` or `@NonNull` to improve Kotlin interoperability; see https://developer.android.com/kotlin/interop#nullability_annotations"
-        errorLine1="        void onSliceAction(Uri actionUri, Context context, Intent intent);"
-        errorLine2="                                          ~~~~~~~">
-        <location
-            file="src/main/java/androidx/slice/SliceUtils.java"/>
-    </issue>
-
-    <issue
-        id="UnknownNullness"
-        message="Unknown nullability; explicitly declare as `@Nullable` or `@NonNull` to improve Kotlin interoperability; see https://developer.android.com/kotlin/interop#nullability_annotations"
-        errorLine1="        void onSliceAction(Uri actionUri, Context context, Intent intent);"
-        errorLine2="                                                           ~~~~~~">
-        <location
-            file="src/main/java/androidx/slice/SliceUtils.java"/>
-    </issue>
-
-    <issue
-        id="UnknownNullness"
-        message="Unknown nullability; explicitly declare as `@Nullable` or `@NonNull` to improve Kotlin interoperability; see https://developer.android.com/kotlin/interop#nullability_annotations"
-        errorLine1="        public SliceParseException(String s, Throwable e) {"
-        errorLine2="                                   ~~~~~~">
-        <location
-            file="src/main/java/androidx/slice/SliceUtils.java"/>
-    </issue>
-
-    <issue
-        id="UnknownNullness"
-        message="Unknown nullability; explicitly declare as `@Nullable` or `@NonNull` to improve Kotlin interoperability; see https://developer.android.com/kotlin/interop#nullability_annotations"
-        errorLine1="        public SliceParseException(String s, Throwable e) {"
-        errorLine2="                                             ~~~~~~~~~">
-        <location
-            file="src/main/java/androidx/slice/SliceUtils.java"/>
-    </issue>
-
-    <issue
-        id="UnknownNullness"
-        message="Unknown nullability; explicitly declare as `@Nullable` or `@NonNull` to improve Kotlin interoperability; see https://developer.android.com/kotlin/interop#nullability_annotations"
-        errorLine1="        public SliceParseException(String s) {"
-        errorLine2="                                   ~~~~~~">
-        <location
-            file="src/main/java/androidx/slice/SliceUtils.java"/>
-    </issue>
-
-    <issue
-        id="UnknownNullness"
-        message="Unknown nullability; explicitly declare as `@Nullable` or `@NonNull` to improve Kotlin interoperability; see https://developer.android.com/kotlin/interop#nullability_annotations"
-        errorLine1="    public SliceView(Context context) {"
-        errorLine2="                     ~~~~~~~">
+        id="ObsoleteSdkInt"
+        message="Unnecessary; SDK_INT is always >= 19"
+        errorLine1="@RequiresApi(19)"
+        errorLine2="~~~~~~~~~~~~~~~~">
         <location
             file="src/main/java/androidx/slice/widget/SliceView.java"/>
     </issue>
 
     <issue
-        id="UnknownNullness"
-        message="Unknown nullability; explicitly declare as `@Nullable` or `@NonNull` to improve Kotlin interoperability; see https://developer.android.com/kotlin/interop#nullability_annotations"
-        errorLine1="    public SliceView(Context context, @Nullable AttributeSet attrs) {"
-        errorLine2="                     ~~~~~~~">
-        <location
-            file="src/main/java/androidx/slice/widget/SliceView.java"/>
-    </issue>
-
-    <issue
-        id="UnknownNullness"
-        message="Unknown nullability; explicitly declare as `@Nullable` or `@NonNull` to improve Kotlin interoperability; see https://developer.android.com/kotlin/interop#nullability_annotations"
-        errorLine1="    public SliceView(Context context, @Nullable AttributeSet attrs, int defStyleAttr) {"
-        errorLine2="                     ~~~~~~~">
-        <location
-            file="src/main/java/androidx/slice/widget/SliceView.java"/>
-    </issue>
-
-    <issue
-        id="UnknownNullness"
-        message="Unknown nullability; explicitly declare as `@Nullable` or `@NonNull` to improve Kotlin interoperability; see https://developer.android.com/kotlin/interop#nullability_annotations"
-        errorLine1="    public SliceView(Context context, AttributeSet attrs, int defStyleAttr, int defStyleRes) {"
-        errorLine2="                     ~~~~~~~">
-        <location
-            file="src/main/java/androidx/slice/widget/SliceView.java"/>
-    </issue>
-
-    <issue
-        id="UnknownNullness"
-        message="Unknown nullability; explicitly declare as `@Nullable` or `@NonNull` to improve Kotlin interoperability; see https://developer.android.com/kotlin/interop#nullability_annotations"
-        errorLine1="    public SliceView(Context context, AttributeSet attrs, int defStyleAttr, int defStyleRes) {"
-        errorLine2="                                      ~~~~~~~~~~~~">
-        <location
-            file="src/main/java/androidx/slice/widget/SliceView.java"/>
-    </issue>
-
-    <issue
-        id="UnknownNullness"
-        message="Unknown nullability; explicitly declare as `@Nullable` or `@NonNull` to improve Kotlin interoperability; see https://developer.android.com/kotlin/interop#nullability_annotations"
-        errorLine1="    public void setClickInfo(int[] info) {"
-        errorLine2="                             ~~~~~">
-        <location
-            file="src/main/java/androidx/slice/widget/SliceView.java"/>
-    </issue>
-
-    <issue
-        id="UnknownNullness"
-        message="Unknown nullability; explicitly declare as `@Nullable` or `@NonNull` to improve Kotlin interoperability; see https://developer.android.com/kotlin/interop#nullability_annotations"
-        errorLine1="    public void setOnClickListener(View.OnClickListener listener) {"
-        errorLine2="                                   ~~~~~~~~~~~~~~~~~~~~">
-        <location
-            file="src/main/java/androidx/slice/widget/SliceView.java"/>
-    </issue>
-
-    <issue
-        id="UnknownNullness"
-        message="Unknown nullability; explicitly declare as `@Nullable` or `@NonNull` to improve Kotlin interoperability; see https://developer.android.com/kotlin/interop#nullability_annotations"
-        errorLine1="    public void setOnLongClickListener(View.OnLongClickListener listener) {"
-        errorLine2="                                       ~~~~~~~~~~~~~~~~~~~~~~~~">
-        <location
-            file="src/main/java/androidx/slice/widget/SliceView.java"/>
-    </issue>
-
-    <issue
-        id="UnknownNullness"
-        message="Unknown nullability; explicitly declare as `@Nullable` or `@NonNull` to improve Kotlin interoperability; see https://developer.android.com/kotlin/interop#nullability_annotations"
-        errorLine1="    public static String modeToString(@SliceMode int mode) {"
-        errorLine2="                  ~~~~~~">
-        <location
-            file="src/main/java/androidx/slice/widget/SliceView.java"/>
-    </issue>
-
-    <issue
-        id="UnknownNullness"
-        message="Unknown nullability; explicitly declare as `@Nullable` or `@NonNull` to improve Kotlin interoperability; see https://developer.android.com/kotlin/interop#nullability_annotations"
-        errorLine1="    protected void onVisibilityChanged(View changedView, int visibility) {"
-        errorLine2="                                       ~~~~">
-        <location
-            file="src/main/java/androidx/slice/widget/SliceView.java"/>
-    </issue>
-
-    <issue
-        id="UnknownNullness"
-        message="Unknown nullability; explicitly declare as `@Nullable` or `@NonNull` to improve Kotlin interoperability; see https://developer.android.com/kotlin/interop#nullability_annotations"
-        errorLine1="    public void setListener(PolicyChangeListener listener) {"
-        errorLine2="                            ~~~~~~~~~~~~~~~~~~~~">
+        id="ObsoleteSdkInt"
+        message="Unnecessary; SDK_INT is always >= 19"
+        errorLine1="@RequiresApi(19)"
+        errorLine2="~~~~~~~~~~~~~~~~">
+        <location
+            file="src/main/java/androidx/slice/SliceViewManager.java"/>
+    </issue>
+
+    <issue
+        id="ObsoleteSdkInt"
+        message="Unnecessary; SDK_INT is always >= 19"
+        errorLine1="@RequiresApi(19)"
+        errorLine2="~~~~~~~~~~~~~~~~">
+        <location
+            file="src/main/java/androidx/slice/SliceViewManagerBase.java"/>
+    </issue>
+
+    <issue
+        id="ObsoleteSdkInt"
+        message="Unnecessary; SDK_INT is always >= 19"
+        errorLine1="@RequiresApi(19)"
+        errorLine2="~~~~~~~~~~~~~~~~">
+        <location
+            file="src/main/java/androidx/slice/SliceViewManagerCompat.java"/>
+    </issue>
+
+    <issue
+        id="ObsoleteSdkInt"
+        message="Unnecessary; SDK_INT is always >= 19"
+        errorLine1="@RequiresApi(19)"
+        errorLine2="~~~~~~~~~~~~~~~~">
         <location
             file="src/main/java/androidx/slice/widget/SliceViewPolicy.java"/>
     </issue>
 
     <issue
-        id="UnknownNullness"
-        message="Unknown nullability; explicitly declare as `@Nullable` or `@NonNull` to improve Kotlin interoperability; see https://developer.android.com/kotlin/interop#nullability_annotations"
-        errorLine1="    public static Drawable getDrawable(@NonNull Context context, @AttrRes int attr) {"
-        errorLine2="                  ~~~~~~~~">
+        id="ObsoleteSdkInt"
+        message="Unnecessary; SDK_INT is always >= 19"
+        errorLine1="@RequiresApi(19)"
+        errorLine2="~~~~~~~~~~~~~~~~">
         <location
             file="src/main/java/androidx/slice/widget/SliceViewUtil.java"/>
     </issue>
 
     <issue
-        id="UnknownNullness"
-        message="Unknown nullability; explicitly declare as `@Nullable` or `@NonNull` to improve Kotlin interoperability; see https://developer.android.com/kotlin/interop#nullability_annotations"
-        errorLine1="    public static IconCompat createIconFromDrawable(Drawable d) {"
-        errorLine2="                  ~~~~~~~~~~">
-        <location
-            file="src/main/java/androidx/slice/widget/SliceViewUtil.java"/>
-    </issue>
-
-    <issue
-        id="UnknownNullness"
-        message="Unknown nullability; explicitly declare as `@Nullable` or `@NonNull` to improve Kotlin interoperability; see https://developer.android.com/kotlin/interop#nullability_annotations"
-        errorLine1="    public static IconCompat createIconFromDrawable(Drawable d) {"
-        errorLine2="                                                    ~~~~~~~~">
-        <location
-            file="src/main/java/androidx/slice/widget/SliceViewUtil.java"/>
-    </issue>
-
-    <issue
-        id="UnknownNullness"
-        message="Unknown nullability; explicitly declare as `@Nullable` or `@NonNull` to improve Kotlin interoperability; see https://developer.android.com/kotlin/interop#nullability_annotations"
-        errorLine1="            IconCompat icon, boolean isLarge, ViewGroup parent) {"
-        errorLine2="            ~~~~~~~~~~">
-        <location
-            file="src/main/java/androidx/slice/widget/SliceViewUtil.java"/>
-    </issue>
-
-    <issue
-        id="UnknownNullness"
-        message="Unknown nullability; explicitly declare as `@Nullable` or `@NonNull` to improve Kotlin interoperability; see https://developer.android.com/kotlin/interop#nullability_annotations"
-        errorLine1="            IconCompat icon, boolean isLarge, ViewGroup parent) {"
-        errorLine2="                                              ~~~~~~~~~">
-        <location
-            file="src/main/java/androidx/slice/widget/SliceViewUtil.java"/>
-    </issue>
-
-    <issue
-        id="UnknownNullness"
-        message="Unknown nullability; explicitly declare as `@Nullable` or `@NonNull` to improve Kotlin interoperability; see https://developer.android.com/kotlin/interop#nullability_annotations"
-        errorLine1="    public static @NonNull Bitmap getCircularBitmap(Bitmap bitmap) {"
-        errorLine2="                                                    ~~~~~~">
-        <location
-            file="src/main/java/androidx/slice/widget/SliceViewUtil.java"/>
-    </issue>
-
-    <issue
-        id="UnknownNullness"
-        message="Unknown nullability; explicitly declare as `@Nullable` or `@NonNull` to improve Kotlin interoperability; see https://developer.android.com/kotlin/interop#nullability_annotations"
-        errorLine1="    public static CharSequence getTimestampString(Context context, long time) {"
-        errorLine2="                  ~~~~~~~~~~~~">
-        <location
-            file="src/main/java/androidx/slice/widget/SliceViewUtil.java"/>
-    </issue>
-
-    <issue
-        id="UnknownNullness"
-        message="Unknown nullability; explicitly declare as `@Nullable` or `@NonNull` to improve Kotlin interoperability; see https://developer.android.com/kotlin/interop#nullability_annotations"
-        errorLine1="    public static CharSequence getTimestampString(Context context, long time) {"
-        errorLine2="                                                  ~~~~~~~">
-        <location
-            file="src/main/java/androidx/slice/widget/SliceViewUtil.java"/>
-    </issue>
-
-    <issue
-        id="UnknownNullness"
-        message="Unknown nullability; explicitly declare as `@Nullable` or `@NonNull` to improve Kotlin interoperability; see https://developer.android.com/kotlin/interop#nullability_annotations"
-        errorLine1="    public static void tintIndeterminateProgressBar(Context context, ProgressBar bar) {"
-        errorLine2="                                                    ~~~~~~~">
-        <location
-            file="src/main/java/androidx/slice/widget/SliceViewUtil.java"/>
-    </issue>
-
-    <issue
-        id="UnknownNullness"
-        message="Unknown nullability; explicitly declare as `@Nullable` or `@NonNull` to improve Kotlin interoperability; see https://developer.android.com/kotlin/interop#nullability_annotations"
-        errorLine1="    public static void tintIndeterminateProgressBar(Context context, ProgressBar bar) {"
-        errorLine2="                                                                     ~~~~~~~~~~~">
-        <location
-            file="src/main/java/androidx/slice/widget/SliceViewUtil.java"/>
-    </issue>
-
-    <issue
-        id="UnknownNullness"
-        message="Unknown nullability; explicitly declare as `@Nullable` or `@NonNull` to improve Kotlin interoperability; see https://developer.android.com/kotlin/interop#nullability_annotations"
-        errorLine1="    public void onForegroundActivated(MotionEvent event) {"
-        errorLine2="                                      ~~~~~~~~~~~">
+        id="ObsoleteSdkInt"
+        message="Unnecessary; SDK_INT is always >= 19"
+        errorLine1="@RequiresApi(19)"
+        errorLine2="~~~~~~~~~~~~~~~~">
+        <location
+            file="src/main/java/androidx/slice/SliceXml.java"/>
+    </issue>
+
+    <issue
+        id="ObsoleteSdkInt"
+        message="Unnecessary; SDK_INT is always >= 19"
+        errorLine1="@RequiresApi(19)"
+        errorLine2="~~~~~~~~~~~~~~~~">
         <location
             file="src/main/java/androidx/slice/widget/TemplateView.java"/>
     </issue>
 
-    <issue
-        id="UnknownNullness"
-        message="Unknown nullability; explicitly declare as `@Nullable` or `@NonNull` to improve Kotlin interoperability; see https://developer.android.com/kotlin/interop#nullability_annotations"
-        errorLine1="    public void setPolicy(SliceViewPolicy policy) {"
-        errorLine2="                          ~~~~~~~~~~~~~~~">
-        <location
-            file="src/main/java/androidx/slice/widget/TemplateView.java"/>
-    </issue>
-
-    <issue
-        id="UnknownNullness"
-        message="Unknown nullability; explicitly declare as `@Nullable` or `@NonNull` to improve Kotlin interoperability; see https://developer.android.com/kotlin/interop#nullability_annotations"
-        errorLine1="    public void setActionLoading(SliceItem item) {"
-        errorLine2="                                 ~~~~~~~~~">
-        <location
-            file="src/main/java/androidx/slice/widget/TemplateView.java"/>
-    </issue>
-
-    <issue
-        id="UnknownNullness"
-        message="Unknown nullability; explicitly declare as `@Nullable` or `@NonNull` to improve Kotlin interoperability; see https://developer.android.com/kotlin/interop#nullability_annotations"
-        errorLine1="    public void setLoadingActions(Set&lt;SliceItem> loadingActions) {"
-        errorLine2="                                  ~~~~~~~~~~~~~~">
-        <location
-            file="src/main/java/androidx/slice/widget/TemplateView.java"/>
-    </issue>
-
-    <issue
-        id="UnknownNullness"
-        message="Unknown nullability; explicitly declare as `@Nullable` or `@NonNull` to improve Kotlin interoperability; see https://developer.android.com/kotlin/interop#nullability_annotations"
-        errorLine1="    public Set&lt;SliceItem> getLoadingActions() {"
-        errorLine2="           ~~~~~~~~~~~~~~">
-        <location
-            file="src/main/java/androidx/slice/widget/TemplateView.java"/>
-    </issue>
-
-    <issue
-        id="UnknownNullness"
-        message="Unknown nullability; explicitly declare as `@Nullable` or `@NonNull` to improve Kotlin interoperability; see https://developer.android.com/kotlin/interop#nullability_annotations"
-        errorLine1="    public void setSliceActionListener(SliceView.OnSliceActionListener observer) {"
-        errorLine2="                                       ~~~~~~~~~~~~~~~~~~~~~~~~~~~~~~~">
-        <location
-            file="src/main/java/androidx/slice/widget/TemplateView.java"/>
-    </issue>
-
-    <issue
-        id="UnknownNullness"
-        message="Unknown nullability; explicitly declare as `@Nullable` or `@NonNull` to improve Kotlin interoperability; see https://developer.android.com/kotlin/interop#nullability_annotations"
-        errorLine1="    public void setSliceActions(List&lt;SliceAction> actions) {"
-        errorLine2="                                ~~~~~~~~~~~~~~~~~">
-        <location
-            file="src/main/java/androidx/slice/widget/TemplateView.java"/>
-    </issue>
-
-    <issue
-        id="UnknownNullness"
-        message="Unknown nullability; explicitly declare as `@Nullable` or `@NonNull` to improve Kotlin interoperability; see https://developer.android.com/kotlin/interop#nullability_annotations"
-        errorLine1="    public void setSliceContent(ListContent sliceContent) {"
-        errorLine2="                                ~~~~~~~~~~~">
-        <location
-            file="src/main/java/androidx/slice/widget/TemplateView.java"/>
-=======
-        id="ObsoleteSdkInt"
-        message="Unnecessary; SDK_INT is always >= 19"
-        errorLine1="@RequiresApi(19)"
-        errorLine2="~~~~~~~~~~~~~~~~">
-        <location
-            file="src/main/java/androidx/slice/widget/SliceChildView.java"/>
-    </issue>
-
-    <issue
-        id="ObsoleteSdkInt"
-        message="Unnecessary; SDK_INT is always >= 19"
-        errorLine1="@RequiresApi(19)"
-        errorLine2="~~~~~~~~~~~~~~~~">
-        <location
-            file="src/main/java/androidx/slice/widget/SliceContent.java"/>
-    </issue>
-
-    <issue
-        id="ObsoleteSdkInt"
-        message="Unnecessary; SDK_INT is always >= 19"
-        errorLine1="@RequiresApi(19)"
-        errorLine2="~~~~~~~~~~~~~~~~">
-        <location
-            file="src/main/java/androidx/slice/widget/SliceLiveData.java"/>
-    </issue>
-
-    <issue
-        id="ObsoleteSdkInt"
-        message="Unnecessary; SDK_INT is always >= 19"
-        errorLine1="@RequiresApi(19)"
-        errorLine2="~~~~~~~~~~~~~~~~">
-        <location
-            file="src/main/java/androidx/slice/SliceMetadata.java"/>
-    </issue>
-
-    <issue
-        id="ObsoleteSdkInt"
-        message="Unnecessary; SDK_INT is always >= 19"
-        errorLine1="@RequiresApi(19)"
-        errorLine2="~~~~~~~~~~~~~~~~">
-        <location
-            file="src/main/java/androidx/slice/widget/SliceMetrics.java"/>
-    </issue>
-
-    <issue
-        id="ObsoleteSdkInt"
-        message="Unnecessary; SDK_INT is always >= 19"
-        errorLine1="@RequiresApi(19)"
-        errorLine2="~~~~~~~~~~~~~~~~">
-        <location
-            file="src/main/java/androidx/slice/SliceStructure.java"/>
-    </issue>
-
-    <issue
-        id="ObsoleteSdkInt"
-        message="Unnecessary; SDK_INT is always >= 19"
-        errorLine1="@RequiresApi(19)"
-        errorLine2="~~~~~~~~~~~~~~~~">
-        <location
-            file="src/main/java/androidx/slice/widget/SliceStyle.java"/>
-    </issue>
-
-    <issue
-        id="ObsoleteSdkInt"
-        message="Unnecessary; SDK_INT is always >= 19"
-        errorLine1="@RequiresApi(19)"
-        errorLine2="~~~~~~~~~~~~~~~~">
-        <location
-            file="src/main/java/androidx/slice/SliceUtils.java"/>
-    </issue>
-
-    <issue
-        id="ObsoleteSdkInt"
-        message="Unnecessary; SDK_INT is always >= 19"
-        errorLine1="@RequiresApi(19)"
-        errorLine2="~~~~~~~~~~~~~~~~">
-        <location
-            file="src/main/java/androidx/slice/widget/SliceView.java"/>
-    </issue>
-
-    <issue
-        id="ObsoleteSdkInt"
-        message="Unnecessary; SDK_INT is always >= 19"
-        errorLine1="@RequiresApi(19)"
-        errorLine2="~~~~~~~~~~~~~~~~">
-        <location
-            file="src/main/java/androidx/slice/SliceViewManager.java"/>
-    </issue>
-
-    <issue
-        id="ObsoleteSdkInt"
-        message="Unnecessary; SDK_INT is always >= 19"
-        errorLine1="@RequiresApi(19)"
-        errorLine2="~~~~~~~~~~~~~~~~">
-        <location
-            file="src/main/java/androidx/slice/SliceViewManagerBase.java"/>
-    </issue>
-
-    <issue
-        id="ObsoleteSdkInt"
-        message="Unnecessary; SDK_INT is always >= 19"
-        errorLine1="@RequiresApi(19)"
-        errorLine2="~~~~~~~~~~~~~~~~">
-        <location
-            file="src/main/java/androidx/slice/SliceViewManagerCompat.java"/>
-    </issue>
-
-    <issue
-        id="ObsoleteSdkInt"
-        message="Unnecessary; SDK_INT is always >= 19"
-        errorLine1="@RequiresApi(19)"
-        errorLine2="~~~~~~~~~~~~~~~~">
-        <location
-            file="src/main/java/androidx/slice/widget/SliceViewPolicy.java"/>
-    </issue>
-
-    <issue
-        id="ObsoleteSdkInt"
-        message="Unnecessary; SDK_INT is always >= 19"
-        errorLine1="@RequiresApi(19)"
-        errorLine2="~~~~~~~~~~~~~~~~">
-        <location
-            file="src/main/java/androidx/slice/widget/SliceViewUtil.java"/>
-    </issue>
-
-    <issue
-        id="ObsoleteSdkInt"
-        message="Unnecessary; SDK_INT is always >= 19"
-        errorLine1="@RequiresApi(19)"
-        errorLine2="~~~~~~~~~~~~~~~~">
-        <location
-            file="src/main/java/androidx/slice/SliceXml.java"/>
->>>>>>> fdff00cc
-    </issue>
-
-    <issue
-        id="ObsoleteSdkInt"
-        message="Unnecessary; SDK_INT is always >= 19"
-        errorLine1="@RequiresApi(19)"
-        errorLine2="~~~~~~~~~~~~~~~~">
-        <location
-            file="src/main/java/androidx/slice/widget/TemplateView.java"/>
-    </issue>
-
 </issues>