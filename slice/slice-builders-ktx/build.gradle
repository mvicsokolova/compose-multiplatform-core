/*
 * Copyright (C) 2018 The Android Open Source Project
 *
 * Licensed under the Apache License, Version 2.0 (the "License");
 * you may not use this file except in compliance with the License.
 * You may obtain a copy of the License at
 *
 *      http://www.apache.org/licenses/LICENSE-2.0
 *
 * Unless required by applicable law or agreed to in writing, software
 * distributed under the License is distributed on an "AS IS" BASIS,
 * WITHOUT WARRANTIES OR CONDITIONS OF ANY KIND, either express or implied.
 * See the License for the specific language governing permissions and
 * limitations under the License.
 */

import androidx.build.Publish

plugins {
    id("AndroidXPlugin")
    id("com.android.library")
    id("org.jetbrains.kotlin.android")
}

android {
    defaultConfig {
        minSdkVersion 19
    }
    namespace "androidx.slice.builders.ktx"
}

dependencies {
    implementation(project(":slice:slice-core"))
    api "androidx.annotation:annotation:1.1.0"
    implementation("androidx.core:core:1.3.0-beta01")
    api(project(":slice:slice-builders"))
    api(libs.kotlinStdlib)

    androidTestImplementation(libs.junit)
    androidTestImplementation(libs.testExtJunit)
    androidTestImplementation(libs.testCore)
    androidTestImplementation(libs.testRunner)
    androidTestImplementation(libs.testRules)
}

androidx {
<<<<<<< HEAD
    name = "Slice builders KTX"
    publish = Publish.SNAPSHOT_AND_RELEASE
=======
    name = "Slice Builders Kotlin Extensions"
    publish = Publish.SNAPSHOT_ONLY // Library is deprecated pending removal.
    runApiTasks = new RunApiTasks.Yes() // Pending removal, but keep API files for now.
>>>>>>> fdff00cc
    mavenVersion = LibraryVersions.SLICE_BUILDERS_KTX
    inceptionYear = "2018"
    description = "A set of Kotlin extension methods built on top of slice-builders APIs."
    metalavaK2UastEnabled = true
    failOnDeprecationWarnings = false
    legacyDisableKotlinStrictApiMode = true

    deviceTests {
        // Pending removal, don't run tests.
        enabled = false
    }
}<|MERGE_RESOLUTION|>--- conflicted
+++ resolved
@@ -15,6 +15,7 @@
  */
 
 import androidx.build.Publish
+import androidx.build.RunApiTasks
 
 plugins {
     id("AndroidXPlugin")
@@ -44,14 +45,9 @@
 }
 
 androidx {
-<<<<<<< HEAD
-    name = "Slice builders KTX"
-    publish = Publish.SNAPSHOT_AND_RELEASE
-=======
     name = "Slice Builders Kotlin Extensions"
     publish = Publish.SNAPSHOT_ONLY // Library is deprecated pending removal.
     runApiTasks = new RunApiTasks.Yes() // Pending removal, but keep API files for now.
->>>>>>> fdff00cc
     mavenVersion = LibraryVersions.SLICE_BUILDERS_KTX
     inceptionYear = "2018"
     description = "A set of Kotlin extension methods built on top of slice-builders APIs."
