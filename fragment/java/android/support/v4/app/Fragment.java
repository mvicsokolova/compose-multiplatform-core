--- conflicted
+++ resolved
@@ -229,8 +229,6 @@
     // getLayoutInflater()
     LayoutInflater mLayoutInflater;
 
-<<<<<<< HEAD
-=======
     // Keep track of whether or not this Fragment has run performCreate(). Retained instance
     // fragments can have mRetaining set to true without going through creation, so we must
     // track it separately.
@@ -243,7 +241,6 @@
         return mLifecycleRegistry;
     }
 
->>>>>>> 6bb6a6b7
     /**
      * State information that has been retrieved from a fragment instance
      * through {@link FragmentManager#saveFragmentInstanceState(Fragment)
@@ -2226,6 +2223,7 @@
         mState = CREATED;
         mCalled = false;
         onCreate(savedInstanceState);
+        mIsCreated = true;
         if (!mCalled) {
             throw new SuperNotCalledException("Fragment " + this
                     + " did not call through to super.onCreate()");
@@ -2493,6 +2491,7 @@
         }
         mState = INITIALIZING;
         mCalled = false;
+        mIsCreated = false;
         onDestroy();
         if (!mCalled) {
             throw new SuperNotCalledException("Fragment " + this
